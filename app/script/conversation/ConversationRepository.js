/*
 * Wire
 * Copyright (C) 2017 Wire Swiss GmbH
 *
 * This program is free software: you can redistribute it and/or modify
 * it under the terms of the GNU General Public License as published by
 * the Free Software Foundation, either version 3 of the License, or
 * (at your option) any later version.
 *
 * This program is distributed in the hope that it will be useful,
 * but WITHOUT ANY WARRANTY; without even the implied warranty of
 * MERCHANTABILITY or FITNESS FOR A PARTICULAR PURPOSE. See the
 * GNU General Public License for more details.
 *
 * You should have received a copy of the GNU General Public License
 * along with this program. If not, see http://www.gnu.org/licenses/.
 *
 */

'use strict';

window.z = window.z || {};
window.z.conversation = z.conversation || {};

// Conversation repository for all conversation interactions with the conversation service
z.conversation.ConversationRepository = class ConversationRepository {
  static get CONFIG() {
    return {
      CONFIRMATION_THRESHOLD: 7 * 24 * 60 * 60 * 1000,
    };
  }

  /**
   * Construct a new Conversation Repository.
   *
   * @param {ConversationService} conversation_service - Backend REST API conversation service implementation
   * @param {AssetService} asset_service - Backend REST API asset service implementation
   * @param {ClientRepository} client_repository - Repository for client interactions
   * @param {CryptographyRepository} cryptography_repository - Repository for all cryptography interactions
   * @param {GiphyRepository} giphy_repository - Repository for Giphy GIFs
   * @param {LinkPreviewRepository} link_repository - Repository for link previews
   * @param {TeamRepository} team_repository - Repository for teams
   * @param {UserRepository} user_repository - Repository for all user and connection interactions
   */
  constructor(
    conversation_service,
    asset_service,
    client_repository,
    cryptography_repository,
    giphy_repository,
    link_repository,
    team_repository,
    user_repository
  ) {
    this.conversation_service = conversation_service;
    this.asset_service = asset_service;
    this.client_repository = client_repository;
    this.cryptography_repository = cryptography_repository;
    this.giphy_repository = giphy_repository;
    this.link_repository = link_repository;
    this.team_repository = team_repository;
    this.user_repository = user_repository;
    this.logger = new z.util.Logger('z.conversation.ConversationRepository', z.config.LOGGER.OPTIONS);

    this.conversation_mapper = new z.conversation.ConversationMapper();
    this.event_mapper = new z.conversation.EventMapper(this.asset_service, this.user_repository);
    this.verification_state_handler = new z.conversation.ConversationVerificationStateHandler(this);

    this.active_conversation = ko.observable();
    this.conversations = ko.observableArray([]);

    this.time_offset = 0;

    this.team = this.team_repository.team;
    this.team.subscribe(() => this.map_guest_status_self());

    this.block_event_handling = ko.observable(true);
    this.fetching_conversations = {};
    this.conversations_with_new_events = {};
    this.block_event_handling.subscribe(event_handling_state => {
      if (!event_handling_state) {
        this._check_changed_conversations();
      }
    });

    this.self_conversation = ko.pureComputed(() => {
      if (this.user_repository.self()) {
        return this._find_conversation_by_id(this.user_repository.self().id);
      }
    });

    this.filtered_conversations = ko.pureComputed(() => {
      return this.conversations().filter(conversation_et => {
        const states_to_filter = [
          z.user.ConnectionStatus.BLOCKED,
          z.user.ConnectionStatus.CANCELLED,
          z.user.ConnectionStatus.PENDING,
        ];

        if (conversation_et.is_self() || states_to_filter.includes(conversation_et.connection().status())) {
          return false;
        }

        return !(conversation_et.is_cleared() && conversation_et.removed_from_conversation());
      });
    });

    this.sorted_conversations = ko.pureComputed(() => {
      return this.filtered_conversations().sort(z.util.sort_groups_by_last_event);
    });

    this.receiving_queue = new z.util.PromiseQueue({name: 'ConversationRepository.Receiving'});
    this.sending_queue = new z.util.PromiseQueue({name: 'ConversationRepository.Sending', paused: true});

    // @note Only use the client request queue as to unblock if not blocked by event handling or the cryptographic order of messages will be ruined and sessions might be deleted
    this.conversation_service.client.queue_state.subscribe(queue_state => {
      const queue_ready = queue_state === z.service.QUEUE_STATE.READY;
      this.sending_queue.pause(!queue_ready || this.block_event_handling());
    });

    this.conversations_archived = ko.observableArray([]);
    this.conversations_calls = ko.observableArray([]);
    this.conversations_cleared = ko.observableArray([]);
    this.conversations_unarchived = ko.observableArray([]);

    this.init_handled = 0;
    this.init_promise = undefined;
    this.init_total = 0;

    this._init_subscriptions();
  }

  _init_state_updates() {
    ko.computed(() => {
      const conversations_archived = [];
      const conversations_calls = [];
      const conversations_cleared = [];
      const conversations_unarchived = [];

      this.sorted_conversations().forEach(conversation_et => {
        if (conversation_et.has_active_call()) {
          conversations_calls.push(conversation_et);
        } else if (conversation_et.is_cleared()) {
          conversations_cleared.push(conversation_et);
        } else if (conversation_et.is_archived()) {
          conversations_archived.push(conversation_et);
        } else {
          conversations_unarchived.push(conversation_et);
        }
      });

      this.conversations_archived(conversations_archived);
      this.conversations_calls(conversations_calls);
      this.conversations_cleared(conversations_cleared);
      this.conversations_unarchived(conversations_unarchived);
    });
  }

  _init_subscriptions() {
    amplify.subscribe(z.event.WebApp.CONVERSATION.ASSET.CANCEL, this.cancel_asset_upload.bind(this));
    amplify.subscribe(z.event.WebApp.CONVERSATION.EVENT_FROM_BACKEND, this.push_to_receiving_queue.bind(this));
    amplify.subscribe(z.event.WebApp.CONVERSATION.EPHEMERAL_MESSAGE_TIMEOUT, this.timeout_ephemeral_message.bind(this));
    amplify.subscribe(z.event.WebApp.CONVERSATION.MAP_CONNECTION, this.map_connection.bind(this));
    amplify.subscribe(z.event.WebApp.CONVERSATION.MISSED_EVENTS, this.on_missed_events.bind(this));
    amplify.subscribe(z.event.WebApp.CONVERSATION.PERSIST_STATE, this.save_conversation_state_in_db.bind(this));
    amplify.subscribe(
      z.event.WebApp.EVENT.NOTIFICATION_HANDLING_STATE,
      this.set_notification_handling_state.bind(this)
    );
    amplify.subscribe(z.event.WebApp.EVENT.UPDATE_TIME_OFFSET, this.update_time_offset.bind(this));
    amplify.subscribe(z.event.WebApp.TEAM.MEMBER_LEAVE, this.team_member_leave.bind(this));
    amplify.subscribe(z.event.WebApp.USER.UNBLOCKED, this.unblocked_user.bind(this));
  }

  /**
   * Remove obsolete conversations locally.
   * @returns {undefined} No return value
   */
  cleanup_conversations() {
    this.conversations().forEach(conversation_et => {
      if (conversation_et.is_group() && conversation_et.is_cleared() && conversation_et.removed_from_conversation()) {
        this.conversation_service.delete_conversation_from_db(conversation_et.id);
        this.delete_conversation(conversation_et.id);
      }
    });
  }

  //##############################################################################
  // Conversation service interactions
  //##############################################################################

  /**
   * Create a new conversation.
   * @note Supply at least 2 user IDs! Do not include the requestor
   *
   * @param {Array<string>} user_ids - IDs of users (excluding the requestor) to be part of the conversation
   * @param {string} name - User defined name for the Conversation (optional)
   * @returns {Promise} Resolves when the conversation was created
   */
  create_new_conversation(user_ids, name) {
    return this.conversation_service
      .create_conversation(user_ids, name, this.team().id)
      .then(response => this._on_create({conversation: response.id, data: response}));
  }

  /**
   * Get a conversation from the backend.
   * @param {string} conversation_id - Conversation to be retrieved from the backend
   * @returns {Promise} Resolve with the conversation entity
   */
  fetch_conversation_by_id(conversation_id) {
    if (this.fetching_conversations.hasOwnProperty(conversation_id)) {
      return new Promise((resolve, reject) => {
        this.fetching_conversations[conversation_id].push({reject_fn: reject, resolve_fn: resolve});
      });
    }

    this.fetching_conversations[conversation_id] = [];

    return this.conversation_service
      .get_conversation_by_id(conversation_id)
      .then(response => {
        const conversation_et = this.map_conversations(response);

        this.logger.info(`Fetched conversation '${conversation_id}' from backend`);
        this.save_conversation(conversation_et);

        this.fetching_conversations[conversation_id].forEach(({resolve_fn}) => resolve_fn(conversation_et));
        delete this.fetching_conversations[conversation_id];

        return conversation_et;
      })
      .catch(() => {
        const error = new z.conversation.ConversationError(z.conversation.ConversationError.TYPE.NOT_FOUND);

        this.fetching_conversations[conversation_id].forEach(({reject_fn}) => reject_fn(error));
        delete this.fetching_conversations[conversation_id];

        throw error;
      });
  }

  get_conversations() {
    const remote_conversations_promise = this.conversation_service.get_all_conversations().catch(error => {
      this.logger.error(`Failed to get all conversations from backend: ${error.message}`);
    });

    return Promise.all([this.conversation_service.load_conversation_states_from_db(), remote_conversations_promise])
      .then(([local_conversations, remote_conversations = []]) => {
        if (remote_conversations.length) {
          const conversations = this.conversation_mapper.merge_conversations(local_conversations, remote_conversations);
          return this.conversation_service.save_conversations_in_db(conversations);
        }

        return local_conversations;
      })
      .then(conversations => this.map_conversations(conversations))
      .then(conversation_ets => {
        this.save_conversations(conversation_ets);
        return this.conversations();
      });
  }

  /**
   * Get Message with given ID from the database.
   *
   * @param {Conversation} conversation_et - Conversation message belongs to
   * @param {string} message_id - ID of message
   * @returns {Promise} Resolves with the message
   */
  get_message_in_conversation_by_id(conversation_et, message_id) {
    const message_et = conversation_et.get_message_by_id(message_id);
    if (message_et) {
      return Promise.resolve(message_et);
    }

    return this.conversation_service.load_event_from_db(conversation_et.id, message_id).then(event => {
      if (event) {
        return this.event_mapper.map_json_event(event, conversation_et);
      }
      throw new z.conversation.ConversationError(z.conversation.ConversationError.TYPE.MESSAGE_NOT_FOUND);
    });
  }

  /**
   * Get preceding messages starting with the given message.
   * @param {Conversation} conversation_et - Respective conversation
   * @returns {Promise} Resolves with the message
   */
  get_preceding_messages(conversation_et) {
    conversation_et.is_pending(true);

    const first_message = conversation_et.get_first_message();
    const upper_bound = first_message ? new Date(first_message.timestamp()) : new Date();

    return this.conversation_service
      .load_preceding_events_from_db(conversation_et.id, new Date(0), upper_bound, z.config.MESSAGES_FETCH_LIMIT)
      .then(events => {
        if (events.length < z.config.MESSAGES_FETCH_LIMIT) {
          conversation_et.has_further_messages(false);
        }

        return this._add_events_to_conversation(events, conversation_et);
      })
      .then(mapped_messages => {
        conversation_et.is_pending(false);
        return mapped_messages;
      });
  }

  /**
   * Get specified message and load number preceding and subsequent messages defined by padding.
   *
   * @param {Conversation} conversation_et - Conversation entity
   * @param {Message} message_et - Message entity
   * @param {number} [padding=15] - Padding
   * @returns {Promise} Resolves with the message
  */
  get_messages_with_offset(conversation_et, message_et, padding = 15) {
    const message_date = new Date(message_et.timestamp());

    conversation_et.is_pending(true);

    return Promise.all([
      this.conversation_service.load_preceding_events_from_db(conversation_et.id, new Date(0), message_date, padding),
      this.conversation_service.load_subsequent_events_from_db(conversation_et.id, message_date, padding, true),
    ])
      .then(([older_events, newer_events]) =>
        this._add_events_to_conversation(older_events.concat(newer_events), conversation_et)
      )
      .then(mapped_messages => {
        conversation_et.is_pending(false);
        return mapped_messages;
      });
  }

  /**
   * Get subsequent messages starting with the given message.
   *
   * @param {Conversation} conversation_et - Conversation entity
   * @param {Message} message_et - Message entity
   * @param {boolean} include_message - Include given message in the results
   * @returns {Promise} Resolves with the messages
   */
  get_subsequent_messages(conversation_et, message_et, include_message) {
    const message_date = new Date(message_et.timestamp());
    conversation_et.is_pending(true);

    return this.conversation_service
      .load_subsequent_events_from_db(conversation_et.id, message_date, z.config.MESSAGES_FETCH_LIMIT, include_message)
      .then(events => this._add_events_to_conversation(events, conversation_et))
      .then(mapped_messages => {
        conversation_et.is_pending(false);
        return mapped_messages;
      });
  }

  /**
   * Get messages for given category. Category param acts as lower bound.
   *
   * @param {Conversation} conversation_et - Conversation entity
   * @param {MessageCategory} [category=z.message.MessageCategory.NONE] - Message category
   * @returns {Promise} Array of message entities
   */
  get_events_for_category(conversation_et, category = z.message.MessageCategory.NONE) {
    return this.conversation_service.load_events_with_category_from_db(conversation_et.id, category).then(events => {
      const message_ets = this.event_mapper.map_json_events(events, conversation_et);
      return Promise.all(message_ets.map(message_et => this._update_user_ets(message_et)));
    });
  }

  /**
   * Search for given text in conversation.
   *
   * @param {Conversation} conversation_et - Conversation entity
   * @param {string} query - Query strings
   * @returns {Promise} Array of message entities
   */
  search_in_conversation(conversation_et, query) {
    if (query.length === 0) {
      return Promise.resolve([]);
    }

    return this.conversation_service
      .search_in_conversation(conversation_et.id, query)
      .then(events => {
        const message_ets = this.event_mapper.map_json_events(events, conversation_et);
        return Promise.all(message_ets.map(message_et => this._update_user_ets(message_et)));
      })
      .then(message_ets => [message_ets, query]);
  }

  /**
   * Get conversation unread events.
   *
   * @private
   * @param {Conversation} conversation_et - Conversation to start from
   * @returns {undefined} No return value
   */
  _get_unread_events(conversation_et) {
    const first_message = conversation_et.get_first_message();
    const upper_bound = first_message ? new Date(first_message.timestamp()) : new Date();
    const lower_bound = new Date(conversation_et.last_read_timestamp());

    if (lower_bound < upper_bound) {
      conversation_et.is_pending(true);

      return this.conversation_service
        .load_preceding_events_from_db(conversation_et.id, lower_bound, upper_bound)
        .then(events => {
          if (events.length) {
            this._add_events_to_conversation(events, conversation_et);
          }
          conversation_et.is_pending(false);
        })
        .catch(error => {
          this.logger.info(`Could not load unread events for conversation: ${conversation_et.id}`, error);
        });
    }
  }

  /**
   * Update conversation with a user you just unblocked
   * @param {User} user_et - User you unblocked
   * @returns {undefined} No return value
   */
  unblocked_user(user_et) {
    this.get_1to1_conversation(user_et).then(conversation_et =>
      conversation_et.status(z.conversation.ConversationStatus.CURRENT_MEMBER)
    );
  }

  /**
   * Update users and events for archived conversations currently visible.
   * @returns {undefined} No return value
   */
  update_conversations_archived() {
    this._update_conversations(this.conversations_archived());
  }

  /**
   * Map users to all conversations without any backend requests.
   * @returns {undefined} No return value
   */
  update_conversations_offline() {
    this.logger.info('Updating group participants offline');
    this.sorted_conversations().map(conversation_et => this.update_participating_user_ets(conversation_et, true));
  }

  /**
   * Update users and events for all unarchived conversations.
   * @returns {undefined} No return value
   */
  update_conversations_unarchived() {
    this._update_conversations(this.conversations_unarchived());
  }

  /**
   * Get users and events for conversations.
   *
   * @note To reduce the number of backend calls we merge the user IDs of all conversations first.
   * @private
   * @param {Array<Conversation>} conversation_ets - Array of conversation entities to be updated
   * @returns {undefined} No return value
   */
  _update_conversations(conversation_ets) {
    const user_ids = _.flatten(conversation_ets.map(conversation_et => conversation_et.participating_user_ids()));

    this.user_repository
      .get_users_by_id(user_ids)
      .then(() => conversation_ets.forEach(conversation_et => this._fetch_users_and_events(conversation_et)));
  }

  //##############################################################################
  // Repository interactions
  //##############################################################################

  /**
   * Deletes a conversation from the repository.
   * @param {string} conversation_id - ID of conversation to be deleted from the repository
   * @returns {undefined} No return value
   */
  delete_conversation(conversation_id) {
    this.conversations.remove(conversation_et => conversation_et.id === conversation_id);
  }

  /**
   * Find a local conversation by ID.
   * @param {string} conversation_id - ID of conversation to get
   * @returns {Promise} Resolves with the conversation entity
   */
  find_conversation_by_id(conversation_id) {
    return Promise.resolve().then(() => {
      if (!conversation_id) {
        throw new z.conversation.ConversationError(z.conversation.ConversationError.TYPE.NO_CONVERSATION_ID);
      }

      const conversation_et = this._find_conversation_by_id(conversation_id);
      if (conversation_et) {
        return conversation_et;
      }

      throw new z.conversation.ConversationError(z.conversation.ConversationError.TYPE.NOT_FOUND);
    });
  }

  /**
   * Check for conversation locally.
   * @param {string} conversation_id - ID of conversation to get
   * @returns {Conversation} Conversation is locally available
   */
  _find_conversation_by_id(conversation_id) {
    for (const conversation of this.conversations()) {
      if (conversation.id === conversation_id) {
        return conversation;
      }
    }
  }

  get_all_users_in_conversation(conversation_id) {
    return this.get_conversation_by_id(conversation_id).then(conversation_et =>
      [this.user_repository.self()].concat(conversation_et.participating_user_ets())
    );
  }

  /**
   * Check for conversation locally and fetch it from the server otherwise.
   * @param {string} conversation_id - ID of conversation to get
   * @returns {Promise} Resolves with the Conversation
   */
  get_conversation_by_id(conversation_id) {
    return this.find_conversation_by_id(conversation_id)
      .catch(error => {
        if (error.type === z.conversation.ConversationError.TYPE.NOT_FOUND) {
          return this.fetch_conversation_by_id(conversation_id);
        }

        throw error;
      })
      .catch(error => {
        if (error.type !== z.conversation.ConversationError.TYPE.NOT_FOUND) {
          this.logger.log(
            this.logger.levels.ERROR,
            `Failed to get conversation '${conversation_id}': ${error.message}`,
            error
          );
        }

        throw error;
      });
  }

  /**
   * Get group conversations by name.
   *
   * @param {string} query - Query to be searched in group conversation names
   * @param {boolean} is_handle - Query string is handle
   * @returns {Array<Conversation>} Matching group conversations
   */
  get_groups_by_name(query, is_handle) {
    return this.sorted_conversations()
      .filter(conversation_et => {
        if (!conversation_et.is_group()) {
          return false;
        }

        if (is_handle) {
          if (z.util.StringUtil.compare_transliteration(conversation_et.display_name(), `@${query}`)) {
            return true;
          }

          for (const user_et of conversation_et.participating_user_ets()) {
            if (z.util.StringUtil.starts_with(user_et.username(), query)) {
              return true;
            }
          }
        } else {
          if (z.util.StringUtil.compare_transliteration(conversation_et.display_name(), query)) {
            return true;
          }

          for (const user_et of conversation_et.participating_user_ets()) {
            if (z.util.StringUtil.compare_transliteration(user_et.name(), query)) {
              return true;
            }
          }
        }
        return false;
      })
      .sort((conversation_a, conversation_b) => {
        return z.util.StringUtil.sort_by_priority(conversation_a.display_name(), conversation_b.display_name(), query);
      });
  }

  /**
   * Get the most recent event timestamp from any conversation.
   * @returns {number} Timestamp value
   */
  get_latest_event_timestamp() {
    const [most_recent_conversation] = this.sorted_conversations();
    if (most_recent_conversation) {
      return most_recent_conversation.last_event_timestamp();
    }

    return 1;
  }

  /**
   * Get the next unarchived conversation.
   *
   * @param {Conversation} conversation_et - Conversation to start from
   * @returns {Conversation} Next conversation
   */
  get_next_conversation(conversation_et) {
    return z.util.ArrayUtil.get_next_item(this.conversations_unarchived(), conversation_et);
  }

  /**
   * Get unarchived conversation with the most recent event.
   * @returns {Conversation} Most recent conversation
   */
  get_most_recent_conversation() {
    const [conversation_et] = this.conversations_unarchived();
    return conversation_et;
  }

  /**
   * Returns a list of sorted conversation ids based on the number of messages in the last 30 days.
   * @returns {Promise} Resolve with the most active conversations
   */
  get_most_active_conversations() {
    return this.conversation_service.get_active_conversations_from_db().then(conversation_ids => {
      return conversation_ids
        .map(conversation_id => this._find_conversation_by_id(conversation_id))
        .filter(conversation_et => conversation_et);
    });
  }

  /**
   * Get conversation with a user.
   * @param {User} user_et - User entity for whom to get the conversation
   * @param {string} [team_id] - Team ID in which the conversation should be searched
   * @returns {Promise} Resolves with the conversation with requested user
   */
  get_1to1_conversation(user_et, team_id = this.team().id) {
    for (const conversation_et of this.conversations()) {
      const with_expected_user = user_et.id === conversation_et.participating_user_ids()[0];

      if (with_expected_user) {
        if (team_id && user_et.is_team_member()) {
          const active_1to1_conversation = conversation_et.is_one2one() && !conversation_et.removed_from_conversation();
          const in_team = team_id === conversation_et.team_id;

          if (active_1to1_conversation && in_team) {
            return Promise.resolve(conversation_et);
          }
        } else if (conversation_et.is_one2one() || conversation_et.is_request()) {
          return Promise.resolve(conversation_et);
        }
      }
    }

    if (team_id) {
      return this.create_new_conversation([user_et.id], undefined).then(({conversation_et}) => conversation_et);
    }

    return this.fetch_conversation_by_id(user_et.connection().conversation_id).then(conversation_et => {
      conversation_et.connection(user_et.connection());
      return this.update_participating_user_ets(conversation_et);
    });
  }

  /**
   * Check whether conversation is currently displayed.
   * @param {Conversation} conversation_et - Conversation to be saved
   * @returns {boolean} Is the conversation active
   */
  is_active_conversation(conversation_et) {
    if (this.active_conversation()) {
      return this.active_conversation().id === conversation_et.id;
    }
  }

  /**
   * Check whether message has been read.
   *
   * @param {string} conversation_id - Conversation ID
   * @param {string} message_id - Message ID
   * @returns {Promise} Resolves with true if message is marked as read
   */
  is_message_read(conversation_id, message_id) {
    if (!conversation_id || !message_id) {
      return Promise.resolve(false);
    }

    return this.get_conversation_by_id(conversation_id)
      .then(conversation_et => {
        return this.get_message_in_conversation_by_id(conversation_et, message_id).then(
          message_et => conversation_et.last_read_timestamp() >= message_et.timestamp()
        );
      })
      .catch(error => {
        if (error.type === z.conversation.ConversationError.TYPE.MESSAGE_NOT_FOUND) {
          return true;
        }

        throw error;
      });
  }

  initialize_conversations() {
    this.update_conversations_offline();
    this._init_state_updates();
    this.init_total = this.receiving_queue.get_length();

    if (this.init_total > 5) {
      this.logger.log(`Handling '${this.init_total}' additional messages on app start`);
      return new Promise((resolve, reject) => (this.init_promise = {reject_fn: reject, resolve_fn: resolve}));
    }
  }

  /**
   * Maps user connection to the corresponding conversation.
   *
   * @note If there is no conversation it will request it from the backend
   * @param {Connection} connection_et - Connections
   * @param {boolean} [show_conversation=false] - Open the new conversation
   * @returns {Promise} Resolves when connection was mapped return value
   */
  map_connection(connection_et, show_conversation = false) {
    const {conversation_id} = connection_et;

    return this.find_conversation_by_id(conversation_id)
      .catch(error => {
        if (error.type !== z.conversation.ConversationError.TYPE.NOT_FOUND) {
          throw error;
        }

        if (connection_et.is_connected() || connection_et.is_outgoing_request()) {
          return this.fetch_conversation_by_id(conversation_id);
        }

        throw new z.conversation.ConversationError(z.conversation.ConversationError.TYPE.NOT_FOUND);
      })
      .then(conversation_et => {
        conversation_et.connection(connection_et);

        if (connection_et.is_connected()) {
          conversation_et.type(z.conversation.ConversationType.ONE2ONE);
        }

        this.update_participating_user_ets(conversation_et).then(updated_conversation_et => {
          if (show_conversation) {
            amplify.publish(z.event.WebApp.CONVERSATION.SHOW, updated_conversation_et);
          }

          this.conversations.notifySubscribers();
        });

        return conversation_et;
      })
      .catch(error => {
        if (error.type !== z.conversation.ConversationError.TYPE.NOT_FOUND) {
          throw error;
        }
      });
  }

  /**
   * Maps user connections to the corresponding conversations.
   * @param {Array<Connection>} connection_ets - Connections entities
   * @returns {Promise} Resolves when connections have been mapped
   */
  map_connections(connection_ets) {
    this.logger.info(`Mapping '${connection_ets.length}' user connection(s) to conversations`, connection_ets);
    return Promise.all(connection_ets.map(connection_et => this.map_connection(connection_et)));
  }

  /**
   * Map conversation payload.
   *
   * @param {JSON} payload - Payload to map
   * @param {number} [initial_timestamp=this.get_latest_event_timestamp()] - Initial server and event timestamp
   * @returns {z.entity.Conversation|Array<z.entity.Conversation>} Mapped conversation/s
   */
  map_conversations(payload, initial_timestamp = this.get_latest_event_timestamp()) {
    const conversation_data = payload.length ? payload : [payload];

    const conversation_ets = this.conversation_mapper.map_conversations(conversation_data, initial_timestamp);
    conversation_ets.forEach(conversation_et => this._handle_mapped_conversation(conversation_et));

    return payload.length ? conversation_ets : conversation_ets[0];
  }

  _handle_mapped_conversation(conversation_et) {
    this._map_guest_status_self(conversation_et);
    conversation_et.self = this.user_repository.self();
    conversation_et.subscribe_to_state_updates();
  }

  map_guest_status_self() {
    this.filtered_conversations().forEach(conversation_et => this._map_guest_status_self(conversation_et));

    if (this.team()) {
      this.user_repository.self().is_team_member(true);
    }
  }

  _map_guest_status_self(conversation_et) {
    if (this.team()) {
      const team_id = conversation_et.team_id;
      const is_guest = !!(team_id && this.team().id !== team_id);
      conversation_et.is_guest(is_guest);
    }
  }

  /**
   * Mark conversation as read.
   * @param {Conversation} conversation_et - Conversation to be marked as read
   * @returns {undefined} No return value
   */
  mark_as_read(conversation_et) {
    const has_unread_events = conversation_et && conversation_et.unread_event_count() !== 0;

    if (has_unread_events && !this.block_event_handling()) {
      this._update_last_read_timestamp(conversation_et);
      amplify.publish(z.event.WebApp.SYSTEM_NOTIFICATION.REMOVE_READ);
    }
  }

  /**
   * Save a conversation in the repository.
   * @param {Conversation} conversation_et - Conversation to be saved in the repository
   * @returns {Promise} Resolves when conversation was saved
   */
  save_conversation(conversation_et) {
    return this.find_conversation_by_id(conversation_et.id).catch(error => {
      if (error.type !== z.conversation.ConversationError.TYPE.NOT_FOUND) {
        throw error;
      }

      this.conversations.push(conversation_et);
      return this.save_conversation_state_in_db(conversation_et);
    });
  }

  /**
   * Persists a conversation state in the database.
   * @param {Conversation} conversation_et - Conversation of which the state should be persisted
   * @returns {Promise} Resolves when conversation was saved
   */
  save_conversation_state_in_db(conversation_et) {
    return this.conversation_service.save_conversation_state_in_db(conversation_et);
  }

  /**
   * Save conversations in the repository.
   * @param {Array<Conversation>} conversation_ets - Conversations to be saved in the repository
   * @returns {undefined} No return value
   */
  save_conversations(conversation_ets) {
    z.util.ko_array_push_all(this.conversations, conversation_ets);
  }

  /**
   * Set the notification handling state.
   *
   * @note Temporarily do not unarchive conversations when handling the notification stream
   * @param {z.event.NOTIFICATION_HANDLING_STATE} handling_state - State of the notifications stream handling
   * @returns {undefined} No return value
   */
  set_notification_handling_state(handling_state) {
    const updated_handling_state = handling_state !== z.event.NOTIFICATION_HANDLING_STATE.WEB_SOCKET;

    if (this.block_event_handling() !== updated_handling_state) {
      this.block_event_handling(updated_handling_state);
      this.sending_queue.pause(this.block_event_handling());
      this.logger.info(`Block handling of conversation events: ${this.block_event_handling()}`);
    }
  }

  /**
   * Update time offset.
   * @param {number} time_offset - Approximate time different to backend in milliseconds
   * @returns {undefined} No return value
   */
  update_time_offset(time_offset) {
    this.time_offset = time_offset;
  }

  /**
   * Update participating users in a conversation.
   *
   * @param {Conversation} conversation_et - Conversation to be updated
   * @param {boolean} [offline=false] - Should we only look for cached contacts
   * @returns {Promise} Resolves when users have been updated
   */
  update_participating_user_ets(conversation_et, offline = false) {
    return this.user_repository.get_users_by_id(conversation_et.participating_user_ids(), offline).then(user_ets => {
      conversation_et.participating_user_ets(user_ets);
      return conversation_et;
    });
  }

  //##############################################################################
  // Send events
  //##############################################################################

  /**
   * Add a bot to an existing conversation.
   *
   * @param {Conversation} conversation_et - Conversation to add bot to
   * @param {string} provider_id - ID of bot provider
   * @param {string} service_id - ID of service provider
   * @returns {Promise} Resolves when bot was added
   */
  add_bot(conversation_et, provider_id, service_id) {
    return this.conversation_service.post_bots(conversation_et.id, provider_id, service_id).then(response => {
      if (response && response.event) {
        amplify.publish(z.event.WebApp.EVENT.INJECT, response.event, z.event.EventRepository.SOURCE.BACKEND_RESPONSE);
        this.logger.debug(`Successfully added bot to conversation '${conversation_et.display_name()}'`, response);
      }
    });
  }

  /**
   * Add users to an existing conversation.
   *
   * @param {Conversation} conversation_et - Conversation to add users to
   * @param {Array<string>} user_ids - IDs of users to be added to the conversation
   * @returns {Promise} Resolves when members were added
   */
  add_members(conversation_et, user_ids) {
    return this.conversation_service
      .post_members(conversation_et.id, user_ids)
      .then(response =>
        amplify.publish(z.event.WebApp.EVENT.INJECT, response, z.event.EventRepository.SOURCE.BACKEND_RESPONSE)
      )
      .catch(error_response => {
        if (error_response.label === z.service.BackendClientError.LABEL.TOO_MANY_MEMBERS) {
          amplify.publish(z.event.WebApp.WARNING.MODAL, z.ViewModel.ModalType.TOO_MANY_MEMBERS, {
            data: {
              max: z.config.MAXIMUM_CONVERSATION_SIZE,
              open_spots: Math.max(
                0,
                z.config.MAXIMUM_CONVERSATION_SIZE - (conversation_et.number_of_participants() + 1)
              ),
            },
          });
        }
      });
  }

  /**
   * Clear conversation content and archive the conversation.
   *
   * @note According to spec we archive a conversation when we clear it.
   * It will be unarchived once it is opened through search. We use the archive flag to distinguish states.
   *
   * @param {Conversation} conversation_et - Conversation to clear
   * @param {boolean} [leave_conversation=false] - Should we leave the conversation before clearing the content?
   * @returns {undefined} No return value
   */
  clear_conversation(conversation_et, leave_conversation = false) {
    const is_active_conversation = this.is_active_conversation(conversation_et);
    const next_conversation_et = this.get_next_conversation(conversation_et);

    if (leave_conversation) {
      conversation_et.status(z.conversation.ConversationStatus.PAST_MEMBER);
    }

    this._update_cleared_timestamp(conversation_et);
    this._clear_conversation(conversation_et);

    if (leave_conversation) {
      this.remove_member(conversation_et, this.user_repository.self().id);
    }

    if (is_active_conversation) {
      amplify.publish(z.event.WebApp.CONVERSATION.SHOW, next_conversation_et);
    }
  }

  /**
   * Update cleared of conversation using timestamp.
   *
   * @private
   * @param {Conversation} conversation_et - Conversation to update
   * @returns {undefined} No return value
   */
  _update_cleared_timestamp(conversation_et) {
    const timestamp = conversation_et.get_latest_timestamp(this.time_offset);

    if (timestamp && conversation_et.set_timestamp(timestamp, z.conversation.TIMESTAMP_TYPE.CLEARED)) {
      const message_content = new z.proto.Cleared(conversation_et.id, timestamp);
      const generic_message = new z.proto.GenericMessage(z.util.create_random_uuid());
      generic_message.set(z.cryptography.GENERIC_MESSAGE_TYPE.CLEARED, message_content);

      this.send_generic_message_to_conversation(this.self_conversation().id, generic_message).then(() =>
        this.logger.info(`Cleared conversation '${conversation_et.id}' on '${new Date(timestamp).toISOString()}'`)
      );
    }
  }

  /**
   * Remove bot from conversation.
   *
   * @param {Conversation} conversation_et - Conversation to remove member from
   * @param {string} bot_user_id - ID of bot to be removed from the conversation
   * @returns {Promise} Resolves when bot was removed from the conversation
   */
  remove_bot(conversation_et, bot_user_id) {
    return this.conversation_service.delete_bots(conversation_et.id, bot_user_id).then(response => {
      if (response) {
        amplify.publish(z.event.WebApp.EVENT.INJECT, response, z.event.EventRepository.SOURCE.BACKEND_RESPONSE);
        return response;
      }
    });
  }

  /**
   * Remove member from conversation.
   *
   * @param {Conversation} conversation_et - Conversation to remove member from
   * @param {string} user_id - ID of member to be removed from the conversation
   * @returns {Promise} Resolves when member was removed from the conversation
   */
  remove_member(conversation_et, user_id) {
    return this.conversation_service.delete_members(conversation_et.id, user_id).then(response => {
      if (response) {
        amplify.publish(z.event.WebApp.EVENT.INJECT, response, z.event.EventRepository.SOURCE.BACKEND_RESPONSE);
        return response;
      }
    });
  }

  /**
   * Remove participant from conversation.
   *
   * @param {Conversation} conversation_et - Conversation to remove participant from
   * @param {User} user_et - User to be removed from the conversation
   * @returns {Promise} Resolves when participant was removed from the conversation
   */
  remove_participant(conversation_et, user_et) {
    if (user_et.is_bot) {
      return this.remove_bot(conversation_et, user_et.id);
    }

    return this.remove_member(conversation_et, user_et.id);
  }

  /**
   * Rename conversation.
   *
   * @param {Conversation} conversation_et - Conversation to rename
   * @param {string} name - New conversation name
   * @returns {Promise} Resolves when conversation was renamed
   */
  rename_conversation(conversation_et, name) {
    return this.conversation_service.update_conversation_properties(conversation_et.id, name).then(response => {
      if (response) {
        amplify.publish(z.event.WebApp.EVENT.INJECT, response, z.event.EventRepository.SOURCE.BACKEND_RESPONSE);
        return response;
      }
    });
  }

  reset_session(user_id, client_id, conversation_id) {
    this.logger.info(`Resetting session with client '${client_id}' of user '${user_id}'.`);

    return this.cryptography_repository
      .delete_session(user_id, client_id)
      .then(session_id => {
        if (session_id) {
          this.logger.info(`Deleted session with client '${client_id}' of user '${user_id}'.`);
        } else {
          this.logger.warn('No local session found to delete.');
        }

        return this.send_session_reset(user_id, client_id, conversation_id);
      })
      .catch(error => {
        this.logger.warn(
          `Failed to reset session for client '${client_id}' of user '${user_id}': ${error.message}`,
          error
        );
        throw error;
      });
  }

  /**
   * Send a specific GIF to a conversation.
   *
   * @param {Conversation} conversation_et - Conversation to send message in
   * @param {string} url - URL of giphy image
   * @param {string} tag - tag tag used for gif search
   * @returns {Promise} Resolves when the gif was posted
   */
  send_gif(conversation_et, url, tag) {
    if (!tag) {
      tag = z.l10n.text(z.string.extensions_giphy_random);
    }

    return z.util.load_url_blob(url).then(blob => {
      this.send_text(z.l10n.text(z.string.extensions_giphy_message, tag), conversation_et);
      return this.upload_images(conversation_et, [blob]);
    });
  }

  /**
   * Team member was removed.
   * @param {string} team_id - ID of team that member was removed from
   * @param {string} user_id - ID of leaving user
   * @returns {undefined} No return value
   */
  team_member_leave(team_id, user_id) {
<<<<<<< HEAD
    this.conversations()
      .filter(conversation_et => conversation_et.team_id === team_id && !conversation_et.removed_from_conversation())
      .forEach(conversation_et => {
        if (conversation_et.participating_user_ids().includes(user_id)) {
          const member_leave_event = z.conversation.EventBuilder.build_team_member_leave(
            conversation_et,
            user_id,
            this.time_offset
          );
          amplify.publish(z.event.WebApp.EVENT.INJECT, member_leave_event);
        }
=======
    this.user_repository.get_user_by_id(user_id)
      .then((user_et) => {
        this.conversations()
          .filter((conversation_et) => conversation_et.team_id === team_id && !conversation_et.removed_from_conversation())
          .forEach((conversation_et) => {
            if (conversation_et.participating_user_ids().includes(user_id)) {
              const member_leave_event = z.conversation.EventBuilder.build_team_member_leave(conversation_et, user_et, this.time_offset);
              amplify.publish(z.event.WebApp.EVENT.INJECT, member_leave_event);
            }
          });
>>>>>>> 40cb9ba1
      });
  }

  /**
   * Toggle a conversation between silence and notify.
   * @param {Conversation} conversation_et - Conversation to rename
   * @returns {Promise} Resolves when the muted stated was toggled
   */
  toggle_silence_conversation(conversation_et) {
    if (!conversation_et) {
      return Promise.reject(
        new z.conversation.ConversationError(z.conversation.ConversationError.TYPE.CONVERSATION_NOT_FOUND)
      );
    }

    const payload = {
      otr_muted: !conversation_et.is_muted(),
      otr_muted_ref: new Date(conversation_et.get_latest_timestamp(this.time_offset)).toISOString(),
    };

    return this.conversation_service
      .update_member_properties(conversation_et.id, payload)
      .then(() => {
        const response = {
          data: payload,
        };

        this._on_member_update(conversation_et, response);
        this.logger.info(
          `Toggle silence to '${payload.otr_muted}' for conversation '${conversation_et.id}' on '${payload.otr_muted_ref}'`
        );
        return response;
      })
      .catch(error => {
        const reject_error = new Error(`Conversation '${conversation_et.id}' could not be muted: ${error.code}`);
        this.logger.warn(reject_error.message, error);
        throw reject_error;
      });
  }

  /**
   * Archive a conversation.
   *
   * @param {Conversation} conversation_et - Conversation to rename
   * @returns {Promise} Resolves when the conversation was archived
   */
  archive_conversation(conversation_et) {
    return this._toggle_archive_conversation(conversation_et, true, 'archiving');
  }

  /**
   * Un-archive a conversation.
   *
   * @param {Conversation} conversation_et - Conversation to unarchive
   * @param {string} trigger - Trigger for unarchive
   * @returns {Promise} Resolves when the conversation was unarchived
   */
  unarchive_conversation(conversation_et, trigger = 'unknown') {
    return this._toggle_archive_conversation(conversation_et, false, trigger);
  }

  _toggle_archive_conversation(conversation_et, new_archive_state, trigger) {
    if (!conversation_et) {
      return Promise.reject(
        new z.conversation.ConversationError(z.conversation.ConversationError.TYPE.CONVERSATION_NOT_FOUND)
      );
    }

    const archive_timestamp = conversation_et.get_latest_timestamp(this.time_offset);
    const no_state_change = conversation_et.is_archived() === new_archive_state;
    const no_timestamp_change = conversation_et.archived_timestamp() === archive_timestamp;
    if (no_state_change && no_timestamp_change) {
      return Promise.reject(new z.conversation.ConversationError(z.conversation.ConversationError.TYPE.NO_CHANGES));
    }

    const payload = {
      otr_archived: new_archive_state,
      otr_archived_ref: new Date(archive_timestamp).toISOString(),
    };

    this.logger.info(`Conversation '${conversation_et.id}' archive state change triggered by '${trigger}'`);
    return this.conversation_service
      .update_member_properties(conversation_et.id, payload)
      .catch(error => {
        this.logger.error(
          `Failed to change conversation '${conversation_et.id}' archived state to '${new_archive_state}': ${error.code}`
        );
        if (error.code !== z.service.BackendClientError.STATUS_CODE.NOT_FOUND) {
          throw error;
        }
      })
      .then(() => {
        this._on_member_update(conversation_et, {data: payload});
        this.logger.info(
          `Update conversation '${conversation_et.id}' archive state to '${new_archive_state}' on '${payload.otr_archived_ref}'`
        );
      });
  }

  _check_changed_conversations() {
    Object.keys(this.conversations_with_new_events).forEach(conversation_id => {
      if (this.conversations_with_new_events.hasOwnProperty(conversation_id)) {
        const conversation_et = this.conversations_with_new_events[conversation_id];
        if (conversation_et.should_unarchive()) {
          this.unarchive_conversation(conversation_et, 'event from notification stream');
        }
      }
    });

    this.conversations_with_new_events = {};
  }

  /**
   * Clears conversation content from view and the database.
   *
   * @private
   * @param {Conversation} conversation_et - Conversation entity to delete
   * @param {number} [timestamp] - Optional timestamps for which messages to remove
   * @returns {undefined} No return value
   */
  _clear_conversation(conversation_et, timestamp) {
    this._delete_messages(conversation_et, timestamp);

    if (conversation_et.removed_from_conversation()) {
      this.conversation_service.delete_conversation_from_db(conversation_et.id);
      this.delete_conversation(conversation_et.id);
    }
  }

  /**
   * Update last read of conversation using timestamp.
   *
   * @private
   * @param {Conversation} conversation_et - Conversation to update
   * @returns {undefined} No return value
   */
  _update_last_read_timestamp(conversation_et) {
    const timestamp = conversation_et.get_latest_timestamp(this.time_offset);

    if (timestamp && conversation_et.set_timestamp(timestamp, z.conversation.TIMESTAMP_TYPE.LAST_READ)) {
      const message_content = new z.proto.LastRead(conversation_et.id, conversation_et.last_read_timestamp());
      const generic_message = new z.proto.GenericMessage(z.util.create_random_uuid());
      generic_message.set(z.cryptography.GENERIC_MESSAGE_TYPE.LAST_READ, message_content);

      this.send_generic_message_to_conversation(this.self_conversation().id, generic_message)
        .then(() => {
          this.logger.info(
            `Marked conversation '${conversation_et.id}' as read on '${new Date(timestamp).toISOString()}'`
          );
        })
        .catch(error => {
          this.logger.error(`Error (${error.label}): ${error.message}`);
          const raygun_error = new Error('Failed to update last read timestamp');
          Raygun.send(raygun_error, {label: error.label, message: error.message});
        });
    }
  }

  //##############################################################################
  // Send encrypted events
  //##############################################################################

  send_asset_remotedata(conversation_et, file, message_id) {
    let generic_message;

    return this.get_message_in_conversation_by_id(conversation_et, message_id)
      .then(message_et => {
        const asset_et = message_et.get_first_asset();

        asset_et.uploaded_on_this_client(true);
        return this.asset_service.upload_asset(file, null, function(xhr) {
          xhr.upload.onprogress = event => asset_et.upload_progress(Math.round(event.loaded / event.total * 100));
          asset_et.upload_cancel = () => xhr.abort();
        });
      })
      .then(asset => {
        generic_message = new z.proto.GenericMessage(message_id);
        generic_message.set(z.cryptography.GENERIC_MESSAGE_TYPE.ASSET, asset);

        if (conversation_et.ephemeral_timer()) {
          generic_message = this._wrap_in_ephemeral_message(generic_message, conversation_et.ephemeral_timer());
        }

        return this.send_generic_message_to_conversation(conversation_et.id, generic_message);
      })
      .then(payload => {
        const {uploaded: asset_data} = conversation_et.ephemeral_timer()
          ? generic_message.ephemeral.asset
          : generic_message.asset;

        const data = {
          key: asset_data.asset_id,
          otr_key: asset_data.otr_key,
          sha256: asset_data.sha256,
          token: asset_data.asset_token,
        };

        const asset_add_event = z.conversation.EventBuilder.build_asset_add(conversation_et, data, this.time_offset);

        asset_add_event.id = message_id;
        asset_add_event.time = payload.time;

        return this._on_asset_upload_complete(conversation_et, asset_add_event);
      });
  }

  /**
   * Send asset metadata message to specified conversation.
   *
   * @param {Conversation} conversation_et - Conversation that should receive the file
   * @param {File} file - File to send
   * @returns {Promise} Resolves when the asset metadata was sent
   */
  send_asset_metadata(conversation_et, file) {
    return z.assets.AssetMetaDataBuilder
      .build_metadata(file)
      .catch(error => {
        this.logger.warn(
          `Couldn't render asset preview from metadata. Asset might be corrupt: ${error.message}`,
          error
        );
        return undefined;
      })
      .then(metadata => {
        const asset = new z.proto.Asset();

        if (z.assets.AssetMetaDataBuilder.is_audio(file)) {
          asset.set('original', new z.proto.Asset.Original(file.type, file.size, file.name, null, null, metadata));
        } else if (z.assets.AssetMetaDataBuilder.is_video(file)) {
          asset.set('original', new z.proto.Asset.Original(file.type, file.size, file.name, null, metadata));
        } else if (z.assets.AssetMetaDataBuilder.is_image(file)) {
          asset.set('original', new z.proto.Asset.Original(file.type, file.size, file.name, metadata));
        } else {
          asset.set('original', new z.proto.Asset.Original(file.type, file.size, file.name));
        }

        return asset;
      })
      .then(asset => {
        let generic_message = new z.proto.GenericMessage(z.util.create_random_uuid());
        generic_message.set(z.cryptography.GENERIC_MESSAGE_TYPE.ASSET, asset);

        if (conversation_et.ephemeral_timer()) {
          generic_message = this._wrap_in_ephemeral_message(generic_message, conversation_et.ephemeral_timer());
        }

        return this._send_and_inject_generic_message(conversation_et, generic_message);
      })
      .catch(error => {
        this.logger.warn(
          `Failed to upload metadata for asset in conversation '${conversation_et.id}': ${error.message}`,
          error
        );

        if (error.type === z.conversation.ConversationError.TYPE.DEGRADED_CONVERSATION_CANCELLATION) {
          throw error;
        }
      });
  }

  /**
   * Send asset preview message to specified conversation.
   *
   * @param {Conversation} conversation_et - Conversation that should receive the preview
   * @param {File} file - File to generate preview from
   * @param {string} message_id - Message ID of the message to generate a preview for
   * @returns {Promise} Resolves when the asset preview was sent
   */
  send_asset_preview(conversation_et, file, message_id) {
    return poster(file)
      .then(image_blob => {
        if (!image_blob) {
          throw Error('No image available');
        }

        return this.asset_service.upload_asset(image_blob).then(uploaded_image_asset => {
          const asset = new z.proto.Asset();
          asset.set(
            'preview',
            new z.proto.Asset.Preview(image_blob.type, image_blob.size, uploaded_image_asset.uploaded)
          );

          const generic_message = new z.proto.GenericMessage(message_id);
          generic_message.set(z.cryptography.GENERIC_MESSAGE_TYPE.ASSET, asset);

          return this._send_and_inject_generic_message(conversation_et, generic_message);
        });
      })
      .catch(error => {
        this.logger.warn(
          `No preview for asset '${message_id}' in conversation '${conversation_et.id}' uploaded `,
          error
        );
      });
  }

  /**
   * Send asset upload failed message to specified conversation.
   *
   * @param {Conversation} conversation_et - Conversation that should receive the file
   * @param {string} nonce - ID of the metadata message
   * @param {z.assets.AssetUploadFailedReason} [reason=z.assets.AssetUploadFailedReason.FAILED] - Cause for the failed upload (optional)
   * @returns {Promise} Resolves when the asset failure was sent
   */
  send_asset_upload_failed(conversation_et, nonce, reason = z.assets.AssetUploadFailedReason.FAILED) {
    const reason_proto =
      reason === z.assets.AssetUploadFailedReason.CANCELLED
        ? z.proto.Asset.NotUploaded.CANCELLED
        : z.proto.Asset.NotUploaded.FAILED;
    const asset = new z.proto.Asset();
    asset.set('not_uploaded', reason_proto);

    const generic_message = new z.proto.GenericMessage(nonce);
    generic_message.set(z.cryptography.GENERIC_MESSAGE_TYPE.ASSET, asset);

    return this._send_and_inject_generic_message(conversation_et, generic_message);
  }

  /**
   * Send confirmation for a content message in specified conversation.
   *
   * @param {Conversation} conversation_et - Conversation that content message was received in
   * @param {Message} message_et - Message for which to acknowledge receipt
   * @returns {undefined} No return value
   */
  send_confirmation_status(conversation_et, message_et) {
    const other_user_in_one2one = !message_et.user().is_me && conversation_et.is_one2one();
    const within_threshold =
      message_et.timestamp() >= Date.now() - ConversationRepository.CONFIG.CONFIRMATION_THRESHOLD;

    if (other_user_in_one2one && within_threshold && z.event.EventTypeHandling.CONFIRM.includes(message_et.type)) {
      const generic_message = new z.proto.GenericMessage(z.util.create_random_uuid());
      generic_message.set(
        z.cryptography.GENERIC_MESSAGE_TYPE.CONFIRMATION,
        new z.proto.Confirmation(message_et.id, z.proto.Confirmation.Type.DELIVERED)
      );

      this.sending_queue.push(() => {
        return this.create_recipients(conversation_et.id, true, [message_et.user().id]).then(recipients => {
          return this._send_generic_message(
            conversation_et.id,
            generic_message,
            recipients,
            [message_et.user().id],
            false
          );
        });
      });
    }
  }

  /**
   * Send call message in specified conversation.
   *
   * @param {Conversation} conversation_et - Conversation to send call message to
   * @param {CallMessage} call_message_et - Content for call message
   * @param {Object} recipients - Contains the intended receiving users and clients
   * @param {Array<string>|boolean} precondition_option - Optional level that backend checks for missing clients
   * @returns {Promise} Resolves when the confirmation was sent
   */
  send_e_call(conversation_et, call_message_et, recipients, precondition_option) {
    const generic_message = new z.proto.GenericMessage(z.util.create_random_uuid());
    generic_message.set(
      z.cryptography.GENERIC_MESSAGE_TYPE.CALLING,
      new z.proto.Calling(call_message_et.to_content_string())
    );

    return this.sending_queue
      .push(() => {
        const recipients_promise = recipients
          ? Promise.resolve(recipients)
          : this.create_recipients(conversation_et.id, false);

        return recipients_promise.then(_recipients =>
          this._send_generic_message(conversation_et.id, generic_message, _recipients, precondition_option)
        );
      })
      .then(() => {
        const initiating_call_message = [
          z.calling.enum.CALL_MESSAGE_TYPE.GROUP_START,
          z.calling.enum.CALL_MESSAGE_TYPE.SETUP,
        ];

        if (initiating_call_message.includes(call_message_et.type)) {
          return this._track_completed_media_action(conversation_et, generic_message, call_message_et);
        }
      })
      .catch(error => {
        if (error.type !== z.conversation.ConversationError.TYPE.DEGRADED_CONVERSATION_CANCELLATION) {
          throw error;
        }

        amplify.publish(z.event.WebApp.CALL.STATE.DELETE, conversation_et.id);
      });
  }

  /**
   * Sends image asset in specified conversation using v3 api.
   *
   * @param {Conversation} conversation_et - Conversation to send image in
   * @param {File|Blob} image - Image
   * @returns {Promise} Resolves when the image was sent
   */
  send_image_asset(conversation_et, image) {
    return this.asset_service
      .upload_image_asset(image)
      .then(asset => {
        let generic_message = new z.proto.GenericMessage(z.util.create_random_uuid());
        generic_message.set(z.cryptography.GENERIC_MESSAGE_TYPE.ASSET, asset);

        if (conversation_et.ephemeral_timer()) {
          generic_message = this._wrap_in_ephemeral_message(generic_message, conversation_et.ephemeral_timer());
        }

        return this._send_and_inject_generic_message(conversation_et, generic_message);
      })
      .catch(error => {
        this.logger.error(`Failed to upload otr asset for conversation ${conversation_et.id}: ${error.message}`, error);
        throw error;
      });
  }

  /**
   * Send knock in specified conversation.
   * @param {Conversation} conversation_et - Conversation to send knock in
   * @returns {Promise} Resolves after sending the knock
   */
  send_knock(conversation_et) {
    let generic_message = new z.proto.GenericMessage(z.util.create_random_uuid());
    generic_message.set(z.cryptography.GENERIC_MESSAGE_TYPE.KNOCK, new z.proto.Knock(false));

    if (conversation_et.ephemeral_timer()) {
      generic_message = this._wrap_in_ephemeral_message(generic_message, conversation_et.ephemeral_timer());
    }

    return this._send_and_inject_generic_message(conversation_et, generic_message).catch(error => {
      if (error.type !== z.conversation.ConversationError.TYPE.DEGRADED_CONVERSATION_CANCELLATION) {
        this.logger.error(`Error while sending knock: ${error.message}`, error);
        throw error;
      }
    });
  }

  /**
   * Send link preview in specified conversation.
   *
   * @param {string} message - Plain text message that possibly contains link
   * @param {Conversation} conversation_et - Conversation that should receive the message
   * @param {z.proto.GenericMessage} generic_message - GenericMessage of containing text or edited message
   * @returns {Promise} Resolves after sending the message
   */
  send_link_preview(message, conversation_et, generic_message) {
    const message_id = generic_message.message_id;

    return this.link_repository
      .get_link_preview_from_string(message)
      .then(link_preview => {
        if (link_preview) {
          switch (generic_message.content) {
            case z.cryptography.GENERIC_MESSAGE_TYPE.EPHEMERAL:
              generic_message.ephemeral.text.link_preview.push(link_preview);
              break;
            case z.cryptography.GENERIC_MESSAGE_TYPE.EDITED:
              generic_message.edited.text.link_preview.push(link_preview);
              break;
            case z.cryptography.GENERIC_MESSAGE_TYPE.TEXT:
              generic_message.text.link_preview.push(link_preview);
              break;
            default:
              break;
          }

          return this.get_message_in_conversation_by_id(conversation_et, message_id);
        }
        this.logger.debug(
          `No link in or preview for message '${message_id}' in conversation '${conversation_et.id}' found`
        );
      })
      .then(message_et => {
        if (message_et) {
          const asset_et = message_et.get_first_asset();
          if (asset_et.text === message) {
            this.logger.debug(
              `Sending link preview for message '${message_id}' in conversation '${conversation_et.id}'`
            );
            return this._send_and_inject_generic_message(conversation_et, generic_message);
          }
          this.logger.debug(
            `Skipped sending link preview for changed message '${message_id}' in conversation '${conversation_et.id}'`
          );
        }
      })
      .catch(error => {
        if (error.type !== z.conversation.ConversationError.TYPE.MESSAGE_NOT_FOUND) {
          throw error;
        }
        this.logger.debug(
          `Skipped sending link preview for changed message '${message_id}' in conversation '${conversation_et.id}'`
        );
      });
  }

  /**
   * Send location message in specified conversation.
   *
   * @param {Conversation} conversation_et - Conversation that should receive the message
   * @param {number} longitude - Longitude of the location
   * @param {number} latitude - Latitude of the location
   * @param {string} name - Name of the location
   * @param {number} zoom - Zoom factor for the map (Google Maps)
   * @returns {Promise} Resolves after sending the location
   */
  send_location(conversation_et, longitude, latitude, name, zoom) {
    const generic_message = new z.proto.GenericMessage(z.util.create_random_uuid());
    generic_message.set(
      z.cryptography.GENERIC_MESSAGE_TYPE.LOCATION,
      new z.proto.Location(longitude, latitude, name, zoom)
    );
    return this.send_generic_message_to_conversation(conversation_et.id, generic_message);
  }

  /**
   * Send edited message in specified conversation.
   *
   * @param {string} message - Edited plain text message
   * @param {Message} original_message_et - Original message entity
   * @param {Conversation} conversation_et - Conversation entity
   * @returns {Promise} Resolves after sending the message
   */
  send_message_edit(message, original_message_et, conversation_et) {
    if (original_message_et.get_first_asset().text === message) {
      return Promise.reject(new Error('Edited message equals original message'));
    }

    const generic_message = new z.proto.GenericMessage(z.util.create_random_uuid());
    generic_message.set(
      z.cryptography.GENERIC_MESSAGE_TYPE.EDITED,
      new z.proto.MessageEdit(original_message_et.id, new z.proto.Text(message))
    );

    return this._send_and_inject_generic_message(conversation_et, generic_message, false)
      .then(() => {
        this._track_edit_message(conversation_et, original_message_et);
        if (z.util.Environment.desktop) {
          return this.send_link_preview(message, conversation_et, generic_message);
        }
      })
      .catch(error => {
        if (error.type !== z.conversation.ConversationError.TYPE.DEGRADED_CONVERSATION_CANCELLATION) {
          this.logger.error(`Error while editing message: ${error.message}`, error);
          throw error;
        }
      });
  }

  /**
   * Toggle like status of message.
   *
   * @param {Conversation} conversation_et - Conversation entity
   * @param {Message} message_et - Message to react to
   * @param {boolean} button - Source of toggle
   * @returns {undefined} No return value
   */
  toggle_like(conversation_et, message_et, button) {
    if (!conversation_et.removed_from_conversation()) {
      const reaction = message_et.is_liked() ? z.message.ReactionType.NONE : z.message.ReactionType.LIKE;
      message_et.is_liked(!message_et.is_liked());

      window.setTimeout(() => {
        this.send_reaction(conversation_et, message_et, reaction);
        this._track_reaction(conversation_et, message_et, reaction, button);
      }, 100);
    }
  }

  /**
   * Send reaction to a content message in specified conversation.
   * @param {Conversation} conversation_et - Conversation to send reaction in
   * @param {Message} message_et - Message to react to
   * @param {z.message.ReactionType} reaction - Reaction
   * @returns {Promise} Resolves after sending the reaction
   */
  send_reaction(conversation_et, message_et, reaction) {
    const generic_message = new z.proto.GenericMessage(z.util.create_random_uuid());
    generic_message.set(z.cryptography.GENERIC_MESSAGE_TYPE.REACTION, new z.proto.Reaction(reaction, message_et.id));

    return this._send_and_inject_generic_message(conversation_et, generic_message);
  }

  /**
   * Sending a message to the remote end of a session reset.
   *
   * @note When we reset a session then we must inform the remote client about this action. It sends a ProtocolBuffer message
   *  (which will not be rendered in the view)  to the remote client. This message only needs to be sent to the affected
   *  remote client, therefore we force the message sending.
   *
   * @param {string} user_id - User ID
   * @param {string} client_id - Client ID
   * @param {string} conversation_id - Conversation ID
   * @returns {Promise} Resolves after sending the session reset
   */
  send_session_reset(user_id, client_id, conversation_id) {
    const generic_message = new z.proto.GenericMessage(z.util.create_random_uuid());
    generic_message.set(z.cryptography.GENERIC_MESSAGE_TYPE.CLIENT_ACTION, z.proto.ClientAction.RESET_SESSION);

    const recipients = {};
    recipients[user_id] = [client_id];

    return this._send_generic_message(conversation_id, generic_message, recipients, true)
      .then(response => {
        this.logger.info(`Sent info about session reset to client '${client_id}' of user '${user_id}'`);
        return response;
      })
      .catch(error => {
        this.logger.error(`Sending conversation reset failed: ${error.message}`, error);
        throw error;
      });
  }

  /**
   * Send text message in specified conversation.
   *
   * @param {string} message - Plain text message
   * @param {Conversation} conversation_et - Conversation that should receive the message
   * @returns {Promise} Resolves after sending the message
   */
  send_text(message, conversation_et) {
    let generic_message = new z.proto.GenericMessage(z.util.create_random_uuid());
    generic_message.set(z.cryptography.GENERIC_MESSAGE_TYPE.TEXT, new z.proto.Text(message));

    if (conversation_et.ephemeral_timer()) {
      generic_message = this._wrap_in_ephemeral_message(generic_message, conversation_et.ephemeral_timer());
    }

    return this._send_and_inject_generic_message(conversation_et, generic_message).then(() => generic_message);
  }

  /**
   * Send text message with link preview in specified conversation.
   *
   * @param {string} message - Plain text message
   * @param {Conversation} conversation_et - Conversation that should receive the message
   * @returns {Promise} Resolves after sending the message
   */
  send_text_with_link_preview(message, conversation_et) {
    return this.send_text(message, conversation_et)
      .then(generic_message => {
        if (z.util.Environment.desktop) {
          return this.send_link_preview(message, conversation_et, generic_message);
        }
      })
      .catch(error => {
        if (error.type !== z.conversation.ConversationError.TYPE.DEGRADED_CONVERSATION_CANCELLATION) {
          this.logger.error(`Error while sending text message: ${error.message}`, error);
          throw error;
        }
      });
  }

  /**
   * Map a function to recipients.
   *
   * @private
   * @param {Object} recipients - User client map
   * @param {Function} client_fn - Function to be executed on clients first
   * @param {Function} user_fn - Function to be executed on users at the end
   * @returns {Array} Function array
   */
  _map_recipients(recipients, client_fn, user_fn) {
    const result = [];
    const user_ids = Object.keys(recipients);

    user_ids.forEach(user_id => {
      if (recipients.hasOwnProperty(user_id)) {
        const client_ids = recipients[user_id];

        if (_.isFunction(client_fn)) {
          client_ids.forEach(client_id => result.push(client_fn(user_id, client_id)));
        }

        if (_.isFunction(user_fn)) {
          result.push(user_fn(user_id));
        }
      }
    });

    return result;
  }

  /**
   * Wraps generic message in ephemeral message.
   *
   * @param {z.proto.GenericMessage} generic_message - Message to be wrapped
   * @param {number} millis - Expire time in milliseconds
   * @returns {z.proto.Message} New proto message
   */
  _wrap_in_ephemeral_message(generic_message, millis) {
    const ephemeral = new z.proto.Ephemeral();
    ephemeral.set('expire_after_millis', millis);
    ephemeral.set(generic_message.content, generic_message[generic_message.content]);

    generic_message = new z.proto.GenericMessage(generic_message.message_id);
    generic_message.set(z.cryptography.GENERIC_MESSAGE_TYPE.EPHEMERAL, ephemeral);
    return generic_message;
  }

  //##############################################################################
  // Send Generic Messages
  //##############################################################################

  /**
   * Create a user client map for a given conversation.
   *
   * @param {string} conversation_id - Conversation ID
   * @param {boolean} [skip_own_clients=false] - True, if other own clients should be skipped (to not sync messages on own clients)
   * @param {Array<string>} user_ids - Optionally the intended recipient users
   * @returns {Promise} Resolves with a user client map
   */
  create_recipients(conversation_id, skip_own_clients = false, user_ids) {
    return this.get_all_users_in_conversation(conversation_id).then(user_ets => {
      const recipients = {};

      for (const user_et of user_ets) {
        if (!(skip_own_clients && user_et.is_me)) {
          if (user_ids && user_ids.includes(user_et.id)) {
            continue;
          }

          recipients[user_et.id] = user_et.devices().map(client_et => client_et.id);
        }
      }

      return recipients;
    });
  }

  send_generic_message_to_conversation(conversation_id, generic_message) {
    return this.sending_queue.push(() => {
      const skip_own_clients = generic_message.content === z.cryptography.GENERIC_MESSAGE_TYPE.EPHEMERAL;

      return this.create_recipients(conversation_id, skip_own_clients).then(recipients => {
        const precondition_option = skip_own_clients ? Object.keys(recipients) : undefined;
        return this._send_generic_message(conversation_id, generic_message, recipients, precondition_option);
      });
    });
  }

  _send_and_inject_generic_message(conversation_et, generic_message, sync_timestamp = true) {
    return Promise.resolve()
      .then(() => {
        if (conversation_et.removed_from_conversation()) {
          throw new Error('Cannot send message to conversation you are not part of');
        }

        const optimistic_event = z.conversation.EventBuilder.build_message_add(conversation_et, this.time_offset);
        return this.cryptography_repository.cryptography_mapper.map_generic_message(generic_message, optimistic_event);
      })
      .then(message_mapped => {
        if (z.event.EventTypeHandling.STORE.includes(message_mapped.type)) {
          return this.conversation_service.save_event(message_mapped);
        }

        return message_mapped;
      })
      .then(message_stored => {
        if (generic_message.content === z.cryptography.GENERIC_MESSAGE_TYPE.KNOCK) {
          amplify.publish(z.event.WebApp.AUDIO.PLAY, z.audio.AudioType.OUTGOING_PING);
        }

        this.on_conversation_event(message_stored, z.event.EventRepository.SOURCE.INJECTED);

        return this.send_generic_message_to_conversation(conversation_et.id, generic_message)
          .then(payload => {
            this._track_completed_media_action(conversation_et, generic_message);

            const backend_iso_date = sync_timestamp ? payload.time : '';
            return this._update_message_as_sent(conversation_et, message_stored, backend_iso_date);
          })
          .then(() => message_stored);
      });
  }

  /**
   * Update message as sent in db and view.
   *
   * @param {Conversation} conversation_et - Conversation entity
   * @param {Object} event_json - Event object
   * @param {string} iso_date - If defined it will update event timestamp
   * @returns {Promise} Resolves when sent status was updated
   */
  _update_message_as_sent(conversation_et, event_json, iso_date) {
    return this.get_message_in_conversation_by_id(conversation_et, event_json.id)
      .then(message_et => {
        const changes = {
          status: z.message.StatusType.SENT,
        };
        message_et.status(z.message.StatusType.SENT);

        if (iso_date) {
          changes.time = iso_date;

          const timestamp = new Date(iso_date).getTime();
          if (!_.isNaN(timestamp)) {
            message_et.timestamp(timestamp);
            conversation_et.update_timestamp_server(timestamp, true);
            conversation_et.update_timestamps(message_et);
          }
        }

        if (z.event.EventTypeHandling.STORE.includes(message_et.type) || message_et.has_asset_image()) {
          return this.conversation_service.update_message_in_db(message_et, changes);
        }
      })
      .catch(error => {
        if (error.type !== z.conversation.ConversationError.TYPE.MESSAGE_NOT_FOUND) {
          throw error;
        }
      });
  }

  /**
   * Send encrypted external message
   *
   * @param {string} conversation_id - Conversation ID
   * @param {z.proto.GenericMessage} generic_message - Generic message to be sent as external message
   * @param {Object} recipients - Optional object containing recipient users and their clients
   * @param {Array<string>|boolean} precondition_option - Optional level that backend checks for missing clients
   * @param {boolean} [native_push=true] - Optional if message should enforce native push
   * @returns {Promise} Resolves after sending the external message
   */
  _send_external_generic_message(
    conversation_id,
    generic_message,
    recipients,
    precondition_option,
    native_push = true
  ) {
    this.logger.info(`Sending external message of type '${generic_message.content}'`, generic_message);

    return z.assets.AssetCrypto
      .encrypt_aes_asset(generic_message.toArrayBuffer())
      .then(({key_bytes, sha256, cipher_text}) => {
        const generic_message_external = new z.proto.GenericMessage(z.util.create_random_uuid());
        generic_message_external.set(
          'external',
          new z.proto.External(new Uint8Array(key_bytes), new Uint8Array(sha256))
        );

        return this.cryptography_repository
          .encrypt_generic_message(recipients, generic_message_external)
          .then(payload => {
            payload.data = z.util.array_to_base64(cipher_text);
            payload.native_push = native_push;
            return this._send_encrypted_message(conversation_id, generic_message, payload, precondition_option);
          });
      })
      .catch(error => {
        this.logger.info('Failed sending external message', error);
        throw error;
      });
  }

  /**
   * Sends a generic message to a conversation.
   *
   * @private
   * @param {string} conversation_id - Conversation ID
   * @param {z.proto.GenericMessage} generic_message - Protobuf message to be encrypted and send
   * @param {Object} recipients - Optional object containing recipient users and their clients
   * @param {Array<string>|boolean} precondition_option - Optional level that backend checks for missing clients
   * @param {boolean} [native_push=true] - Optional if message should enforce native push
   * @returns {Promise} Resolves when the message was sent
   */
  _send_generic_message(conversation_id, generic_message, recipients, precondition_option, native_push = true) {
    return this._should_send_as_external(conversation_id, generic_message)
      .then(send_as_external => {
        if (send_as_external) {
          return this._send_external_generic_message(
            conversation_id,
            generic_message,
            recipients,
            precondition_option,
            native_push
          );
        }

        return this.cryptography_repository.encrypt_generic_message(recipients, generic_message).then(payload => {
          payload.native_push = native_push;
          return this._send_encrypted_message(conversation_id, generic_message, payload, precondition_option);
        });
      })
      .catch(error => {
        if (error.code === z.service.BackendClientError.STATUS_CODE.REQUEST_TOO_LARGE) {
          return this._send_external_generic_message(
            conversation_id,
            generic_message,
            recipients,
            precondition_option,
            native_push
          );
        }

        throw error;
      });
  }

  /**
   * Sends otr message to a conversation.
   *
   * @private
   * @note Options for the precondition check on missing clients are:
   *   'false' - all clients, 'Array<String>' - only clients of listed users, 'true' - force sending
   *
   * @param {string} conversation_id - Conversation ID
   * @param {z.proto.GenericMessage} generic_message - Protobuf message to be encrypted and send
   * @param {Object} payload - Payload
   * @param {Array<string>|boolean} precondition_option - Level that backend checks for missing clients
   * @returns {Promise} Promise that resolves after sending the encrypted message
   */
  _send_encrypted_message(conversation_id, generic_message, payload, precondition_option = false) {
    this.logger.info(
      `Sending encrypted '${generic_message.content}' message to conversation '${conversation_id}'`,
      payload
    );

    return this._grant_outgoing_message(conversation_id, generic_message)
      .then(() => this.conversation_service.post_encrypted_message(conversation_id, payload, precondition_option))
      .then(response => {
        this._handle_client_mismatch(conversation_id, response);
        return response;
      })
      .catch(error => {
        if (error.label === z.service.BackendClientError.LABEL.UNKNOWN_CLIENT) {
          this.client_repository.remove_local_client();
        }

        if (!error.missing) {
          throw error;
        }

        let updated_payload;
        return this._handle_client_mismatch(conversation_id, error, generic_message, payload)
          .then(payload_with_missing_clients => {
            updated_payload = payload_with_missing_clients;
            return this._grant_outgoing_message(conversation_id, generic_message, Object.keys(error.missing));
          })
          .then(() => {
            this.logger.info(
              `Sending updated encrypted '${generic_message.content}' message to conversation '${conversation_id}'`,
              updated_payload
            );
            return this.conversation_service.post_encrypted_message(conversation_id, updated_payload, true);
          });
      });
  }

  _grant_outgoing_message(conversation_id, generic_message, user_ids) {
    if (['cleared', 'confirmation', 'deleted', 'lastRead'].includes(generic_message.content)) {
      return Promise.resolve();
    }

    const consent_type =
      generic_message.content === z.cryptography.GENERIC_MESSAGE_TYPE.CALLING
        ? z.ViewModel.MODAL_CONSENT_TYPE.OUTGOING_CALL
        : z.ViewModel.MODAL_CONSENT_TYPE.MESSAGE;
    return this.grant_message(conversation_id, consent_type, user_ids);
  }

  grant_message(conversation_id, consent_type, user_ids) {
    return this.get_conversation_by_id(conversation_id).then(conversation_et => {
      const conversation_degraded =
        conversation_et.verification_state() === z.conversation.ConversationVerificationState.DEGRADED;

      if (!conversation_degraded) {
        return false;
      }

      return new Promise((resolve, reject) => {
        let send_anyway = false;

        if (!user_ids) {
          user_ids = conversation_et.get_users_with_unverified_clients().map(user_et => user_et.id);
        }

        return this.user_repository.get_users_by_id(user_ids).then(user_ets => {
          amplify.publish(z.event.WebApp.WARNING.MODAL, z.ViewModel.ModalType.NEW_DEVICE, {
            action() {
              send_anyway = true;
              conversation_et.verification_state(z.conversation.ConversationVerificationState.UNVERIFIED);

              resolve(true);
            },
            close() {
              if (!send_anyway) {
                reject(
                  new z.conversation.ConversationError(
                    z.conversation.ConversationError.TYPE.DEGRADED_CONVERSATION_CANCELLATION
                  )
                );
              }
            },
            data: {
              consent_type: consent_type,
              user_ets: user_ets,
            },
          });
        });
      });
    });
  }

  /**
   * Estimate whether message should be send as type external.
   *
   * @private
   * @param {string} conversation_id - Conversation ID
   * @param {z.proto.GenericMessage} generic_message - Generic message that will be send
   * @returns {boolean} Is payload likely to be too big so that we switch to type external?
   */
  _should_send_as_external(conversation_id, generic_message) {
    return this.get_conversation_by_id(conversation_id).then(conversation_et => {
      const estimated_number_of_clients = conversation_et.number_of_participants() * 4;
      const message_in_bytes = new Uint8Array(generic_message.toArrayBuffer()).length;
      const estimated_payload_in_bytes = estimated_number_of_clients * message_in_bytes;

      return estimated_payload_in_bytes / 1024 > 200;
    });
  }

  /**
   * Post images to a conversation.
   *
   * @param {Conversation} conversation_et - Conversation to post the images
   * @param {Array|FileList} images - Images
   * @returns {undefined} No return value
   */
  upload_images(conversation_et, images) {
    if (this._can_upload_assets_to_conversation(conversation_et)) {
      [...images].forEach(image => this.send_image_asset(conversation_et, image));
    }
  }

  /**
   * Post files to a conversation.
   *
   * @param {Conversation} conversation_et - Conversation to post the files
   * @param {Array|FileList} files - files
   * @returns {undefined} No return value
   */
  upload_files(conversation_et, files) {
    if (this._can_upload_assets_to_conversation(conversation_et)) {
      [...files].forEach(file => this.upload_file(conversation_et, file));
    }
  }

  /**
   * Post file to a conversation using v3
   *
   * @param {Conversation} conversation_et - Conversation to post the file
   * @param {Object} file - File object
   * @returns {Promise} Resolves when file was uploaded
   */
  upload_file(conversation_et, file) {
    let message_id;

    const upload_started = Date.now();
    const tracking_data = {
      size_bytes: file.size,
      size_mb: z.util.bucket_values(file.size / 1024 / 1024, [0, 5, 10, 15, 20, 25]),
      type: z.util.get_file_extension(file.name),
    };
    const conversation_type = z.tracking.helpers.get_conversation_type(conversation_et);
    amplify.publish(
      z.event.WebApp.ANALYTICS.EVENT,
      z.tracking.EventName.FILE.UPLOAD_INITIATED,
      $.extend(tracking_data, {conversation_type})
    );

    return this.send_asset_metadata(conversation_et, file)
      .then(({id}) => {
        message_id = id;
        return this.send_asset_preview(conversation_et, file, message_id);
      })
      .then(() => this.send_asset_remotedata(conversation_et, file, message_id))
      .then(() => {
        const upload_duration = (Date.now() - upload_started) / 1000;

        this.logger.info(`Finished to upload asset for conversation'${conversation_et.id} in ${upload_duration}`);
        amplify.publish(
          z.event.WebApp.ANALYTICS.EVENT,
          z.tracking.EventName.FILE.UPLOAD_SUCCESSFUL,
          $.extend(tracking_data, {time: upload_duration})
        );
      })
      .catch(error => {
        if (error.type === z.conversation.ConversationError.TYPE.DEGRADED_CONVERSATION_CANCELLATION) {
          throw error;
        }

        amplify.publish(z.event.WebApp.ANALYTICS.EVENT, z.tracking.EventName.FILE.UPLOAD_FAILED, tracking_data);
        this.logger.error(`Failed to upload asset for conversation '${conversation_et.id}': ${error.message}`, error);
        return this.get_message_in_conversation_by_id(conversation_et, message_id).then(message_et => {
          this.send_asset_upload_failed(conversation_et, message_et.id);
          return this.update_message_as_upload_failed(message_et);
        });
      });
  }

  /**
   * Delete message for everyone.
   *
   * @param {Conversation} conversation_et - Conversation to delete message from
   * @param {Message} message_et - Message to delete
   * @param {Array<string>|boolean} [precondition_option] - Optional level that backend checks for missing clients
   * @returns {Promise} Resolves when message was deleted
   */
  delete_message_everyone(conversation_et, message_et, precondition_option) {
    return Promise.resolve()
      .then(() => {
        if (!message_et.user().is_me && !message_et.ephemeral_expires()) {
          throw new z.conversation.ConversationError(z.conversation.ConversationError.TYPE.WRONG_USER);
        }

        const generic_message = new z.proto.GenericMessage(z.util.create_random_uuid());
        generic_message.set(z.cryptography.GENERIC_MESSAGE_TYPE.DELETED, new z.proto.MessageDelete(message_et.id));

        return this.sending_queue.push(() => {
          return this.create_recipients(conversation_et.id, false, precondition_option).then(recipients =>
            this._send_generic_message(conversation_et.id, generic_message, recipients, precondition_option)
          );
        });
      })
      .then(() => this._track_delete_message(conversation_et, message_et, z.tracking.attribute.DeleteType.EVERYWHERE))
      .then(() => {
        amplify.publish(z.event.WebApp.CONVERSATION.MESSAGE.REMOVED, message_et.id);
        return this._delete_message_by_id(conversation_et, message_et.id);
      })
      .catch(error => {
        this.logger.info(
          `Failed to send delete message for everyone with id '${message_et.id}' for conversation '${conversation_et.id}'`,
          error
        );
        throw error;
      });
  }

  /**
   * Delete message on your own clients.
   *
   * @param {Conversation} conversation_et - Conversation to delete message from
   * @param {Message} message_et - Message to delete
   * @returns {Promise} Resolves when message was deleted
   */
  delete_message(conversation_et, message_et) {
    return Promise.resolve()
      .then(() => {
        const generic_message = new z.proto.GenericMessage(z.util.create_random_uuid());
        generic_message.set(
          z.cryptography.GENERIC_MESSAGE_TYPE.HIDDEN,
          new z.proto.MessageHide(conversation_et.id, message_et.id)
        );

        return this.send_generic_message_to_conversation(this.self_conversation().id, generic_message);
      })
      .then(() => this._track_delete_message(conversation_et, message_et, z.tracking.attribute.DeleteType.LOCAL))
      .then(() => {
        amplify.publish(z.event.WebApp.CONVERSATION.MESSAGE.REMOVED, message_et.id);
        return this._delete_message_by_id(conversation_et, message_et.id);
      })
      .catch(error => {
        this.logger.info(
          `Failed to send delete message with id '${message_et.id}' for conversation '${conversation_et.id}'`,
          error
        );
        throw error;
      });
  }

  /**
   * Check the remaining lifetime for a given ephemeral message.
   * @param {Message} message_et - Message to check
   * @returns {undefined} No return value
   */
  check_ephemeral_timer(message_et) {
    switch (message_et.ephemeral_status()) {
      case z.message.EphemeralStatusType.TIMED_OUT:
        this.timeout_ephemeral_message(message_et);
        break;
      case z.message.EphemeralStatusType.ACTIVE:
        message_et.start_ephemeral_timer();
        break;
      case z.message.EphemeralStatusType.INACTIVE:
        message_et.start_ephemeral_timer();
        this.conversation_service.update_message_in_db(message_et, {
          ephemeral_expires: message_et.ephemeral_expires(),
          ephemeral_started: message_et.ephemeral_started(),
        });
        break;
      default:
        this.logger.warn(`Ephemeral message of unsupported type: ${message_et.type}`);
    }
  }

  timeout_ephemeral_message(message_et) {
    if (!message_et.is_expired()) {
      this.get_conversation_by_id(message_et.conversation_id).then(conversation_et => {
        if (message_et.user().is_me) {
          switch (false) {
            case !message_et.has_asset_text():
              return this._obfuscate_text_message(conversation_et, message_et.id);
            case !message_et.is_ping():
              return this._obfuscate_ping_message(conversation_et, message_et.id);
            case !message_et.has_asset():
              return this._obfuscate_asset_message(conversation_et, message_et.id);
            case !message_et.has_asset_image():
              return this._obfuscate_image_message(conversation_et, message_et.id);
            default:
              return this.logger.warn(`Ephemeral message of unsupported type: ${message_et.type}`);
          }
        }

        if (conversation_et.is_group()) {
          const user_ids = _.union([this.user_repository.self().id], [message_et.from]);
          return this.delete_message_everyone(conversation_et, message_et, user_ids);
        }

        return this.delete_message_everyone(conversation_et, message_et);
      });
    }
  }

  _obfuscate_asset_message(conversation_et, message_id) {
    return this.get_message_in_conversation_by_id(conversation_et, message_id)
      .then(message_et => {
        const asset = message_et.get_first_asset();
        message_et.ephemeral_expires(true);

        return this.conversation_service.update_message_in_db(message_et, {
          data: {
            content_type: asset.file_type,
            info: {
              nonce: message_et.nonce,
            },
            meta: {},
          },
          ephemeral_expires: true,
        });
      })
      .then(() => {
        this.logger.info(`Obfuscated asset message '${message_id}'`);
      });
  }

  _obfuscate_image_message(conversation_et, message_id) {
    return this.get_message_in_conversation_by_id(conversation_et, message_id)
      .then(message_et => {
        const asset = message_et.get_first_asset();
        message_et.ephemeral_expires(true);

        return this.conversation_service.update_message_in_db(message_et, {
          data: {
            info: {
              height: asset.height,
              nonce: message_et.nonce,
              tag: 'medium',
              width: asset.width,
            },
          },
          ephemeral_expires: true,
        });
      })
      .then(() => {
        this.logger.info(`Obfuscated image message '${message_id}'`);
      });
  }

  _obfuscate_text_message(conversation_et, message_id) {
    return this.get_message_in_conversation_by_id(conversation_et, message_id)
      .then(message_et => {
        const asset = message_et.get_first_asset();
        const obfuscated_asset = new z.entity.Text(message_et.id);
        const obfuscated_previews = asset.previews().map(link_preview => {
          link_preview.obfuscate();
          const article = new z.proto.Article(link_preview.url, link_preview.title); // deprecated format
          return new z.proto.LinkPreview(link_preview.url, 0, article, link_preview.url, link_preview.title).encode64();
        });

        obfuscated_asset.text = z.util.StringUtil.obfuscate(asset.text);
        obfuscated_asset.previews(asset.previews());

        message_et.assets([obfuscated_asset]);
        message_et.ephemeral_expires(true);

        return this.conversation_service.update_message_in_db(message_et, {
          data: {
            content: obfuscated_asset.text,
            nonce: obfuscated_asset.id,
            previews: obfuscated_previews,
          },
          ephemeral_expires: true,
        });
      })
      .then(() => {
        this.logger.info(`Obfuscated text message '${message_id}'`);
      });
  }

  _obfuscate_ping_message(conversation_et, message_id) {
    return this.get_message_in_conversation_by_id(conversation_et, message_id)
      .then(message_et => {
        message_et.ephemeral_expires(true);
        return this.conversation_service.update_message_in_db(message_et, {ephemeral_expires: true});
      })
      .then(() => {
        this.logger.info(`Obfuscated ping message '${message_id}'`);
      });
  }

  /**
   * Can user upload assets to conversation.
   * @param {Conversation} conversation_et - Conversation to check
   * @returns {boolean} Can assets be uploaded
   */
  _can_upload_assets_to_conversation(conversation_et) {
    if (!conversation_et || conversation_et.is_request() || conversation_et.removed_from_conversation()) {
      return false;
    }

    if (conversation_et.is_one2one() && !conversation_et.connection().is_connected) {
      return false;
    }

    return true;
  }

  /**
   * Count number of pending uploads
   * @returns {number} Number of pending uploads
   */
  get_number_of_pending_uploads() {
    return this.conversations().reduce(
      (sum, conversation_et) => sum + conversation_et.get_number_of_pending_uploads(),
      0
    );
  }

  //##############################################################################
  // Event callbacks
  //##############################################################################

  /**
   * Listener for incoming events.
   *
   * @param {Object} event_json - JSON data for event
   * @param {z.event.EventRepository.SOURCE} source - Source of event
   * @returns {Promise} Resolves when event was handled
   */
  on_conversation_event(event_json, source = z.event.EventRepository.SOURCE.STREAM) {
    if (!event_json) {
      return Promise.reject(new Error('Conversation Repository Event Handling: Event missing'));
    }

    const {conversation: conversation_id, type} = event_json;
    this.logger.info(`»» Conversation Event: '${type}' (Source: ${source})`, {
      event_json: JSON.stringify(event_json),
      event_object: event_json,
    });

    // Handle conversation create event separately
    if (type === z.event.Backend.CONVERSATION.CREATE) {
      return this._on_create(event_json);
    }

    // Check if conversation was archived
    let previously_archived;
    return this.get_conversation_by_id(conversation_id)
      .then(conversation_et => {
        previously_archived = conversation_et.is_archived();

        const is_backend_timestamp = source !== z.event.EventRepository.SOURCE.INJECTED;
        conversation_et.update_timestamp_server(event_json.server_time || event_json.time, is_backend_timestamp);

        switch (type) {
          case z.event.Backend.CONVERSATION.MEMBER_JOIN:
            return this._on_member_join(conversation_et, event_json);
          case z.event.Backend.CONVERSATION.MEMBER_LEAVE:
          case z.event.Client.CONVERSATION.TEAM_MEMBER_LEAVE:
            return this._on_member_leave(conversation_et, event_json);
          case z.event.Backend.CONVERSATION.MEMBER_UPDATE:
            return this._on_member_update(conversation_et, event_json);
          case z.event.Backend.CONVERSATION.RENAME:
            return this._on_rename(conversation_et, event_json);
          case z.event.Client.CONVERSATION.ASSET_ADD:
            return this._on_asset_add(conversation_et, event_json);
          case z.event.Client.CONVERSATION.CONFIRMATION:
            return this._on_confirmation(conversation_et, event_json);
          case z.event.Client.CONVERSATION.MESSAGE_ADD:
            return this._on_message_add(conversation_et, event_json);
          case z.event.Client.CONVERSATION.MESSAGE_DELETE:
            return this._on_message_deleted(conversation_et, event_json);
          case z.event.Client.CONVERSATION.MESSAGE_HIDDEN:
            return this._on_message_hidden(event_json);
          case z.event.Client.CONVERSATION.REACTION:
            return this._on_reaction(conversation_et, event_json);
          default:
            return this._on_add_event(conversation_et, event_json);
        }
      })
      .then((return_value = {}) => {
        const {conversation_et, message_et} = return_value;

        if (conversation_et) {
          const event_from_web_socket = source === z.event.EventRepository.SOURCE.WEB_SOCKET;
          const event_from_stream = source === z.event.EventRepository.SOURCE.STREAM;

          if (message_et) {
            const is_remote_event = event_from_stream || event_from_web_socket;

            if (is_remote_event) {
              this.send_confirmation_status(conversation_et, message_et);
            }

            if (!event_from_stream) {
              amplify.publish(z.event.WebApp.SYSTEM_NOTIFICATION.NOTIFY, conversation_et, message_et);
            }
          }

          // Check if event needs to be un-archived
          if (previously_archived) {
            // Add to check for unarchive at the end of stream handling
            if (event_from_stream) {
              return (this.conversations_with_new_events[conversation_et.id] = conversation_et);
            }

            if (event_from_web_socket && conversation_et.should_unarchive()) {
              return this.unarchive_conversation(conversation_et, 'event from WebSocket');
            }
          }
        }
      });
  }

  /**
   * Add missed events message to conversations.
   * @returns {undefined} No return value
   */
  on_missed_events() {
    this.filtered_conversations()
      .filter(conversation_et => !conversation_et.removed_from_conversation())
      .forEach(conversation_et => {
        const missed_event = z.conversation.EventBuilder.build_missed(conversation_et, this.time_offset);
        amplify.publish(z.event.WebApp.EVENT.INJECT, missed_event);
      });
  }

  /**
   * Push to receiving queue.
   * @param {Object} event_json - JSON data for event
   * @param {z.event.EventRepository.SOURCE} source - Source of event
   * @returns {undefined} No return value
   */
  push_to_receiving_queue(event_json, source) {
    this.receiving_queue
      .push(() => this.on_conversation_event(event_json, source))
      .then(() => {
        if (this.init_promise) {
          const event_from_stream = source === z.event.EventRepository.SOURCE.STREAM;
          if (event_from_stream) {
            this.init_handled = this.init_handled + 1;
            if (this.init_handled % 5 === 0 || this.init_handled < 5) {
              const progress = this.init_handled / this.init_total * 20 + 75;
              amplify.publish(z.event.WebApp.APP.UPDATE_PROGRESS, progress, z.string.init_events_progress, [
                this.init_handled,
                this.init_total,
              ]);
            }
          }

          if (!this.receiving_queue.get_length() || !event_from_stream) {
            this.init_promise.resolve_fn();
            this.init_promise = undefined;
          }
        }
      })
      .catch(error => {
        if (this.init_promise) {
          this.init_promise.reject_fn(error);
          this.init_promise = undefined;
        } else {
          throw error;
        }
      });
  }

  /**
   * A message or ping received in a conversation.
   *
   * @private
   * @param {Conversation} conversation_et - Conversation to add the event to
   * @param {Object} event_json - JSON data of 'conversation.message-add' or 'conversation.knock' event
   * @returns {Promise} Resolves when event was handled
   */
  _on_add_event(conversation_et, event_json) {
    return this._add_event_to_conversation(event_json, conversation_et).then(message_et => ({
      conversation_et: conversation_et,
      message_et: message_et,
    }));
  }

  /**
   * An asset was uploaded.
   *
   * @private
   * @param {Conversation} conversation_et - Conversation to add the event to
   * @param {Object} event_json - JSON data of 'conversation.asset-upload-complete' event
   * @returns {Promise} Resolves when the event was handled
   */
  _on_asset_upload_complete(conversation_et, event_json) {
    return this.get_message_in_conversation_by_id(conversation_et, event_json.id)
      .then(message_et => this.update_message_as_upload_complete(conversation_et, message_et, event_json))
      .catch(error => {
        if (error.type !== z.conversation.ConversationError.TYPE.MESSAGE_NOT_FOUND) {
          throw error;
        }

        this.logger.error(`Upload complete: Could not find message with id '${event_json.id}'`, event_json);
      });
  }

  /**
   * Received confirmation of message.
   *
   * @private
   * @param {Conversation} conversation_et - Conversation entity that a message was reacted upon in
   * @param {Object} event_json - JSON data of 'conversation.confirmation' event
   * @returns {Promise} Resolves when the event was handled
   */
  _on_confirmation(conversation_et, event_json) {
    const event_data = event_json.data;

    return this.get_message_in_conversation_by_id(conversation_et, event_data.message_id)
      .then(message_et => {
        const was_updated = message_et.update_status(event_data.status);

        if (was_updated) {
          return this.conversation_service.update_message_in_db(message_et, {status: message_et.status()});
        }
      })
      .catch(error => {
        if (error.type !== z.conversation.ConversationError.TYPE.MESSAGE_NOT_FOUND) {
          this.logger.info(
            `Failed to handle status update of a message in conversation '${conversation_et.id}'`,
            error
          );
          throw error;
        }
      });
  }

  /**
   * A conversation was created.
   *
   * @private
   * @param {Object} event_json - JSON data of 'conversation.create' event
   * @returns {Promise} Resolves when the event was handled
   */
  _on_create(event_json) {
    return this.find_conversation_by_id(event_json.conversation)
      .catch(error => {
        if (error.type !== z.conversation.ConversationError.TYPE.NOT_FOUND) {
          throw error;
        }

        const {data: event_data, time} = event_json;
        const event_timestamp = new Date(time).getTime();
        const initial_timestamp = _.isNaN(event_timestamp) ? this.get_latest_event_timestamp() : event_timestamp;
        return this.map_conversations(event_data, initial_timestamp);
      })
      .then(conversation_et => this.update_participating_user_ets(conversation_et))
      .then(conversation_et => this.save_conversation(conversation_et))
      .then(conversation_et => this._prepare_conversation_create_notification(conversation_et));
  }

  /**
   * User were added to a group conversation.
   *
   * @private
   * @param {Conversation} conversation_et - Conversation to add users to
   * @param {Object} event_json - JSON data of 'conversation.member-join' event
   * @returns {Promise} Resolves when the event was handled
   */
  _on_member_join(conversation_et, event_json) {
    // Ignore if we join a 1to1 conversation (accept a connection request)
    const connection_et = this.user_repository.get_connection_by_conversation_id(conversation_et.id);
    if (connection_et && connection_et.status() === z.user.ConnectionStatus.PENDING) {
      return Promise.resolve();
    }

    const event_data = event_json.data;

    event_data.user_ids.forEach(user_id => {
      if (user_id !== this.user_repository.self().id && !conversation_et.participating_user_ids().includes(user_id)) {
        conversation_et.participating_user_ids.push(user_id);
      }
    });

    // Self user joins again
    const self_user_rejoins = event_data.user_ids.includes(this.user_repository.self().id);
    if (self_user_rejoins) {
      conversation_et.status(z.conversation.ConversationStatus.CURRENT_MEMBER);
    }

    return this.update_participating_user_ets(conversation_et)
      .then(() => this._add_event_to_conversation(event_json, conversation_et))
      .then(message_et => {
        this.verification_state_handler.on_member_joined(conversation_et, event_data.user_ids);
        return {conversation_et: conversation_et, message_et: message_et};
      });
  }

  /**
   * Members of a group conversation were removed or left.
   *
   * @private
   * @param {Conversation} conversation_et - Conversation to remove users from
   * @param {Object} event_json - JSON data of 'conversation.member-leave' event
   * @returns {Promise} Resolves when the event was handled
   */
  _on_member_leave(conversation_et, event_json) {
    const self_user_id = this.user_repository.self().id;
    const {data: event_data, from} = event_json;

    const is_from_self = from === self_user_id;
    const removes_self = event_data.user_ids.includes(self_user_id);
    const self_leaving_cleared_conversation = is_from_self && removes_self && conversation_et.is_cleared();

    if (removes_self) {
      conversation_et.status(z.conversation.ConversationStatus.PAST_MEMBER);

      if (conversation_et.call()) {
        amplify.publish(
          z.event.WebApp.CALL.STATE.LEAVE,
          conversation_et.id,
          z.calling.enum.TERMINATION_REASON.MEMBER_LEAVE
        );
      }
    }

    if (!self_leaving_cleared_conversation) {
      return this._add_event_to_conversation(event_json, conversation_et)
        .then(message_et => {
          message_et
            .user_ets()
            .filter(user_et => !user_et.is_me)
            .forEach(user_et => {
              conversation_et.participating_user_ids.remove(user_et.id);

              if (conversation_et.call()) {
                amplify.publish(z.event.WebApp.CALL.STATE.PARTICIPANT_LEFT, conversation_et.id, user_et.id);
              }
            });

          return this.update_participating_user_ets(conversation_et).then(() => message_et);
        })
        .then(message_et => {
          this.verification_state_handler.on_member_left(conversation_et);

          if (is_from_self && conversation_et.removed_from_conversation()) {
            this.archive_conversation(conversation_et);
          }

          return {conversation_et: conversation_et, message_et: message_et};
        });
    }
  }

  /**
   * Membership properties for a conversation were updated.
   *
   * @private
   * @param {Conversation} conversation_et - Conversation entity that will be updated
   * @param {Object} event_json - JSON data of 'conversation.member-update' event
   * @returns {Promise} Resolves when the event was handled
   */
  _on_member_update(conversation_et, event_json) {
    const is_active_conversation = this.is_active_conversation(conversation_et);
    const next_conversation_et = is_active_conversation ? this.get_next_conversation(conversation_et) : undefined;
    const previously_archived = conversation_et.is_archived();

    this.conversation_mapper.update_self_status(conversation_et, event_json.data);

    if (previously_archived && !conversation_et.is_archived()) {
      return this._fetch_users_and_events(conversation_et);
    }

    if (conversation_et.is_cleared()) {
      this._clear_conversation(conversation_et, conversation_et.cleared_timestamp());
    }

    if (is_active_conversation && (conversation_et.is_archived() || conversation_et.is_cleared())) {
      amplify.publish(z.event.WebApp.CONVERSATION.SHOW, next_conversation_et);
    }
  }

  /**
   * A text message received in a conversation.
   *
   * @private
   * @param {Conversation} conversation_et - Conversation to add the event to
   * @param {Object} event_json - JSON data of 'conversation.message-add'
   * @returns {Promise} Resolves when the event was handled
   */
  _on_message_add(conversation_et, event_json) {
    return Promise.resolve()
      .then(() => {
        const event_data = event_json.data;

        if (event_data.replacing_message_id) {
          return this._update_edited_message(conversation_et, event_json);
        }

        if (event_data.previews.length) {
          return this._update_link_preview(conversation_et, event_json);
        }

        return event_json;
      })
      .then(updated_event_json => {
        if (updated_event_json) {
          return this._on_add_event(conversation_et, updated_event_json);
        }
      })
      .catch(error => {
        if (error.type !== z.conversation.ConversationError.TYPE.MESSAGE_NOT_FOUND) {
          throw error;
        }
      });
  }

  /**
   * An asset received in a conversation.
   *
   * @private
   * @param {Conversation} conversation_et - Conversation to add the event to
   * @param {Object} event_json - JSON data of 'conversation.asset-add'
   * @returns {Promise} Resolves when the event was handled
   */
  _on_asset_add(conversation_et, event_json) {
    const {data: event_data, id: event_id} = event_json;

    return this.conversation_service
      .load_event_from_db(conversation_et.id, event_id)
      .then(stored_event => {
        if (stored_event) {
          // Ignore redundant event
          if (_.isEqual(stored_event, event_json)) {
            return;
          }

          if (event_data.status === z.assets.AssetTransferState.UPLOAD_FAILED) {
            const from_self = event_json.from === this.user_repository.self().id;
            const upload_failed = event_data.reason === z.assets.AssetUploadFailedReason.FAILED;

            if (from_self && upload_failed) {
              return this.conversation_service.update_asset_as_failed_in_db(
                stored_event.primary_key,
                event_data.reason
              );
            }

            return this._delete_message_by_id(conversation_et, event_json.id).then(() => undefined);
          }

          // only event data is relevant for updating
          const updated_event = $.extend(true, stored_event, {
            data: event_data,
          });

          return this.conversation_service.update_event(updated_event);
        }

        return this.conversation_service.save_event(event_json);
      })
      .then(event => {
        if (event) {
          conversation_et.remove_message_by_id(event_json.id);

          return this._on_add_event(conversation_et, event).then(({message_et}) => {
            const first_asset = message_et.get_first_asset();
            if (first_asset.is_image() || first_asset.status() === z.assets.AssetTransferState.UPLOADED) {
              return {conversation_et: conversation_et, message_et: message_et};
            }
          });
        }
      });
  }

  /**
   * A hide message received in a conversation.
   *
   * @private
   * @param {Conversation} conversation_et - Conversation to add the event to
   * @param {Object} event_json - JSON data of 'conversation.message-delete'
   * @returns {Promise} Resolves when the event was handled
   */
  _on_message_deleted(conversation_et, event_json) {
    const {data: event_data, from, id: event_id, time} = event_json;

    return this.get_message_in_conversation_by_id(conversation_et, event_data.message_id)
      .then(message_to_delete_et => {
        if (message_to_delete_et.ephemeral_expires()) {
          return;
        }

        const is_same_sender = from === message_to_delete_et.from;
        if (!is_same_sender) {
          throw new z.conversation.ConversationError(z.conversation.ConversationError.TYPE.WRONG_USER);
        }

        const is_from_self = from === this.user_repository.self().id;
        if (!is_from_self) {
          return this._add_delete_message(conversation_et.id, event_id, time, message_to_delete_et);
        }
      })
      .then(() => {
        amplify.publish(z.event.WebApp.CONVERSATION.MESSAGE.REMOVED, event_data.message_id);
        return this._delete_message_by_id(conversation_et, event_data.message_id);
      })
      .catch(error => {
        if (error.type !== z.conversation.ConversationError.TYPE.MESSAGE_NOT_FOUND) {
          this.logger.info(`Failed to delete message for conversation '${conversation_et.id}'`, error);
          throw error;
        }
      });
  }

  /**
   * A hide message received in a conversation.
   *
   * @private
   * @param {Object} event_json - JSON data of 'conversation.message-hidden'
   * @returns {Promise} Resolves when the event was handled
   */
  _on_message_hidden(event_json) {
    const {data: event_data, from} = event_json;

    const is_from_self = from === this.user_repository.self().id;
    if (!is_from_self) {
      return Promise.reject(new z.conversation.ConversationError(z.conversation.ConversationError.TYPE.WRONG_USER));
    }

    return this.get_conversation_by_id(event_data.conversation_id)
      .then(conversation_et => {
        amplify.publish(z.event.WebApp.CONVERSATION.MESSAGE.REMOVED, event_data.message_id);
        return this._delete_message_by_id(conversation_et, event_data.message_id);
      })
      .catch(error => {
        this.logger.info(
          `Failed to delete message '${event_data.message_id}' for conversation '${event_data.conversation_id}'`,
          error
        );
        throw error;
      });
  }

  /**
   * Someone reacted to a message.
   *
   * @private
   * @param {Conversation} conversation_et - Conversation entity that a message was reacted upon in
   * @param {Object} event_json - JSON data of 'conversation.reaction' event
   * @returns {Promise} Resolves when the event was handled
   */
  _on_reaction(conversation_et, event_json) {
    const event_data = event_json.data;

    return this.get_message_in_conversation_by_id(conversation_et, event_data.message_id)
      .then(message_et => {
        if (!message_et || !message_et.is_content()) {
          const type = message_et ? message_et.type : 'unknown';

          this.logger.error(
            `Message '${event_data.message_id}' in conversation '${conversation_et.id}' is of reactable type '${type}'`,
            message_et
          );
          throw new z.conversation.ConversationError(z.conversation.ConversationError.TYPE.WRONG_TYPE);
        }

        const changes = message_et.update_reactions(event_json);
        if (changes) {
          this.logger.debug(
            `Updating reactions to message '${event_data.message_id}' in conversation '${conversation_et.id}'`,
            event_json
          );

          return this._update_user_ets(message_et).then(updated_message_et => {
            this.conversation_service.update_message_in_db(updated_message_et, changes, conversation_et.id);
            return this._prepare_reaction_notification(conversation_et, updated_message_et, event_json);
          });
        }
      })
      .catch(error => {
        if (error.type !== z.conversation.ConversationError.TYPE.MESSAGE_NOT_FOUND) {
          this.logger.error(
            `Failed to handle reaction to message '${event_data.message_id}' in conversation '${conversation_et.id}'`,
            {error, event: event_json}
          );
          throw error;
        }
      });
  }

  /**
   * A conversation was renamed.
   *
   * @private
   * @param {Conversation} conversation_et - Conversation entity that will be renamed
   * @param {Object} event_json - JSON data of 'conversation.rename' event
   * @returns {Promise} Resolves when the event was handled
   */
  _on_rename(conversation_et, event_json) {
    return this._add_event_to_conversation(event_json, conversation_et).then(message_et => {
      this.conversation_mapper.update_properties(conversation_et, event_json.data);
      return {conversation_et: conversation_et, message_et: message_et};
    });
  }

  //##############################################################################
  // Private
  //##############################################################################

  /**
   * Convert a JSON event into an entity and add it to a given conversation.
   *
   * @private
   * @param {Object} json - Event data
   * @param {Conversation} conversation_et - Conversation entity the event will be added to
   * @returns {Promise} Promise that resolves with the message entity for the event
   */
  _add_event_to_conversation(json, conversation_et) {
    return Promise.resolve()
      .then(() => this.event_mapper.map_json_event(json, conversation_et, true))
      .then(message_et => {
        if (message_et) {
          return this._update_user_ets(message_et);
        }
      })
      .then(message_et => {
        if (conversation_et && message_et) {
          conversation_et.add_message(message_et);
        }

        return message_et;
      });
  }

  /**
   * Convert multiple JSON events into entities and add them to a given conversation.
   *
   * @private
   * @param {Array} events - Event data
   * @param {Conversation} conversation_et - Conversation entity the events will be added to
   * @param {boolean} [prepend=true] - Should existing messages be prepended
   * @returns {Promise} Resolves with an array of mapped messages
   */
  _add_events_to_conversation(events, conversation_et, prepend = true) {
    return Promise.resolve()
      .then(() => {
        const message_ets = this.event_mapper.map_json_events(events, conversation_et, true);
        return Promise.all(message_ets.map(message_et => this._update_user_ets(message_et)));
      })
      .then(message_ets => {
        if (prepend && conversation_et.messages().length) {
          conversation_et.prepend_messages(message_ets);
        } else {
          conversation_et.add_messages(message_ets);
        }

        return message_ets;
      });
  }

  /**
   * Fetch all unread events and users of a conversation.
   *
   * @private
   * @param {Conversation} conversation_et - Conversation fetch events and users for
   * @returns {undefined} No return value
   */
  _fetch_users_and_events(conversation_et) {
    if (!conversation_et.is_loaded() && !conversation_et.is_pending()) {
      this.update_participating_user_ets(conversation_et);
      this._get_unread_events(conversation_et);
    }
  }

  /**
   * Forward the 'conversation.create' event to the SystemNotification repository for browser and audio notifications.
   *
   * @private
   * @param {Conversation} conversation_et - Conversation that was created
   * @returns {Promise} Resolves when the notification was prepared
   */
  _prepare_conversation_create_notification(conversation_et) {
    return this.user_repository.get_user_by_id(conversation_et.creator).then(user_et => {
      const message_et = new z.entity.MemberMessage();
      message_et.user(user_et);
      message_et.member_message_type = z.message.SystemMessageType.CONVERSATION_CREATE;
      return {conversation_et: conversation_et, message_et: message_et};
    });
  }

  /**
   * Forward the reaction event to the SystemNotification repository for browser and audio notifications.
   *
   * @private
   * @param {Conversation} conversation_et - Conversation that event was received in
   * @param {Message} message_et - Message that has been reacted upon
   * @param {Object} event_json -] JSON data of received reaction event
   * @returns {Promise} Resolves when the notification was prepared
   */
  _prepare_reaction_notification(conversation_et, message_et, event_json) {
    const {data: event_data, from} = event_json;

    if (event_data.reaction && message_et.from === this.user_repository.self().id) {
      return this.user_repository.get_user_by_id(from).then(user_et => {
        const reaction_message_et = new z.entity.Message(message_et.id, z.message.SuperType.REACTION);
        reaction_message_et.user(user_et);
        reaction_message_et.reaction = event_data.reaction;
        return {conversation_et: conversation_et, message_et: reaction_message_et};
      });
    }

    return Promise.resolve({conversation_et: conversation_et});
  }

  /**
   * Updates the user entities that are part of a message.
   *
   * @private
   * @param {Message} message_et - Message to be updated
   * @returns {Promise} Resolves when users have been update
   */
  _update_user_ets(message_et) {
    return this.user_repository.get_user_by_id(message_et.from).then(user_et => {
      message_et.user(user_et);

      if (message_et.is_member() || message_et.user_ets) {
        return this.user_repository.get_users_by_id(message_et.user_ids()).then(user_ets => {
          message_et.user_ets(user_ets);
          return message_et;
        });
      }

      if (message_et.reactions) {
        const user_ids = Object.keys(message_et.reactions());

        message_et.reactions_user_ets.removeAll();
        if (user_ids.length) {
          return this.user_repository.get_users_by_id(user_ids).then(user_ets => {
            message_et.reactions_user_ets(user_ets);
            return message_et;
          });
        }
      }

      if (message_et.has_asset_text()) {
        message_et.assets().forEach(asset_et => {
          if (asset_et.is_text()) {
            asset_et.theme_color = message_et.user().accent_color();
          }
        });
      }

      return message_et;
    });
  }

  /**
   * Cancel asset upload.
   * @param {Message} message_et - Message on which the cancel was initiated
   * @returns {undefined} No return value
   */
  cancel_asset_upload(message_et) {
    this.send_asset_upload_failed(
      this.active_conversation(),
      message_et.id,
      z.assets.AssetUploadFailedReason.CANCELLED
    );
  }

  /**
   * Handle client mismatch response from backend.
   *
   * @note As part of 412 or general response when sending encrypted message
   * @param {string} conversation_id - ID of conversation message was sent int
   * @param {Object} client_mismatch - Client mismatch object containing client user maps for deleted, missing and obsolete clients
   * @param {z.proto.GenericMessage} [generic_message] - GenericMessage that was sent
   * @param {Object} [payload] - Initial payload resulting in a 412
   * @returns {Promise} Resolve when mistmatch was handled
   */
  _handle_client_mismatch(conversation_id, client_mismatch, generic_message, payload) {
    return Promise.resolve()
      .then(() => {
        return this._handle_client_mismatch_redundant(client_mismatch.redundant, payload, conversation_id);
      })
      .then(updated_payload => {
        return this._handle_client_mismatch_deleted(client_mismatch.deleted, updated_payload);
      })
      .then(updated_payload => {
        return this._handle_client_mismatch_missing(client_mismatch.missing, updated_payload, generic_message);
      });
  }

  /**
   * Handle the deleted client mismatch.
   *
   * @note Contains clients of which the backend is sure that they should not be recipient of a message and verified they no longer exist.
   * @private
   *
   * @param {Object} recipients - User client map containing redundant clients
   * @param {Object} payload - Optional payload of the failed request
   * @returns {Promise} Resolves with the updated payload
   */
  _handle_client_mismatch_deleted(recipients, payload) {
    if (_.isEmpty(recipients)) {
      return Promise.resolve(payload);
    }
    this.logger.debug(`Message contains deleted clients of '${Object.keys(recipients).length}' users`, recipients);

    const _remove_deleted_client = (user_id, client_id) => {
      if (payload) {
        delete payload.recipients[user_id][client_id];
      }
      return this.user_repository.remove_client_from_user(user_id, client_id);
    };

    const _remove_deleted_user = user_id => {
      if (payload && !Object.keys(payload.recipients[user_id]).length) {
        delete payload.recipients[user_id];
      }
    };

    return Promise.all(this._map_recipients(recipients, _remove_deleted_client, _remove_deleted_user)).then(() => {
      this.verification_state_handler.on_client_removed(Object.keys(recipients));
      return payload;
    });
  }

  /**
   * Handle the missing client mismatch.
   *
   * @private
   * @param {Object} recipients - User client map containing redundant clients
   * @param {Object} payload - Optional payload of the failed request
   * @param {z.proto.GenericMessage} generic_message - Protobuffer message to be sent
   * @returns {Promise} Resolves with the updated payload
   */
  _handle_client_mismatch_missing(recipients, payload, generic_message) {
    if (!payload || _.isEmpty(recipients)) {
      return Promise.resolve(payload);
    }
    this.logger.debug(`Message is missing clients of '${Object.keys(recipients).length}' users`, recipients);

    return this.cryptography_repository
      .encrypt_generic_message(recipients, generic_message, payload)
      .then(updated_payload => {
        payload = updated_payload;

        const _add_missing_client = (user_id, client_id) => {
          return this.user_repository.add_client_to_user(user_id, new z.client.Client({id: client_id}));
        };

        return Promise.all(this._map_recipients(recipients, _add_missing_client));
      })
      .then(() => {
        this.verification_state_handler.on_client_add(Object.keys(recipients));
        return payload;
      });
  }

  /**
   * Handle the redundant client mismatch.

   * @note Contains clients of which the backend is sure that they should not be recipient of a message but cannot say whether they exist.
   *   Normally only contains clients of users no longer participating in a conversation.
   *   Sometimes clients of the self user are listed. Thus we cannot remove the payload for all the clients of a user without checking.
   * @private
   *
   * @param {Object} recipients - User client map containing redundant clients
   * @param {Object} payload - Optional payload of the failed request
   * @param {string} conversation_id - ID of conversation the message was sent in
   * @returns {Promise} Resolves with the updated payload
  */
  _handle_client_mismatch_redundant(recipients, payload, conversation_id) {
    if (_.isEmpty(recipients)) {
      return Promise.resolve(payload);
    }
    this.logger.debug(`Message contains redundant clients of '${Object.keys(recipients).length}' users`, recipients);

    return this.get_conversation_by_id(conversation_id)
      .catch(error => {
        if (error.type !== z.conversation.ConversationError.TYPE.NOT_FOUND) {
          throw error;
        }
      })
      .then(conversation_et => {
        const _remove_redundant_client = function(user_id, client_id) {
          if (payload) {
            delete payload.recipients[user_id][client_id];
          }
        };

        const _remove_redundant_user = function(user_id) {
          if (conversation_et && conversation_et.is_group()) {
            conversation_et.participating_user_ids.remove(user_id);
          }

          if (payload && !Object.keys(payload.recipients[user_id]).length) {
            return delete payload.recipients[user_id];
          }
        };

        return Promise.all(
          this._map_recipients(recipients, _remove_redundant_client, _remove_redundant_user)
        ).then(() => {
          if (conversation_et) {
            this.update_participating_user_ets(conversation_et);
          }

          return payload;
        });
      });
  }

  /**
   * Delete message from UI and database. Primary key is used to delete message in database.
   *
   * @private
   * @param {Conversation} conversation_et - Conversation that contains the message
   * @param {Message} message_et - Message to delete
   * @returns {Promise} Resolves when message was deleted
   */
  _delete_message(conversation_et, message_et) {
    conversation_et.remove_message_by_id(message_et.id);
    return this.conversation_service.delete_message_with_key_from_db(message_et.primary_key);
  }

  /**
   * Delete message from UI and database. Primary key is used to delete message in database.
   *
   * @private
   * @param {Conversation} conversation_et - Conversation that contains the message
   * @param {string} message_id - ID of message to delete
   * @returns {Promise} Resolves when message was deleted
   */
  _delete_message_by_id(conversation_et, message_id) {
    conversation_et.remove_message_by_id(message_id);
    return this.conversation_service.delete_message_from_db(conversation_et.id, message_id);
  }

  /**
   * Delete messages from UI and database.
   *
   * @private
   * @param {Conversation} conversation_et - Conversation that contains the message
   * @param {number} [timestamp] - Timestamp as upper bound which messages to remove
   * @returns {undefined} No return value
   */
  _delete_messages(conversation_et, timestamp) {
    conversation_et.remove_messages(timestamp);

    const iso_date = timestamp ? new Date(timestamp).toISOString() : undefined;
    this.conversation_service.delete_messages_from_db(conversation_et.id, iso_date);
  }

  /**
   * Add delete message to conversation.
   *
   * @private
   * @param {string} conversation_id - ID of conversation
   * @param {string} message_id - ID of message
   * @param {string} time - ISO 8601 formatted time string
   * @param {Message} message_et - Message to delete
   * @returns {undefined} No return value
   */
  _add_delete_message(conversation_id, message_id, time, message_et) {
    const delete_event = z.conversation.EventBuilder.build_delete(conversation_id, message_id, time, message_et);
    amplify.publish(z.event.WebApp.EVENT.INJECT, delete_event);
  }

  //##############################################################################
  // Message updates
  //##############################################################################

  /**
   * Update asset in UI and DB as failed
   * @param {Message} message_et - Message to update
   * @param {string} [reason=z.assets.AssetTransferState.UPLOAD_FAILED] - Failure reason
   * @returns {Promise} Resolve when message was updated
   */
  update_message_as_upload_failed(message_et, reason = z.assets.AssetTransferState.UPLOAD_FAILED) {
    if (message_et) {
      if (!message_et.is_content()) {
        throw new Error(`Tried to update wrong message type as upload failed '${message_et.super_type}'`);
      }

      const asset_et = message_et.get_first_asset();
      if (asset_et) {
        const is_proper_asset = asset_et.is_audio() || asset_et.is_file() || asset_et.is_video();
        if (!is_proper_asset) {
          throw new Error(`Tried to update message with wrong asset type as upload failed '${asset_et.type}'`);
        }

        asset_et.status(reason);
        asset_et.upload_failed_reason(z.assets.AssetUploadFailedReason.FAILED);
      }

      return this.conversation_service.update_asset_as_failed_in_db(message_et.primary_key, reason);
    }
  }

  /**
   * Update asset in UI and DB as completed.
   *
   * @param {Conversation} conversation_et - Conversation that contains the message
   * @param {Message} message_et - Message to update
   * @param {Object} event_json - Uploaded asset event information
   * @returns {Promise} Resolve when message was updated
   */
  update_message_as_upload_complete(conversation_et, message_et, event_json) {
    const {id, key, otr_key, sha256, token} = event_json.data;
    const asset_et = message_et.get_first_asset();

    let resource;
    if (key) {
      resource = z.assets.AssetRemoteData.v3(key, otr_key, sha256, token);
    } else {
      resource = z.assets.AssetRemoteData.v2(conversation_et.id, id, otr_key, sha256);
    }

    asset_et.original_resource(resource);
    asset_et.status(z.assets.AssetTransferState.UPLOADED);
    message_et.status(z.message.StatusType.SENT);

    return this.conversation_service.update_asset_as_uploaded_in_db(message_et.primary_key, event_json);
  }

  /**
   * Update edited message with timestamp from the original message and delete original.
   *
   * @private
   * @param {Conversation} conversation_et - Conversation of edited message
   * @param {JSON} event_json - Edit message event
   * @returns {Promise} Resolves with the updated event_json
   */
  _update_edited_message(conversation_et, event_json) {
    const {data: event_data, from, id, time} = event_json;

    return this.get_message_in_conversation_by_id(
      conversation_et,
      event_data.replacing_message_id
    ).then(original_message_et => {
      const from_original_user = from === original_message_et.from;
      if (!from_original_user) {
        throw new z.conversation.ConversationError(z.conversation.ConversationError.TYPE.WRONG_USER);
      }

      if (!original_message_et.timestamp()) {
        throw new TypeError('Missing timestamp');
      }

      event_json.edited_time = time;
      event_json.time = new Date(original_message_et.timestamp()).toISOString();
      this._delete_message_by_id(conversation_et, id);
      this._delete_message_by_id(conversation_et, event_data.replacing_message_id);
      this.conversation_service.save_event(event_json);
      return event_json;
    });
  }

  /**
   * Update link preview message.
   *
   * @private
   * @param {Conversation} conversation_et - Conversation of updated message
   * @param {JSON} event_json - Link preview message event
   * @returns {Promise} Resolves with the updated event_json
   */
  _update_link_preview(conversation_et, event_json) {
    return this.conversation_service.load_event_from_db(conversation_et.id, event_json.id).then(stored_message => {
      if (stored_message) {
        this._delete_message(conversation_et, stored_message);
      }
      return event_json;
    });
  }

  //##############################################################################
  // Tracking helpers
  //##############################################################################

  /**
   * Track generic messages for media actions.
   *
   * @private
   * @param {Conversation} conversation_et - Conversation entity
   * @param {z.proto.GenericMessage} generic_message - Protobuf message
   * @param {CallMessage} call_message_et - Optional call message
   * @returns {undefined} No return value
   */
  _track_completed_media_action(conversation_et, generic_message, call_message_et) {
    let ephemeral_time, message, message_content_type;

    const is_ephemeral = generic_message.content === z.cryptography.GENERIC_MESSAGE_TYPE.EPHEMERAL;
    if (is_ephemeral) {
      message = generic_message.ephemeral;
      message_content_type = generic_message.ephemeral.content;
      ephemeral_time = generic_message.ephemeral.expire_after_millis / 1000;
    } else {
      message = generic_message;
      message_content_type = generic_message.content;
    }

    let action_type;
    switch (message_content_type) {
      case 'asset': {
        if (message.asset.original !== null) {
          action_type = message.asset.original.image !== null ? 'photo' : 'file';
        }
        break;
      }

      case 'calling': {
        const {props: properties} = call_message_et;
        action_type = properties.videosend === z.calling.enum.PROPERTY_STATE.TRUE ? 'video_call' : 'audio_call';
        break;
      }

      case 'image': {
        action_type = 'photo';
        break;
      }

      case 'knock': {
        action_type = 'ping';
        break;
      }

      case 'text': {
        if (!message.text.link_preview.length) {
          action_type = 'text';
        }
        break;
      }

      default:
        break;
    }

    if (action_type) {
      amplify.publish(z.event.WebApp.ANALYTICS.EVENT, z.tracking.EventName.CONTRIBUTED, {
        action: action_type,
        conversation_type: z.tracking.helpers.get_conversation_type(conversation_et),
        ephemeral_time: is_ephemeral ? ephemeral_time : undefined,
        is_ephemeral: is_ephemeral,
        with_bot: conversation_et.is_with_bot(),
      });
    }
  }

  /**
   * Track delete action.
   *
   * @private
   * @param {Conversation} conversation_et - Conversation entity
   * @param {Message} message_et - Message entity
   * @param {z.tracking.attribute.DeleteType} method - Deletion method
   * @returns {undefined} No return value
   */
  _track_delete_message(conversation_et, message_et, method) {
    const seconds_since_message_creation = Math.round((Date.now() - message_et.timestamp()) / 1000);

    amplify.publish(z.event.WebApp.ANALYTICS.EVENT, z.tracking.EventName.CONVERSATION.DELETED_MESSAGE, {
      conversation_type: z.tracking.helpers.get_conversation_type(conversation_et),
      method: method,
      time_elapsed: z.util.bucket_values(seconds_since_message_creation, [0, 60, 300, 600, 1800, 3600, 86400]),
      time_elapsed_action: seconds_since_message_creation,
      type: z.tracking.helpers.get_message_type(message_et),
    });
  }

  /**
   * Track edit action.
   *
   * @param {Conversation} conversation_et - Conversation entity
   * @param {Message} message_et - Message that was edited
   * @returns {undefined} No return value
   */
  _track_edit_message(conversation_et, message_et) {
    const seconds_since_message_creation = Math.round((Date.now() - message_et.timestamp()) / 1000);

    amplify.publish(z.event.WebApp.ANALYTICS.EVENT, z.tracking.EventName.CONVERSATION.EDITED_MESSAGE, {
      conversation_type: z.tracking.helpers.get_conversation_type(conversation_et),
      time_elapsed: z.util.bucket_values(seconds_since_message_creation, [0, 60, 300, 600, 1800, 3600, 86400]),
      time_elapsed_action: seconds_since_message_creation,
    });
  }

  /**
   * Track reaction action.
   *
   * @param {Conversation} conversation_et - Conversation entity
   * @param {Message} message_et - Message that was reacted tp
   * @param {z.message.ReactionType} reaction - Type of reaction
   * @param {boolean} [button=true] - Button source of reaction
   * @returns {undefined} No return value
   */
  _track_reaction(conversation_et, message_et, reaction, button = true) {
    amplify.publish(z.event.WebApp.ANALYTICS.EVENT, z.tracking.EventName.CONVERSATION.REACTED_TO_MESSAGE, {
      action: reaction ? 'like' : 'unlike',
      conversation_type: z.tracking.helpers.get_conversation_type(conversation_et),
      method: button ? 'button' : 'menu',
      reacted_to_last_message: conversation_et.get_last_message() === message_et,
      type: z.tracking.helpers.get_message_type(message_et),
      user: message_et.user().is_me ? 'sender' : 'receiver',
      with_bot: conversation_et.is_with_bot(),
    });
  }
};<|MERGE_RESOLUTION|>--- conflicted
+++ resolved
@@ -1114,31 +1114,20 @@
    * @returns {undefined} No return value
    */
   team_member_leave(team_id, user_id) {
-<<<<<<< HEAD
-    this.conversations()
-      .filter(conversation_et => conversation_et.team_id === team_id && !conversation_et.removed_from_conversation())
-      .forEach(conversation_et => {
-        if (conversation_et.participating_user_ids().includes(user_id)) {
-          const member_leave_event = z.conversation.EventBuilder.build_team_member_leave(
-            conversation_et,
-            user_id,
-            this.time_offset
-          );
-          amplify.publish(z.event.WebApp.EVENT.INJECT, member_leave_event);
-        }
-=======
-    this.user_repository.get_user_by_id(user_id)
-      .then((user_et) => {
-        this.conversations()
-          .filter((conversation_et) => conversation_et.team_id === team_id && !conversation_et.removed_from_conversation())
-          .forEach((conversation_et) => {
-            if (conversation_et.participating_user_ids().includes(user_id)) {
-              const member_leave_event = z.conversation.EventBuilder.build_team_member_leave(conversation_et, user_et, this.time_offset);
-              amplify.publish(z.event.WebApp.EVENT.INJECT, member_leave_event);
-            }
-          });
->>>>>>> 40cb9ba1
-      });
+    this.user_repository.get_user_by_id(user_id).then(user_et => {
+      this.conversations()
+        .filter(conversation_et => conversation_et.team_id === team_id && !conversation_et.removed_from_conversation())
+        .forEach(conversation_et => {
+          if (conversation_et.participating_user_ids().includes(user_id)) {
+            const member_leave_event = z.conversation.EventBuilder.build_team_member_leave(
+              conversation_et,
+              user_et,
+              this.time_offset
+            );
+            amplify.publish(z.event.WebApp.EVENT.INJECT, member_leave_event);
+          }
+        });
+    });
   }
 
   /**
