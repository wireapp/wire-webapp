/*
 * Wire
 * Copyright (C) 2017 Wire Swiss GmbH
 *
 * This program is free software: you can redistribute it and/or modify
 * it under the terms of the GNU General Public License as published by
 * the Free Software Foundation, either version 3 of the License, or
 * (at your option) any later version.
 *
 * This program is distributed in the hope that it will be useful,
 * but WITHOUT ANY WARRANTY; without even the implied warranty of
 * MERCHANTABILITY or FITNESS FOR A PARTICULAR PURPOSE. See the
 * GNU General Public License for more details.
 *
 * You should have received a copy of the GNU General Public License
 * along with this program. If not, see http://www.gnu.org/licenses/.
 *
 */

'use strict';

window.z = window.z || {};
window.z.conversation = z.conversation || {};

// Conversation repository for all conversation interactions with the conversation service
z.conversation.ConversationRepository = class ConversationRepository {
  static get CONFIG() {
    return {
      CONFIRMATION_THRESHOLD: 7 * 24 * 60 * 60 * 1000,
    };
  }

  /**
   * Construct a new Conversation Repository.
   *
   * @param {ConversationService} conversation_service - Backend REST API conversation service implementation
   * @param {AssetService} asset_service - Backend REST API asset service implementation
   * @param {ClientRepository} client_repository - Repository for client interactions
   * @param {CryptographyRepository} cryptography_repository - Repository for all cryptography interactions
   * @param {GiphyRepository} giphy_repository - Repository for Giphy GIFs
   * @param {LinkPreviewRepository} link_repository - Repository for link previews
   * @param {TeamRepository} team_repository - Repository for teams
   * @param {UserRepository} user_repository - Repository for all user and connection interactions
   */
  constructor(
    conversation_service,
    asset_service,
    client_repository,
    cryptography_repository,
    giphy_repository,
    link_repository,
    team_repository,
    user_repository
  ) {
    this.conversation_service = conversation_service;
    this.asset_service = asset_service;
    this.client_repository = client_repository;
    this.cryptography_repository = cryptography_repository;
    this.giphy_repository = giphy_repository;
    this.link_repository = link_repository;
    this.team_repository = team_repository;
    this.user_repository = user_repository;
    this.logger = new z.util.Logger('z.conversation.ConversationRepository', z.config.LOGGER.OPTIONS);

    this.conversation_mapper = new z.conversation.ConversationMapper();
    this.event_mapper = new z.conversation.EventMapper(this.asset_service, this.user_repository);
    this.verification_state_handler = new z.conversation.ConversationVerificationStateHandler(this);

    this.active_conversation = ko.observable();
    this.conversations = ko.observableArray([]);

    this.time_offset = 0;

    this.team = this.team_repository.team;
    this.team.subscribe(() => this.map_guest_status_self());

    this.block_event_handling = ko.observable(true);
    this.fetching_conversations = {};
    this.conversations_with_new_events = {};
    this.block_event_handling.subscribe(event_handling_state => {
      if (!event_handling_state) {
        this._check_changed_conversations();
      }
    });

    this.self_conversation = ko.pureComputed(() => {
      if (this.user_repository.self()) {
        return this._find_conversation_by_id(this.user_repository.self().id);
      }
    });

    this.filtered_conversations = ko.pureComputed(() => {
      return this.conversations().filter(conversation_et => {
        const states_to_filter = [
          z.user.ConnectionStatus.BLOCKED,
          z.user.ConnectionStatus.CANCELLED,
          z.user.ConnectionStatus.PENDING,
        ];

        if (conversation_et.is_self() || states_to_filter.includes(conversation_et.connection().status())) {
          return false;
        }

        return !(conversation_et.is_cleared() && conversation_et.removed_from_conversation());
      });
    });

    this.sorted_conversations = ko.pureComputed(() => {
      return this.filtered_conversations().sort(z.util.sort_groups_by_last_event);
    });

    this.receiving_queue = new z.util.PromiseQueue({name: 'ConversationRepository.Receiving'});
    this.sending_queue = new z.util.PromiseQueue({name: 'ConversationRepository.Sending', paused: true});

    // @note Only use the client request queue as to unblock if not blocked by event handling or the cryptographic order of messages will be ruined and sessions might be deleted
    this.conversation_service.client.queue_state.subscribe(queue_state => {
      const queue_ready = queue_state === z.service.QUEUE_STATE.READY;
      this.sending_queue.pause(!queue_ready || this.block_event_handling());
    });

    this.conversations_archived = ko.observableArray([]);
    this.conversations_calls = ko.observableArray([]);
    this.conversations_cleared = ko.observableArray([]);
    this.conversations_unarchived = ko.observableArray([]);

    this.init_handled = 0;
    this.init_promise = undefined;
    this.init_total = 0;

    this._init_subscriptions();
  }

  _init_state_updates() {
    ko.computed(() => {
      const conversations_archived = [];
      const conversations_calls = [];
      const conversations_cleared = [];
      const conversations_unarchived = [];

      this.sorted_conversations().forEach(conversation_et => {
        if (conversation_et.has_active_call()) {
          conversations_calls.push(conversation_et);
        } else if (conversation_et.is_cleared()) {
          conversations_cleared.push(conversation_et);
        } else if (conversation_et.is_archived()) {
          conversations_archived.push(conversation_et);
        } else {
          conversations_unarchived.push(conversation_et);
        }
      });

      this.conversations_archived(conversations_archived);
      this.conversations_calls(conversations_calls);
      this.conversations_cleared(conversations_cleared);
      this.conversations_unarchived(conversations_unarchived);
    });
  }

  _init_subscriptions() {
    amplify.subscribe(z.event.WebApp.CONVERSATION.ASSET.CANCEL, this.cancel_asset_upload.bind(this));
    amplify.subscribe(z.event.WebApp.CONVERSATION.EVENT_FROM_BACKEND, this.push_to_receiving_queue.bind(this));
    amplify.subscribe(z.event.WebApp.CONVERSATION.EPHEMERAL_MESSAGE_TIMEOUT, this.timeout_ephemeral_message.bind(this));
    amplify.subscribe(z.event.WebApp.CONVERSATION.MAP_CONNECTION, this.map_connection.bind(this));
    amplify.subscribe(z.event.WebApp.CONVERSATION.MISSED_EVENTS, this.on_missed_events.bind(this));
    amplify.subscribe(z.event.WebApp.CONVERSATION.PERSIST_STATE, this.save_conversation_state_in_db.bind(this));
    amplify.subscribe(
      z.event.WebApp.EVENT.NOTIFICATION_HANDLING_STATE,
      this.set_notification_handling_state.bind(this)
    );
    amplify.subscribe(z.event.WebApp.EVENT.UPDATE_TIME_OFFSET, this.update_time_offset.bind(this));
    amplify.subscribe(z.event.WebApp.TEAM.MEMBER_LEAVE, this.team_member_leave.bind(this));
    amplify.subscribe(z.event.WebApp.USER.UNBLOCKED, this.unblocked_user.bind(this));
  }

  /**
   * Remove obsolete conversations locally.
   * @returns {undefined} No return value
   */
  cleanup_conversations() {
    this.conversations().forEach(conversation_et => {
      if (conversation_et.is_group() && conversation_et.is_cleared() && conversation_et.removed_from_conversation()) {
        this.conversation_service.delete_conversation_from_db(conversation_et.id);
        this.delete_conversation(conversation_et.id);
      }
    });
  }

  //##############################################################################
  // Conversation service interactions
  //##############################################################################

  /**
   * Create a new conversation.
   * @note Supply at least 2 user IDs! Do not include the requestor
   *
   * @param {Array<string>} user_ids - IDs of users (excluding the requestor) to be part of the conversation
   * @param {string} name - User defined name for the Conversation (optional)
   * @returns {Promise} Resolves when the conversation was created
   */
  create_new_conversation(user_ids, name) {
    return this.conversation_service
      .create_conversation(user_ids, name, this.team().id)
      .then(response => this._on_create({conversation: response.id, data: response}))
      .catch(error => {
        if (error.label === z.service.BackendClientError.LABEL.NOT_CONNECTED) {
          return this._handle_users_not_connected(user_ids);
        }

        throw error;
      });
  }

  /**
   * Get a conversation from the backend.
   * @param {string} conversation_id - Conversation to be retrieved from the backend
   * @returns {Promise} Resolve with the conversation entity
   */
  fetch_conversation_by_id(conversation_id) {
    if (this.fetching_conversations.hasOwnProperty(conversation_id)) {
      return new Promise((resolve, reject) => {
        this.fetching_conversations[conversation_id].push({reject_fn: reject, resolve_fn: resolve});
      });
    }

    this.fetching_conversations[conversation_id] = [];

    return this.conversation_service
      .get_conversation_by_id(conversation_id)
      .then(response => {
        const conversation_et = this.map_conversations(response);

        this.logger.info(`Fetched conversation '${conversation_id}' from backend`);
        this.save_conversation(conversation_et);

        this.fetching_conversations[conversation_id].forEach(({resolve_fn}) => resolve_fn(conversation_et));
        delete this.fetching_conversations[conversation_id];

        return conversation_et;
      })
      .catch(() => {
        const error = new z.conversation.ConversationError(z.conversation.ConversationError.TYPE.NOT_FOUND);

        this.fetching_conversations[conversation_id].forEach(({reject_fn}) => reject_fn(error));
        delete this.fetching_conversations[conversation_id];

        throw error;
      });
  }

  get_conversations() {
    const remote_conversations_promise = this.conversation_service.get_all_conversations().catch(error => {
      this.logger.error(`Failed to get all conversations from backend: ${error.message}`);
    });

    return Promise.all([this.conversation_service.load_conversation_states_from_db(), remote_conversations_promise])
      .then(([local_conversations, remote_conversations = []]) => {
        if (remote_conversations.length) {
          const conversations = this.conversation_mapper.merge_conversations(local_conversations, remote_conversations);
          return this.conversation_service.save_conversations_in_db(conversations);
        }

        return local_conversations;
      })
      .then(conversations => this.map_conversations(conversations))
      .then(conversation_ets => {
        this.save_conversations(conversation_ets);
        return this.conversations();
      });
  }

  /**
   * Get Message with given ID from the database.
   *
   * @param {Conversation} conversation_et - Conversation message belongs to
   * @param {string} message_id - ID of message
   * @returns {Promise} Resolves with the message
   */
  get_message_in_conversation_by_id(conversation_et, message_id) {
    const message_et = conversation_et.get_message_by_id(message_id);
    if (message_et) {
      return Promise.resolve(message_et);
    }

    return this.conversation_service.load_event_from_db(conversation_et.id, message_id).then(event => {
      if (event) {
        return this.event_mapper.map_json_event(event, conversation_et);
      }
      throw new z.conversation.ConversationError(z.conversation.ConversationError.TYPE.MESSAGE_NOT_FOUND);
    });
  }

  /**
   * Get preceding messages starting with the given message.
   * @param {Conversation} conversation_et - Respective conversation
   * @returns {Promise} Resolves with the message
   */
  get_preceding_messages(conversation_et) {
    conversation_et.is_pending(true);

    const first_message = conversation_et.get_first_message();
    const upper_bound = first_message ? new Date(first_message.timestamp()) : new Date();

    return this.conversation_service
      .load_preceding_events_from_db(conversation_et.id, new Date(0), upper_bound, z.config.MESSAGES_FETCH_LIMIT)
      .then(events => {
        if (events.length < z.config.MESSAGES_FETCH_LIMIT) {
          conversation_et.has_further_messages(false);
        }

        return this._add_events_to_conversation(events, conversation_et);
      })
      .then(mapped_messages => {
        conversation_et.is_pending(false);
        return mapped_messages;
      });
  }

  /**
   * Get specified message and load number preceding and subsequent messages defined by padding.
   *
   * @param {Conversation} conversation_et - Conversation entity
   * @param {Message} message_et - Message entity
   * @param {number} [padding=15] - Padding
   * @returns {Promise} Resolves with the message
  */
  get_messages_with_offset(conversation_et, message_et, padding = 15) {
    const message_date = new Date(message_et.timestamp());

    conversation_et.is_pending(true);

    return Promise.all([
      this.conversation_service.load_preceding_events_from_db(conversation_et.id, new Date(0), message_date, padding),
      this.conversation_service.load_subsequent_events_from_db(conversation_et.id, message_date, padding, true),
    ])
      .then(([older_events, newer_events]) =>
        this._add_events_to_conversation(older_events.concat(newer_events), conversation_et)
      )
      .then(mapped_messages => {
        conversation_et.is_pending(false);
        return mapped_messages;
      });
  }

  /**
   * Get subsequent messages starting with the given message.
   *
   * @param {Conversation} conversation_et - Conversation entity
   * @param {Message} message_et - Message entity
   * @param {boolean} include_message - Include given message in the results
   * @returns {Promise} Resolves with the messages
   */
  get_subsequent_messages(conversation_et, message_et, include_message) {
    const message_date = new Date(message_et.timestamp());
    conversation_et.is_pending(true);

    return this.conversation_service
      .load_subsequent_events_from_db(conversation_et.id, message_date, z.config.MESSAGES_FETCH_LIMIT, include_message)
      .then(events => this._add_events_to_conversation(events, conversation_et))
      .then(mapped_messages => {
        conversation_et.is_pending(false);
        return mapped_messages;
      });
  }

  /**
   * Get messages for given category. Category param acts as lower bound.
   *
   * @param {Conversation} conversation_et - Conversation entity
   * @param {MessageCategory} [category=z.message.MessageCategory.NONE] - Message category
   * @returns {Promise} Array of message entities
   */
  get_events_for_category(conversation_et, category = z.message.MessageCategory.NONE) {
    return this.conversation_service.load_events_with_category_from_db(conversation_et.id, category).then(events => {
      const message_ets = this.event_mapper.map_json_events(events, conversation_et);
      return Promise.all(message_ets.map(message_et => this._update_user_ets(message_et)));
    });
  }

  /**
   * Search for given text in conversation.
   *
   * @param {Conversation} conversation_et - Conversation entity
   * @param {string} query - Query strings
   * @returns {Promise} Array of message entities
   */
  search_in_conversation(conversation_et, query) {
    if (query.length === 0) {
      return Promise.resolve([]);
    }

    return this.conversation_service
      .search_in_conversation(conversation_et.id, query)
      .then(events => {
        const message_ets = this.event_mapper.map_json_events(events, conversation_et);
        return Promise.all(message_ets.map(message_et => this._update_user_ets(message_et)));
      })
      .then(message_ets => [message_ets, query]);
  }

  /**
   * Get conversation unread events.
   *
   * @private
   * @param {Conversation} conversation_et - Conversation to start from
   * @returns {undefined} No return value
   */
  _get_unread_events(conversation_et) {
    const first_message = conversation_et.get_first_message();
    const upper_bound = first_message ? new Date(first_message.timestamp()) : new Date();
    const lower_bound = new Date(conversation_et.last_read_timestamp());

    if (lower_bound < upper_bound) {
      conversation_et.is_pending(true);

      return this.conversation_service
        .load_preceding_events_from_db(conversation_et.id, lower_bound, upper_bound)
        .then(events => {
          if (events.length) {
            this._add_events_to_conversation(events, conversation_et);
          }
          conversation_et.is_pending(false);
        })
        .catch(error => {
          this.logger.info(`Could not load unread events for conversation: ${conversation_et.id}`, error);
        });
    }
  }

  /**
   * Update conversation with a user you just unblocked
   * @param {User} user_et - User you unblocked
   * @returns {undefined} No return value
   */
  unblocked_user(user_et) {
    this.get_1to1_conversation(user_et).then(conversation_et =>
      conversation_et.status(z.conversation.ConversationStatus.CURRENT_MEMBER)
    );
  }

  /**
   * Update users and events for archived conversations currently visible.
   * @returns {undefined} No return value
   */
  update_conversations_archived() {
    this._update_conversations(this.conversations_archived());
  }

  /**
   * Map users to all conversations without any backend requests.
   * @returns {undefined} No return value
   */
  update_conversations_offline() {
    this.logger.info('Updating group participants offline');
    this.sorted_conversations().map(conversation_et => this.update_participating_user_ets(conversation_et, true));
  }

  /**
   * Update users and events for all unarchived conversations.
   * @returns {undefined} No return value
   */
  update_conversations_unarchived() {
    this._update_conversations(this.conversations_unarchived());
  }

  /**
   * Get users and events for conversations.
   *
   * @note To reduce the number of backend calls we merge the user IDs of all conversations first.
   * @private
   * @param {Array<Conversation>} conversation_ets - Array of conversation entities to be updated
   * @returns {undefined} No return value
   */
  _update_conversations(conversation_ets) {
    const user_ids = _.flatten(conversation_ets.map(conversation_et => conversation_et.participating_user_ids()));

    this.user_repository
      .get_users_by_id(user_ids)
      .then(() => conversation_ets.forEach(conversation_et => this._fetch_users_and_events(conversation_et)));
  }

  //##############################################################################
  // Repository interactions
  //##############################################################################

  /**
   * Deletes a conversation from the repository.
   * @param {string} conversation_id - ID of conversation to be deleted from the repository
   * @returns {undefined} No return value
   */
  delete_conversation(conversation_id) {
    this.conversations.remove(conversation_et => conversation_et.id === conversation_id);
  }

  /**
   * Find a local conversation by ID.
   * @param {string} conversation_id - ID of conversation to get
   * @returns {Promise} Resolves with the conversation entity
   */
  find_conversation_by_id(conversation_id) {
    return Promise.resolve().then(() => {
      if (!conversation_id) {
        throw new z.conversation.ConversationError(z.conversation.ConversationError.TYPE.NO_CONVERSATION_ID);
      }

      const conversation_et = this._find_conversation_by_id(conversation_id);
      if (conversation_et) {
        return conversation_et;
      }

      throw new z.conversation.ConversationError(z.conversation.ConversationError.TYPE.NOT_FOUND);
    });
  }

  /**
   * Check for conversation locally.
   * @param {string} conversation_id - ID of conversation to get
   * @returns {Conversation} Conversation is locally available
   */
  _find_conversation_by_id(conversation_id) {
    for (const conversation of this.conversations()) {
      if (conversation.id === conversation_id) {
        return conversation;
      }
    }
  }

  get_all_users_in_conversation(conversation_id) {
    return this.get_conversation_by_id(conversation_id).then(conversation_et =>
      [this.user_repository.self()].concat(conversation_et.participating_user_ets())
    );
  }

  /**
   * Check for conversation locally and fetch it from the server otherwise.
   * @param {string} conversation_id - ID of conversation to get
   * @returns {Promise} Resolves with the Conversation
   */
  get_conversation_by_id(conversation_id) {
    return this.find_conversation_by_id(conversation_id)
      .catch(error => {
        if (error.type === z.conversation.ConversationError.TYPE.NOT_FOUND) {
          return this.fetch_conversation_by_id(conversation_id);
        }

        throw error;
      })
      .catch(error => {
        if (error.type !== z.conversation.ConversationError.TYPE.NOT_FOUND) {
          this.logger.log(
            this.logger.levels.ERROR,
            `Failed to get conversation '${conversation_id}': ${error.message}`,
            error
          );
        }

        throw error;
      });
  }

  /**
   * Get group conversations by name.
   *
   * @param {string} query - Query to be searched in group conversation names
   * @param {boolean} is_handle - Query string is handle
   * @returns {Array<Conversation>} Matching group conversations
   */
  get_groups_by_name(query, is_handle) {
    return this.sorted_conversations()
      .filter(conversation_et => {
        if (!conversation_et.is_group()) {
          return false;
        }

        if (is_handle) {
          if (z.util.StringUtil.compare_transliteration(conversation_et.display_name(), `@${query}`)) {
            return true;
          }

          for (const user_et of conversation_et.participating_user_ets()) {
            if (z.util.StringUtil.starts_with(user_et.username(), query)) {
              return true;
            }
          }
        } else {
          if (z.util.StringUtil.compare_transliteration(conversation_et.display_name(), query)) {
            return true;
          }

          for (const user_et of conversation_et.participating_user_ets()) {
            if (z.util.StringUtil.compare_transliteration(user_et.name(), query)) {
              return true;
            }
          }
        }
        return false;
      })
      .sort((conversation_a, conversation_b) => {
        return z.util.StringUtil.sort_by_priority(conversation_a.display_name(), conversation_b.display_name(), query);
      });
  }

  /**
   * Get the most recent event timestamp from any conversation.
   * @returns {number} Timestamp value
   */
  get_latest_event_timestamp() {
    const [most_recent_conversation] = this.sorted_conversations();
    if (most_recent_conversation) {
      return most_recent_conversation.last_event_timestamp();
    }

    return 1;
  }

  /**
   * Get the next unarchived conversation.
   *
   * @param {Conversation} conversation_et - Conversation to start from
   * @returns {Conversation} Next conversation
   */
  get_next_conversation(conversation_et) {
    return z.util.ArrayUtil.get_next_item(this.conversations_unarchived(), conversation_et);
  }

  /**
   * Get unarchived conversation with the most recent event.
   * @returns {Conversation} Most recent conversation
   */
  get_most_recent_conversation() {
    const [conversation_et] = this.conversations_unarchived();
    return conversation_et;
  }

  /**
   * Returns a list of sorted conversation ids based on the number of messages in the last 30 days.
   * @returns {Promise} Resolve with the most active conversations
   */
  get_most_active_conversations() {
    return this.conversation_service.get_active_conversations_from_db().then(conversation_ids => {
      return conversation_ids
        .map(conversation_id => this._find_conversation_by_id(conversation_id))
        .filter(conversation_et => conversation_et);
    });
  }

  /**
   * Get conversation with a user.
   * @param {User} user_et - User entity for whom to get the conversation
   * @param {string} [team_id] - Team ID in which the conversation should be searched
   * @returns {Promise} Resolves with the conversation with requested user
   */
  get_1to1_conversation(user_et, team_id = this.team().id) {
    for (const conversation_et of this.conversations()) {
      const with_expected_user = user_et.id === conversation_et.participating_user_ids()[0];

      if (with_expected_user) {
        if (team_id && user_et.is_team_member()) {
          const active_1to1_conversation = conversation_et.is_one2one() && !conversation_et.removed_from_conversation();
          const in_team = team_id === conversation_et.team_id;

          if (active_1to1_conversation && in_team) {
            return Promise.resolve(conversation_et);
          }
        } else if (conversation_et.is_one2one() || conversation_et.is_request()) {
          return Promise.resolve(conversation_et);
        }
      }
    }

    if (team_id) {
      return this.create_new_conversation([user_et.id], undefined).then(({conversation_et}) => conversation_et);
    }

    return this.fetch_conversation_by_id(user_et.connection().conversation_id).then(conversation_et => {
      conversation_et.connection(user_et.connection());
      return this.update_participating_user_ets(conversation_et);
    });
  }

  /**
   * Check whether conversation is currently displayed.
   * @param {Conversation} conversation_et - Conversation to be saved
   * @returns {boolean} Is the conversation active
   */
  is_active_conversation(conversation_et) {
    if (this.active_conversation()) {
      return this.active_conversation().id === conversation_et.id;
    }
  }

  /**
   * Check whether message has been read.
   *
   * @param {string} conversation_id - Conversation ID
   * @param {string} message_id - Message ID
   * @returns {Promise} Resolves with true if message is marked as read
   */
  is_message_read(conversation_id, message_id) {
    if (!conversation_id || !message_id) {
      return Promise.resolve(false);
    }

    return this.get_conversation_by_id(conversation_id)
      .then(conversation_et => {
        return this.get_message_in_conversation_by_id(conversation_et, message_id).then(
          message_et => conversation_et.last_read_timestamp() >= message_et.timestamp()
        );
      })
      .catch(error => {
        if (error.type === z.conversation.ConversationError.TYPE.MESSAGE_NOT_FOUND) {
          return true;
        }

        throw error;
      });
  }

  initialize_conversations() {
    this.update_conversations_offline();
    this._init_state_updates();
    this.init_total = this.receiving_queue.get_length();

    if (this.init_total > 5) {
      this.logger.log(`Handling '${this.init_total}' additional messages on app start`);
      return new Promise((resolve, reject) => (this.init_promise = {reject_fn: reject, resolve_fn: resolve}));
    }
  }

  /**
   * Maps user connection to the corresponding conversation.
   *
   * @note If there is no conversation it will request it from the backend
   * @param {Connection} connection_et - Connections
   * @param {boolean} [show_conversation=false] - Open the new conversation
   * @returns {Promise} Resolves when connection was mapped return value
   */
  map_connection(connection_et, show_conversation = false) {
    const {conversation_id} = connection_et;

    return this.find_conversation_by_id(conversation_id)
      .catch(error => {
        if (error.type !== z.conversation.ConversationError.TYPE.NOT_FOUND) {
          throw error;
        }

        if (connection_et.is_connected() || connection_et.is_outgoing_request()) {
          return this.fetch_conversation_by_id(conversation_id);
        }

        throw new z.conversation.ConversationError(z.conversation.ConversationError.TYPE.NOT_FOUND);
      })
      .then(conversation_et => {
        conversation_et.connection(connection_et);

        if (connection_et.is_connected()) {
          conversation_et.type(z.conversation.ConversationType.ONE2ONE);
        }

        this.update_participating_user_ets(conversation_et).then(updated_conversation_et => {
          if (show_conversation) {
            amplify.publish(z.event.WebApp.CONVERSATION.SHOW, updated_conversation_et);
          }

          this.conversations.notifySubscribers();
        });

        return conversation_et;
      })
      .catch(error => {
        if (error.type !== z.conversation.ConversationError.TYPE.NOT_FOUND) {
          throw error;
        }
      });
  }

  /**
   * Maps user connections to the corresponding conversations.
   * @param {Array<Connection>} connection_ets - Connections entities
   * @returns {Promise} Resolves when connections have been mapped
   */
  map_connections(connection_ets) {
    this.logger.info(`Mapping '${connection_ets.length}' user connection(s) to conversations`, connection_ets);
    return Promise.all(connection_ets.map(connection_et => this.map_connection(connection_et)));
  }

  /**
   * Map conversation payload.
   *
   * @param {JSON} payload - Payload to map
   * @param {number} [initial_timestamp=this.get_latest_event_timestamp()] - Initial server and event timestamp
   * @returns {z.entity.Conversation|Array<z.entity.Conversation>} Mapped conversation/s
   */
  map_conversations(payload, initial_timestamp = this.get_latest_event_timestamp()) {
    const conversation_data = payload.length ? payload : [payload];

    const conversation_ets = this.conversation_mapper.map_conversations(conversation_data, initial_timestamp);
    conversation_ets.forEach(conversation_et => this._handle_mapped_conversation(conversation_et));

    return payload.length ? conversation_ets : conversation_ets[0];
  }

  _handle_mapped_conversation(conversation_et) {
    this._map_guest_status_self(conversation_et);
    conversation_et.self = this.user_repository.self();
    conversation_et.subscribe_to_state_updates();
  }

  map_guest_status_self() {
    this.filtered_conversations().forEach(conversation_et => this._map_guest_status_self(conversation_et));

    if (this.team()) {
      this.user_repository.self().is_team_member(true);
    }
  }

  _map_guest_status_self(conversation_et) {
    if (this.team()) {
      const team_id = conversation_et.team_id;
      const is_guest = !!(team_id && this.team().id !== team_id);
      conversation_et.is_guest(is_guest);
    }
  }

  /**
   * Mark conversation as read.
   * @param {Conversation} conversation_et - Conversation to be marked as read
   * @returns {undefined} No return value
   */
  mark_as_read(conversation_et) {
    const has_unread_events = conversation_et && conversation_et.unread_event_count() !== 0;

    if (has_unread_events && !this.block_event_handling()) {
      this._update_last_read_timestamp(conversation_et);
      amplify.publish(z.event.WebApp.SYSTEM_NOTIFICATION.REMOVE_READ);
    }
  }

  /**
   * Save a conversation in the repository.
   * @param {Conversation} conversation_et - Conversation to be saved in the repository
   * @returns {Promise} Resolves when conversation was saved
   */
  save_conversation(conversation_et) {
    return this.find_conversation_by_id(conversation_et.id).catch(error => {
      if (error.type !== z.conversation.ConversationError.TYPE.NOT_FOUND) {
        throw error;
      }

      this.conversations.push(conversation_et);
      return this.save_conversation_state_in_db(conversation_et);
    });
  }

  /**
   * Persists a conversation state in the database.
   * @param {Conversation} conversation_et - Conversation of which the state should be persisted
   * @returns {Promise} Resolves when conversation was saved
   */
  save_conversation_state_in_db(conversation_et) {
    return this.conversation_service.save_conversation_state_in_db(conversation_et);
  }

  /**
   * Save conversations in the repository.
   * @param {Array<Conversation>} conversation_ets - Conversations to be saved in the repository
   * @returns {undefined} No return value
   */
  save_conversations(conversation_ets) {
    z.util.ko_array_push_all(this.conversations, conversation_ets);
  }

  /**
   * Set the notification handling state.
   *
   * @note Temporarily do not unarchive conversations when handling the notification stream
   * @param {z.event.NOTIFICATION_HANDLING_STATE} handling_state - State of the notifications stream handling
   * @returns {undefined} No return value
   */
  set_notification_handling_state(handling_state) {
    const updated_handling_state = handling_state !== z.event.NOTIFICATION_HANDLING_STATE.WEB_SOCKET;

    if (this.block_event_handling() !== updated_handling_state) {
      this.block_event_handling(updated_handling_state);
      this.sending_queue.pause(this.block_event_handling());
      this.logger.info(`Block handling of conversation events: ${this.block_event_handling()}`);
    }
  }

  /**
   * Update time offset.
   * @param {number} time_offset - Approximate time different to backend in milliseconds
   * @returns {undefined} No return value
   */
  update_time_offset(time_offset) {
    this.time_offset = time_offset;
  }

  /**
   * Update participating users in a conversation.
   *
   * @param {Conversation} conversation_et - Conversation to be updated
   * @param {boolean} [offline=false] - Should we only look for cached contacts
   * @returns {Promise} Resolves when users have been updated
   */
  update_participating_user_ets(conversation_et, offline = false) {
    return this.user_repository.get_users_by_id(conversation_et.participating_user_ids(), offline).then(user_ets => {
      conversation_et.participating_user_ets(user_ets);
      return conversation_et;
    });
  }

  //##############################################################################
  // Send events
  //##############################################################################

  /**
   * Add a bot to an existing conversation.
   *
   * @param {Conversation} conversation_et - Conversation to add bot to
   * @param {string} provider_id - ID of bot provider
   * @param {string} service_id - ID of service provider
   * @returns {Promise} Resolves when bot was added
   */
  add_bot(conversation_et, provider_id, service_id) {
    return this.conversation_service.post_bots(conversation_et.id, provider_id, service_id).then(response => {
      if (response && response.event) {
        amplify.publish(z.event.WebApp.EVENT.INJECT, response.event, z.event.EventRepository.SOURCE.BACKEND_RESPONSE);
        this.logger.debug(`Successfully added bot to conversation '${conversation_et.display_name()}'`, response);
      }
    });
  }

  /**
   * Add users to an existing conversation.
   *
   * @param {Conversation} conversation_et - Conversation to add users to
   * @param {Array<string>} user_ids - IDs of users to be added to the conversation
   * @returns {Promise} Resolves when members were added
   */
  add_members(conversation_et, user_ids) {
    return this.conversation_service
      .post_members(conversation_et.id, user_ids)
      .then(response =>
        amplify.publish(z.event.WebApp.EVENT.INJECT, response, z.event.EventRepository.SOURCE.BACKEND_RESPONSE)
      )
      .catch(error => {
        if (error.label === z.service.BackendClientError.LABEL.TOO_MANY_MEMBERS) {
          return amplify.publish(z.event.WebApp.WARNING.MODAL, z.ViewModel.ModalType.TOO_MANY_MEMBERS, {
            data: {
              max: z.config.MAXIMUM_CONVERSATION_SIZE,
              open_spots: Math.max(
                0,
                z.config.MAXIMUM_CONVERSATION_SIZE - (conversation_et.number_of_participants() + 1)
              ),
            },
          });
        }

        if (error.label === z.service.BackendClientError.LABEL.NOT_CONNECTED) {
          return this._handle_users_not_connected(user_ids);
        }

        throw error;
      });
  }

  /**
   * Clear conversation content and archive the conversation.
   *
   * @note According to spec we archive a conversation when we clear it.
   * It will be unarchived once it is opened through search. We use the archive flag to distinguish states.
   *
   * @param {Conversation} conversation_et - Conversation to clear
   * @param {boolean} [leave_conversation=false] - Should we leave the conversation before clearing the content?
   * @returns {undefined} No return value
   */
  clear_conversation(conversation_et, leave_conversation = false) {
    const is_active_conversation = this.is_active_conversation(conversation_et);
    const next_conversation_et = this.get_next_conversation(conversation_et);

    if (leave_conversation) {
      conversation_et.status(z.conversation.ConversationStatus.PAST_MEMBER);
    }

    this._update_cleared_timestamp(conversation_et);
    this._clear_conversation(conversation_et);

    if (leave_conversation) {
      this.remove_member(conversation_et, this.user_repository.self().id);
    }

    if (is_active_conversation) {
      amplify.publish(z.event.WebApp.CONVERSATION.SHOW, next_conversation_et);
    }
  }

  /**
   * Update cleared of conversation using timestamp.
   *
   * @private
   * @param {Conversation} conversation_et - Conversation to update
   * @returns {undefined} No return value
   */
  _update_cleared_timestamp(conversation_et) {
    const timestamp = conversation_et.get_latest_timestamp(this.time_offset);

    if (timestamp && conversation_et.set_timestamp(timestamp, z.conversation.TIMESTAMP_TYPE.CLEARED)) {
      const message_content = new z.proto.Cleared(conversation_et.id, timestamp);
      const generic_message = new z.proto.GenericMessage(z.util.create_random_uuid());
      generic_message.set(z.cryptography.GENERIC_MESSAGE_TYPE.CLEARED, message_content);

      this.send_generic_message_to_conversation(this.self_conversation().id, generic_message).then(() =>
        this.logger.info(`Cleared conversation '${conversation_et.id}' on '${new Date(timestamp).toISOString()}'`)
      );
    }
  }

  /**
   * Remove bot from conversation.
   *
   * @param {Conversation} conversation_et - Conversation to remove member from
   * @param {string} bot_user_id - ID of bot to be removed from the conversation
   * @returns {Promise} Resolves when bot was removed from the conversation
   */
  remove_bot(conversation_et, bot_user_id) {
    return this.conversation_service.delete_bots(conversation_et.id, bot_user_id).then(response => {
      if (response) {
        amplify.publish(z.event.WebApp.EVENT.INJECT, response, z.event.EventRepository.SOURCE.BACKEND_RESPONSE);
        return response;
      }
    });
  }

  /**
   * Remove member from conversation.
   *
   * @param {Conversation} conversation_et - Conversation to remove member from
   * @param {string} user_id - ID of member to be removed from the conversation
   * @returns {Promise} Resolves when member was removed from the conversation
   */
  remove_member(conversation_et, user_id) {
    return this.conversation_service.delete_members(conversation_et.id, user_id).then(response => {
      if (response) {
        amplify.publish(z.event.WebApp.EVENT.INJECT, response, z.event.EventRepository.SOURCE.BACKEND_RESPONSE);
        return response;
      }
    });
  }

  /**
   * Remove participant from conversation.
   *
   * @param {Conversation} conversation_et - Conversation to remove participant from
   * @param {User} user_et - User to be removed from the conversation
   * @returns {Promise} Resolves when participant was removed from the conversation
   */
  remove_participant(conversation_et, user_et) {
    if (user_et.is_bot) {
      return this.remove_bot(conversation_et, user_et.id);
    }

    return this.remove_member(conversation_et, user_et.id);
  }

  /**
   * Rename conversation.
   *
   * @param {Conversation} conversation_et - Conversation to rename
   * @param {string} name - New conversation name
   * @returns {Promise} Resolves when conversation was renamed
   */
  rename_conversation(conversation_et, name) {
    return this.conversation_service.update_conversation_properties(conversation_et.id, name).then(response => {
      if (response) {
        amplify.publish(z.event.WebApp.EVENT.INJECT, response, z.event.EventRepository.SOURCE.BACKEND_RESPONSE);
        return response;
      }
    });
  }

  reset_session(user_id, client_id, conversation_id) {
    this.logger.info(`Resetting session with client '${client_id}' of user '${user_id}'.`);

    return this.cryptography_repository
      .delete_session(user_id, client_id)
      .then(session_id => {
        if (session_id) {
          this.logger.info(`Deleted session with client '${client_id}' of user '${user_id}'.`);
        } else {
          this.logger.warn('No local session found to delete.');
        }

        return this.send_session_reset(user_id, client_id, conversation_id);
      })
      .catch(error => {
        this.logger.warn(
          `Failed to reset session for client '${client_id}' of user '${user_id}': ${error.message}`,
          error
        );
        throw error;
      });
  }

  /**
   * Send a specific GIF to a conversation.
   *
   * @param {Conversation} conversation_et - Conversation to send message in
   * @param {string} url - URL of giphy image
   * @param {string} tag - tag tag used for gif search
   * @returns {Promise} Resolves when the gif was posted
   */
  send_gif(conversation_et, url, tag) {
    if (!tag) {
      tag = z.l10n.text(z.string.extensions_giphy_random);
    }

    return z.util.load_url_blob(url).then(blob => {
      this.send_text(z.l10n.text(z.string.extensions_giphy_message, tag), conversation_et);
      return this.upload_images(conversation_et, [blob]);
    });
  }

  /**
   * Team member was removed.
   * @param {string} team_id - ID of team that member was removed from
   * @param {string} user_id - ID of leaving user
   * @returns {undefined} No return value
   */
  team_member_leave(team_id, user_id) {
    this.user_repository.get_user_by_id(user_id).then(user_et => {
      this.conversations()
        .filter(conversation_et => conversation_et.team_id === team_id && !conversation_et.removed_from_conversation())
        .forEach(conversation_et => {
          if (conversation_et.participating_user_ids().includes(user_id)) {
            const member_leave_event = z.conversation.EventBuilder.build_team_member_leave(
              conversation_et,
              user_et,
              this.time_offset
            );
            amplify.publish(z.event.WebApp.EVENT.INJECT, member_leave_event);
          }
        });
    });
  }

  /**
   * Toggle a conversation between silence and notify.
   * @param {Conversation} conversation_et - Conversation to rename
   * @returns {Promise} Resolves when the muted stated was toggled
   */
  toggle_silence_conversation(conversation_et) {
    if (!conversation_et) {
      return Promise.reject(
        new z.conversation.ConversationError(z.conversation.ConversationError.TYPE.CONVERSATION_NOT_FOUND)
      );
    }

    const payload = {
      otr_muted: !conversation_et.is_muted(),
      otr_muted_ref: new Date(conversation_et.get_latest_timestamp(this.time_offset)).toISOString(),
    };

    return this.conversation_service
      .update_member_properties(conversation_et.id, payload)
      .then(() => {
        const response = {
          data: payload,
        };

        this._on_member_update(conversation_et, response);
        this.logger.info(
          `Toggle silence to '${payload.otr_muted}' for conversation '${conversation_et.id}' on '${payload.otr_muted_ref}'`
        );
        return response;
      })
      .catch(error => {
        const reject_error = new Error(`Conversation '${conversation_et.id}' could not be muted: ${error.code}`);
        this.logger.warn(reject_error.message, error);
        throw reject_error;
      });
  }

  /**
   * Archive a conversation.
   *
   * @param {Conversation} conversation_et - Conversation to rename
   * @returns {Promise} Resolves when the conversation was archived
   */
  archive_conversation(conversation_et) {
    return this._toggle_archive_conversation(conversation_et, true, 'archiving');
  }

  /**
   * Un-archive a conversation.
   *
   * @param {Conversation} conversation_et - Conversation to unarchive
   * @param {string} trigger - Trigger for unarchive
   * @returns {Promise} Resolves when the conversation was unarchived
   */
  unarchive_conversation(conversation_et, trigger = 'unknown') {
    return this._toggle_archive_conversation(conversation_et, false, trigger);
  }

  _toggle_archive_conversation(conversation_et, new_archive_state, trigger) {
    if (!conversation_et) {
      return Promise.reject(
        new z.conversation.ConversationError(z.conversation.ConversationError.TYPE.CONVERSATION_NOT_FOUND)
      );
    }

    const archive_timestamp = conversation_et.get_latest_timestamp(this.time_offset);
    const no_state_change = conversation_et.is_archived() === new_archive_state;
    const no_timestamp_change = conversation_et.archived_timestamp() === archive_timestamp;
    if (no_state_change && no_timestamp_change) {
      return Promise.reject(new z.conversation.ConversationError(z.conversation.ConversationError.TYPE.NO_CHANGES));
    }

    const payload = {
      otr_archived: new_archive_state,
      otr_archived_ref: new Date(archive_timestamp).toISOString(),
    };

    this.logger.info(`Conversation '${conversation_et.id}' archive state change triggered by '${trigger}'`);
    return this.conversation_service
      .update_member_properties(conversation_et.id, payload)
      .catch(error => {
        this.logger.error(
          `Failed to change conversation '${conversation_et.id}' archived state to '${new_archive_state}': ${error.code}`
        );
        if (error.code !== z.service.BackendClientError.STATUS_CODE.NOT_FOUND) {
          throw error;
        }
      })
      .then(() => {
        this._on_member_update(conversation_et, {data: payload});
        this.logger.info(
          `Update conversation '${conversation_et.id}' archive state to '${new_archive_state}' on '${payload.otr_archived_ref}'`
        );
      });
  }

  _check_changed_conversations() {
    Object.keys(this.conversations_with_new_events).forEach(conversation_id => {
      if (this.conversations_with_new_events.hasOwnProperty(conversation_id)) {
        const conversation_et = this.conversations_with_new_events[conversation_id];
        if (conversation_et.should_unarchive()) {
          this.unarchive_conversation(conversation_et, 'event from notification stream');
        }
      }
    });

    this.conversations_with_new_events = {};
  }

  /**
   * Clears conversation content from view and the database.
   *
   * @private
   * @param {Conversation} conversation_et - Conversation entity to delete
   * @param {number} [timestamp] - Optional timestamps for which messages to remove
   * @returns {undefined} No return value
   */
  _clear_conversation(conversation_et, timestamp) {
    this._delete_messages(conversation_et, timestamp);

    if (conversation_et.removed_from_conversation()) {
      this.conversation_service.delete_conversation_from_db(conversation_et.id);
      this.delete_conversation(conversation_et.id);
    }
  }

  _handle_users_not_connected(user_ids) {
    const user_promise = user_ids.length === 1 ? this.user_repository.get_user_by_id(user_ids[0]) : Promise.resolve();

    user_promise.then(user_et => {
      const username = user_et ? user_et.first_name() : undefined;
      amplify.publish(z.event.WebApp.WARNING.MODAL, z.ViewModel.ModalType.NOT_CONNECTED, {
        data: username,
      });
    });
  }

  /**
   * Update last read of conversation using timestamp.
   *
   * @private
   * @param {Conversation} conversation_et - Conversation to update
   * @returns {undefined} No return value
   */
  _update_last_read_timestamp(conversation_et) {
    const timestamp = conversation_et.get_latest_timestamp(this.time_offset);

    if (timestamp && conversation_et.set_timestamp(timestamp, z.conversation.TIMESTAMP_TYPE.LAST_READ)) {
      const message_content = new z.proto.LastRead(conversation_et.id, conversation_et.last_read_timestamp());
      const generic_message = new z.proto.GenericMessage(z.util.create_random_uuid());
      generic_message.set(z.cryptography.GENERIC_MESSAGE_TYPE.LAST_READ, message_content);

      this.send_generic_message_to_conversation(this.self_conversation().id, generic_message)
        .then(() => {
          this.logger.info(
            `Marked conversation '${conversation_et.id}' as read on '${new Date(timestamp).toISOString()}'`
          );
        })
        .catch(error => {
          this.logger.error(`Error (${error.label}): ${error.message}`);
          const raygun_error = new Error('Failed to update last read timestamp');
          Raygun.send(raygun_error, {label: error.label, message: error.message});
        });
    }
  }

  //##############################################################################
  // Send encrypted events
  //##############################################################################

  send_asset_remotedata(conversation_et, file, message_id) {
    let generic_message;

    return this.get_message_in_conversation_by_id(conversation_et, message_id)
      .then(message_et => {
        const asset_et = message_et.get_first_asset();

        asset_et.uploaded_on_this_client(true);
        return this.asset_service.upload_asset(file, null, function(xhr) {
          xhr.upload.onprogress = event => asset_et.upload_progress(Math.round(event.loaded / event.total * 100));
          asset_et.upload_cancel = () => xhr.abort();
        });
      })
      .then(asset => {
        generic_message = new z.proto.GenericMessage(message_id);
        generic_message.set(z.cryptography.GENERIC_MESSAGE_TYPE.ASSET, asset);

        if (conversation_et.ephemeral_timer()) {
          generic_message = this._wrap_in_ephemeral_message(generic_message, conversation_et.ephemeral_timer());
        }

        return this.send_generic_message_to_conversation(conversation_et.id, generic_message);
      })
      .then(payload => {
        const {uploaded: asset_data} = conversation_et.ephemeral_timer()
          ? generic_message.ephemeral.asset
          : generic_message.asset;

        const data = {
          key: asset_data.asset_id,
          otr_key: asset_data.otr_key,
          sha256: asset_data.sha256,
          token: asset_data.asset_token,
        };

        const asset_add_event = z.conversation.EventBuilder.build_asset_add(conversation_et, data, this.time_offset);

        asset_add_event.id = message_id;
        asset_add_event.time = payload.time;

        return this._on_asset_upload_complete(conversation_et, asset_add_event);
      });
  }

  /**
   * Send asset metadata message to specified conversation.
   *
   * @param {Conversation} conversation_et - Conversation that should receive the file
   * @param {File} file - File to send
   * @returns {Promise} Resolves when the asset metadata was sent
   */
  send_asset_metadata(conversation_et, file) {
    return z.assets.AssetMetaDataBuilder
      .build_metadata(file)
      .catch(error => {
        this.logger.warn(
          `Couldn't render asset preview from metadata. Asset might be corrupt: ${error.message}`,
          error
        );
        return undefined;
      })
      .then(metadata => {
        const asset = new z.proto.Asset();

        if (z.assets.AssetMetaDataBuilder.is_audio(file)) {
          asset.set('original', new z.proto.Asset.Original(file.type, file.size, file.name, null, null, metadata));
        } else if (z.assets.AssetMetaDataBuilder.is_video(file)) {
          asset.set('original', new z.proto.Asset.Original(file.type, file.size, file.name, null, metadata));
        } else if (z.assets.AssetMetaDataBuilder.is_image(file)) {
          asset.set('original', new z.proto.Asset.Original(file.type, file.size, file.name, metadata));
        } else {
          asset.set('original', new z.proto.Asset.Original(file.type, file.size, file.name));
        }

        return asset;
      })
      .then(asset => {
        let generic_message = new z.proto.GenericMessage(z.util.create_random_uuid());
        generic_message.set(z.cryptography.GENERIC_MESSAGE_TYPE.ASSET, asset);

        if (conversation_et.ephemeral_timer()) {
          generic_message = this._wrap_in_ephemeral_message(generic_message, conversation_et.ephemeral_timer());
        }

        return this._send_and_inject_generic_message(conversation_et, generic_message);
      })
      .catch(error => {
        this.logger.warn(
          `Failed to upload metadata for asset in conversation '${conversation_et.id}': ${error.message}`,
          error
        );

        if (error.type === z.conversation.ConversationError.TYPE.DEGRADED_CONVERSATION_CANCELLATION) {
          throw error;
        }
      });
  }

  /**
   * Send asset preview message to specified conversation.
   *
   * @param {Conversation} conversation_et - Conversation that should receive the preview
   * @param {File} file - File to generate preview from
   * @param {string} message_id - Message ID of the message to generate a preview for
   * @returns {Promise} Resolves when the asset preview was sent
   */
  send_asset_preview(conversation_et, file, message_id) {
    return poster(file)
      .then(image_blob => {
        if (!image_blob) {
          throw Error('No image available');
        }

        return this.asset_service.upload_asset(image_blob).then(uploaded_image_asset => {
          const asset = new z.proto.Asset();
          asset.set(
            'preview',
            new z.proto.Asset.Preview(image_blob.type, image_blob.size, uploaded_image_asset.uploaded)
          );

          const generic_message = new z.proto.GenericMessage(message_id);
          generic_message.set(z.cryptography.GENERIC_MESSAGE_TYPE.ASSET, asset);

          return this._send_and_inject_generic_message(conversation_et, generic_message);
        });
      })
      .catch(error => {
        this.logger.warn(
          `No preview for asset '${message_id}' in conversation '${conversation_et.id}' uploaded `,
          error
        );
      });
  }

  /**
   * Send asset upload failed message to specified conversation.
   *
   * @param {Conversation} conversation_et - Conversation that should receive the file
   * @param {string} nonce - ID of the metadata message
   * @param {z.assets.AssetUploadFailedReason} [reason=z.assets.AssetUploadFailedReason.FAILED] - Cause for the failed upload (optional)
   * @returns {Promise} Resolves when the asset failure was sent
   */
  send_asset_upload_failed(conversation_et, nonce, reason = z.assets.AssetUploadFailedReason.FAILED) {
    const reason_proto =
      reason === z.assets.AssetUploadFailedReason.CANCELLED
        ? z.proto.Asset.NotUploaded.CANCELLED
        : z.proto.Asset.NotUploaded.FAILED;
    const asset = new z.proto.Asset();
    asset.set('not_uploaded', reason_proto);

    const generic_message = new z.proto.GenericMessage(nonce);
    generic_message.set(z.cryptography.GENERIC_MESSAGE_TYPE.ASSET, asset);

    return this._send_and_inject_generic_message(conversation_et, generic_message);
  }

  /**
   * Send confirmation for a content message in specified conversation.
   *
   * @param {Conversation} conversation_et - Conversation that content message was received in
   * @param {Message} message_et - Message for which to acknowledge receipt
   * @returns {undefined} No return value
   */
  send_confirmation_status(conversation_et, message_et) {
    const other_user_in_one2one = !message_et.user().is_me && conversation_et.is_one2one();
    const within_threshold =
      message_et.timestamp() >= Date.now() - ConversationRepository.CONFIG.CONFIRMATION_THRESHOLD;

    if (other_user_in_one2one && within_threshold && z.event.EventTypeHandling.CONFIRM.includes(message_et.type)) {
      const generic_message = new z.proto.GenericMessage(z.util.create_random_uuid());
      generic_message.set(
        z.cryptography.GENERIC_MESSAGE_TYPE.CONFIRMATION,
        new z.proto.Confirmation(message_et.id, z.proto.Confirmation.Type.DELIVERED)
      );

      this.sending_queue.push(() => {
        return this.create_recipients(conversation_et.id, true, [message_et.user().id]).then(recipients => {
          return this._send_generic_message(
            conversation_et.id,
            generic_message,
            recipients,
            [message_et.user().id],
            false
          );
        });
      });
    }
  }

  /**
   * Send call message in specified conversation.
   *
   * @param {Conversation} conversation_et - Conversation to send call message to
   * @param {CallMessage} call_message_et - Content for call message
   * @param {Object} recipients - Contains the intended receiving users and clients
   * @param {Array<string>|boolean} precondition_option - Optional level that backend checks for missing clients
   * @returns {Promise} Resolves when the confirmation was sent
   */
  send_e_call(conversation_et, call_message_et, recipients, precondition_option) {
    const generic_message = new z.proto.GenericMessage(z.util.create_random_uuid());
    generic_message.set(
      z.cryptography.GENERIC_MESSAGE_TYPE.CALLING,
      new z.proto.Calling(call_message_et.to_content_string())
    );

    return this.sending_queue
      .push(() => {
        const recipients_promise = recipients
          ? Promise.resolve(recipients)
          : this.create_recipients(conversation_et.id, false);

        return recipients_promise.then(_recipients =>
          this._send_generic_message(conversation_et.id, generic_message, _recipients, precondition_option)
        );
      })
      .then(() => {
        const initiating_call_message = [
          z.calling.enum.CALL_MESSAGE_TYPE.GROUP_START,
          z.calling.enum.CALL_MESSAGE_TYPE.SETUP,
        ];

        if (initiating_call_message.includes(call_message_et.type)) {
          return this._track_completed_media_action(conversation_et, generic_message, call_message_et);
        }
      })
      .catch(error => {
        if (error.type !== z.conversation.ConversationError.TYPE.DEGRADED_CONVERSATION_CANCELLATION) {
          throw error;
        }

        amplify.publish(z.event.WebApp.CALL.STATE.DELETE, conversation_et.id);
      });
  }

  /**
   * Sends image asset in specified conversation using v3 api.
   *
   * @param {Conversation} conversation_et - Conversation to send image in
   * @param {File|Blob} image - Image
   * @returns {Promise} Resolves when the image was sent
   */
  send_image_asset(conversation_et, image) {
    return this.asset_service
      .upload_image_asset(image)
      .then(asset => {
        let generic_message = new z.proto.GenericMessage(z.util.create_random_uuid());
        generic_message.set(z.cryptography.GENERIC_MESSAGE_TYPE.ASSET, asset);

        if (conversation_et.ephemeral_timer()) {
          generic_message = this._wrap_in_ephemeral_message(generic_message, conversation_et.ephemeral_timer());
        }

        return this._send_and_inject_generic_message(conversation_et, generic_message);
      })
      .catch(error => {
        this.logger.error(`Failed to upload otr asset for conversation ${conversation_et.id}: ${error.message}`, error);
        throw error;
      });
  }

  /**
   * Send knock in specified conversation.
   * @param {Conversation} conversation_et - Conversation to send knock in
   * @returns {Promise} Resolves after sending the knock
   */
  send_knock(conversation_et) {
    let generic_message = new z.proto.GenericMessage(z.util.create_random_uuid());
    generic_message.set(z.cryptography.GENERIC_MESSAGE_TYPE.KNOCK, new z.proto.Knock(false));

    if (conversation_et.ephemeral_timer()) {
      generic_message = this._wrap_in_ephemeral_message(generic_message, conversation_et.ephemeral_timer());
    }

    return this._send_and_inject_generic_message(conversation_et, generic_message).catch(error => {
      if (error.type !== z.conversation.ConversationError.TYPE.DEGRADED_CONVERSATION_CANCELLATION) {
        this.logger.error(`Error while sending knock: ${error.message}`, error);
        throw error;
      }
    });
  }

  /**
   * Send link preview in specified conversation.
   *
   * @param {string} message - Plain text message that possibly contains link
   * @param {Conversation} conversation_et - Conversation that should receive the message
   * @param {z.proto.GenericMessage} generic_message - GenericMessage of containing text or edited message
   * @returns {Promise} Resolves after sending the message
   */
  send_link_preview(message, conversation_et, generic_message) {
    const message_id = generic_message.message_id;

    return this.link_repository
      .get_link_preview_from_string(message)
      .then(link_preview => {
        if (link_preview) {
          switch (generic_message.content) {
            case z.cryptography.GENERIC_MESSAGE_TYPE.EPHEMERAL:
              generic_message.ephemeral.text.link_preview.push(link_preview);
              break;
            case z.cryptography.GENERIC_MESSAGE_TYPE.EDITED:
              generic_message.edited.text.link_preview.push(link_preview);
              break;
            case z.cryptography.GENERIC_MESSAGE_TYPE.TEXT:
              generic_message.text.link_preview.push(link_preview);
              break;
            default:
              break;
          }

          return this.get_message_in_conversation_by_id(conversation_et, message_id);
        }
        this.logger.debug(
          `No link in or preview for message '${message_id}' in conversation '${conversation_et.id}' found`
        );
      })
      .then(message_et => {
        if (message_et) {
          const asset_et = message_et.get_first_asset();
          if (asset_et.text === message) {
            this.logger.debug(
              `Sending link preview for message '${message_id}' in conversation '${conversation_et.id}'`
            );
            return this._send_and_inject_generic_message(conversation_et, generic_message);
          }
          this.logger.debug(
            `Skipped sending link preview for changed message '${message_id}' in conversation '${conversation_et.id}'`
          );
        }
      })
      .catch(error => {
        if (error.type !== z.conversation.ConversationError.TYPE.MESSAGE_NOT_FOUND) {
          throw error;
        }
        this.logger.debug(
          `Skipped sending link preview for changed message '${message_id}' in conversation '${conversation_et.id}'`
        );
      });
  }

  /**
   * Send location message in specified conversation.
   *
   * @param {Conversation} conversation_et - Conversation that should receive the message
   * @param {number} longitude - Longitude of the location
   * @param {number} latitude - Latitude of the location
   * @param {string} name - Name of the location
   * @param {number} zoom - Zoom factor for the map (Google Maps)
   * @returns {Promise} Resolves after sending the location
   */
  send_location(conversation_et, longitude, latitude, name, zoom) {
    const generic_message = new z.proto.GenericMessage(z.util.create_random_uuid());
    generic_message.set(
      z.cryptography.GENERIC_MESSAGE_TYPE.LOCATION,
      new z.proto.Location(longitude, latitude, name, zoom)
    );
    return this.send_generic_message_to_conversation(conversation_et.id, generic_message);
  }

  /**
   * Send edited message in specified conversation.
   *
   * @param {string} message - Edited plain text message
   * @param {Message} original_message_et - Original message entity
   * @param {Conversation} conversation_et - Conversation entity
   * @returns {Promise} Resolves after sending the message
   */
  send_message_edit(message, original_message_et, conversation_et) {
    if (original_message_et.get_first_asset().text === message) {
      return Promise.reject(new Error('Edited message equals original message'));
    }

    const generic_message = new z.proto.GenericMessage(z.util.create_random_uuid());
    generic_message.set(
      z.cryptography.GENERIC_MESSAGE_TYPE.EDITED,
      new z.proto.MessageEdit(original_message_et.id, new z.proto.Text(message))
    );

    return this._send_and_inject_generic_message(conversation_et, generic_message, false)
      .then(() => {
        this._track_edit_message(conversation_et, original_message_et);
        if (z.util.Environment.desktop) {
          return this.send_link_preview(message, conversation_et, generic_message);
        }
      })
      .catch(error => {
        if (error.type !== z.conversation.ConversationError.TYPE.DEGRADED_CONVERSATION_CANCELLATION) {
          this.logger.error(`Error while editing message: ${error.message}`, error);
          throw error;
        }
      });
  }

  /**
   * Toggle like status of message.
   *
   * @param {Conversation} conversation_et - Conversation entity
   * @param {Message} message_et - Message to react to
   * @param {boolean} button - Source of toggle
   * @returns {undefined} No return value
   */
  toggle_like(conversation_et, message_et, button) {
    if (!conversation_et.removed_from_conversation()) {
      const reaction = message_et.is_liked() ? z.message.ReactionType.NONE : z.message.ReactionType.LIKE;
      message_et.is_liked(!message_et.is_liked());

      window.setTimeout(() => {
        this.send_reaction(conversation_et, message_et, reaction);
        this._track_reaction(conversation_et, message_et, reaction, button);
      }, 100);
    }
  }

  /**
   * Send reaction to a content message in specified conversation.
   * @param {Conversation} conversation_et - Conversation to send reaction in
   * @param {Message} message_et - Message to react to
   * @param {z.message.ReactionType} reaction - Reaction
   * @returns {Promise} Resolves after sending the reaction
   */
  send_reaction(conversation_et, message_et, reaction) {
    const generic_message = new z.proto.GenericMessage(z.util.create_random_uuid());
    generic_message.set(z.cryptography.GENERIC_MESSAGE_TYPE.REACTION, new z.proto.Reaction(reaction, message_et.id));

    return this._send_and_inject_generic_message(conversation_et, generic_message);
  }

  /**
   * Sending a message to the remote end of a session reset.
   *
   * @note When we reset a session then we must inform the remote client about this action. It sends a ProtocolBuffer message
   *  (which will not be rendered in the view)  to the remote client. This message only needs to be sent to the affected
   *  remote client, therefore we force the message sending.
   *
   * @param {string} user_id - User ID
   * @param {string} client_id - Client ID
   * @param {string} conversation_id - Conversation ID
   * @returns {Promise} Resolves after sending the session reset
   */
  send_session_reset(user_id, client_id, conversation_id) {
    const generic_message = new z.proto.GenericMessage(z.util.create_random_uuid());
    generic_message.set(z.cryptography.GENERIC_MESSAGE_TYPE.CLIENT_ACTION, z.proto.ClientAction.RESET_SESSION);

    const recipients = {};
    recipients[user_id] = [client_id];

    return this._send_generic_message(conversation_id, generic_message, recipients, true)
      .then(response => {
        this.logger.info(`Sent info about session reset to client '${client_id}' of user '${user_id}'`);
        return response;
      })
      .catch(error => {
        this.logger.error(`Sending conversation reset failed: ${error.message}`, error);
        throw error;
      });
  }

  /**
   * Send text message in specified conversation.
   *
   * @param {string} message - Plain text message
   * @param {Conversation} conversation_et - Conversation that should receive the message
   * @returns {Promise} Resolves after sending the message
   */
  send_text(message, conversation_et) {
    let generic_message = new z.proto.GenericMessage(z.util.create_random_uuid());
    generic_message.set(z.cryptography.GENERIC_MESSAGE_TYPE.TEXT, new z.proto.Text(message));

    if (conversation_et.ephemeral_timer()) {
      generic_message = this._wrap_in_ephemeral_message(generic_message, conversation_et.ephemeral_timer());
    }

    return this._send_and_inject_generic_message(conversation_et, generic_message).then(() => generic_message);
  }

  /**
   * Send text message with link preview in specified conversation.
   *
   * @param {string} message - Plain text message
   * @param {Conversation} conversation_et - Conversation that should receive the message
   * @returns {Promise} Resolves after sending the message
   */
  send_text_with_link_preview(message, conversation_et) {
    return this.send_text(message, conversation_et)
      .then(generic_message => {
        if (z.util.Environment.desktop) {
          return this.send_link_preview(message, conversation_et, generic_message);
        }
      })
      .catch(error => {
        if (error.type !== z.conversation.ConversationError.TYPE.DEGRADED_CONVERSATION_CANCELLATION) {
          this.logger.error(`Error while sending text message: ${error.message}`, error);
          throw error;
        }
      });
  }

  /**
   * Map a function to recipients.
   *
   * @private
   * @param {Object} recipients - User client map
   * @param {Function} client_fn - Function to be executed on clients first
   * @param {Function} user_fn - Function to be executed on users at the end
   * @returns {Array} Function array
   */
  _map_recipients(recipients, client_fn, user_fn) {
    const result = [];
    const user_ids = Object.keys(recipients);

    user_ids.forEach(user_id => {
      if (recipients.hasOwnProperty(user_id)) {
        const client_ids = recipients[user_id];

        if (_.isFunction(client_fn)) {
          client_ids.forEach(client_id => result.push(client_fn(user_id, client_id)));
        }

        if (_.isFunction(user_fn)) {
          result.push(user_fn(user_id));
        }
      }
    });

    return result;
  }

  /**
   * Wraps generic message in ephemeral message.
   *
   * @param {z.proto.GenericMessage} generic_message - Message to be wrapped
   * @param {number} millis - Expire time in milliseconds
   * @returns {z.proto.Message} New proto message
   */
  _wrap_in_ephemeral_message(generic_message, millis) {
    const ephemeral = new z.proto.Ephemeral();
    ephemeral.set('expire_after_millis', millis);
    ephemeral.set(generic_message.content, generic_message[generic_message.content]);

    generic_message = new z.proto.GenericMessage(generic_message.message_id);
    generic_message.set(z.cryptography.GENERIC_MESSAGE_TYPE.EPHEMERAL, ephemeral);
    return generic_message;
  }

  //##############################################################################
  // Send Generic Messages
  //##############################################################################

  /**
   * Create a user client map for a given conversation.
   *
   * @param {string} conversation_id - Conversation ID
   * @param {boolean} [skip_own_clients=false] - True, if other own clients should be skipped (to not sync messages on own clients)
   * @param {Array<string>} user_ids - Optionally the intended recipient users
   * @returns {Promise} Resolves with a user client map
   */
  create_recipients(conversation_id, skip_own_clients = false, user_ids) {
<<<<<<< HEAD
    return this.get_all_users_in_conversation(conversation_id).then(user_ets => {
      const recipients = {};
=======
    return this.get_all_users_in_conversation(conversation_id)
      .then((user_ets) => {
        const recipients = {};

        for (const user_et of user_ets) {
          if (!(skip_own_clients && user_et.is_me)) {
            if (user_ids && !user_ids.includes(user_et.id)) {
              continue;
            }
>>>>>>> 26753b24

      for (const user_et of user_ets) {
        if (!(skip_own_clients && user_et.is_me)) {
          if (user_ids && user_ids.includes(user_et.id)) {
            continue;
          }

          recipients[user_et.id] = user_et.devices().map(client_et => client_et.id);
        }
      }

      return recipients;
    });
  }

  send_generic_message_to_conversation(conversation_id, generic_message) {
    return this.sending_queue.push(() => {
      const skip_own_clients = generic_message.content === z.cryptography.GENERIC_MESSAGE_TYPE.EPHEMERAL;

      return this.create_recipients(conversation_id, skip_own_clients).then(recipients => {
        const precondition_option = skip_own_clients ? Object.keys(recipients) : undefined;
        return this._send_generic_message(conversation_id, generic_message, recipients, precondition_option);
      });
    });
  }

  _send_and_inject_generic_message(conversation_et, generic_message, sync_timestamp = true) {
    return Promise.resolve()
      .then(() => {
        if (conversation_et.removed_from_conversation()) {
          throw new Error('Cannot send message to conversation you are not part of');
        }

        const optimistic_event = z.conversation.EventBuilder.build_message_add(conversation_et, this.time_offset);
        return this.cryptography_repository.cryptography_mapper.map_generic_message(generic_message, optimistic_event);
      })
      .then(message_mapped => {
        if (z.event.EventTypeHandling.STORE.includes(message_mapped.type)) {
          return this.conversation_service.save_event(message_mapped);
        }

        return message_mapped;
      })
      .then(message_stored => {
        if (generic_message.content === z.cryptography.GENERIC_MESSAGE_TYPE.KNOCK) {
          amplify.publish(z.event.WebApp.AUDIO.PLAY, z.audio.AudioType.OUTGOING_PING);
        }

        this.on_conversation_event(message_stored, z.event.EventRepository.SOURCE.INJECTED);

        return this.send_generic_message_to_conversation(conversation_et.id, generic_message)
          .then(payload => {
            this._track_completed_media_action(conversation_et, generic_message);

            const backend_iso_date = sync_timestamp ? payload.time : '';
            return this._update_message_as_sent(conversation_et, message_stored, backend_iso_date);
          })
          .then(() => message_stored);
      });
  }

  /**
   * Update message as sent in db and view.
   *
   * @param {Conversation} conversation_et - Conversation entity
   * @param {Object} event_json - Event object
   * @param {string} iso_date - If defined it will update event timestamp
   * @returns {Promise} Resolves when sent status was updated
   */
  _update_message_as_sent(conversation_et, event_json, iso_date) {
    return this.get_message_in_conversation_by_id(conversation_et, event_json.id)
      .then(message_et => {
        const changes = {
          status: z.message.StatusType.SENT,
        };
        message_et.status(z.message.StatusType.SENT);

        if (iso_date) {
          changes.time = iso_date;

          const timestamp = new Date(iso_date).getTime();
          if (!_.isNaN(timestamp)) {
            message_et.timestamp(timestamp);
            conversation_et.update_timestamp_server(timestamp, true);
            conversation_et.update_timestamps(message_et);
          }
        }

        if (z.event.EventTypeHandling.STORE.includes(message_et.type) || message_et.has_asset_image()) {
          return this.conversation_service.update_message_in_db(message_et, changes);
        }
      })
      .catch(error => {
        if (error.type !== z.conversation.ConversationError.TYPE.MESSAGE_NOT_FOUND) {
          throw error;
        }
      });
  }

  /**
   * Send encrypted external message
   *
   * @param {string} conversation_id - Conversation ID
   * @param {z.proto.GenericMessage} generic_message - Generic message to be sent as external message
   * @param {Object} recipients - Optional object containing recipient users and their clients
   * @param {Array<string>|boolean} precondition_option - Optional level that backend checks for missing clients
   * @param {boolean} [native_push=true] - Optional if message should enforce native push
   * @returns {Promise} Resolves after sending the external message
   */
  _send_external_generic_message(
    conversation_id,
    generic_message,
    recipients,
    precondition_option,
    native_push = true
  ) {
    this.logger.info(`Sending external message of type '${generic_message.content}'`, generic_message);

    return z.assets.AssetCrypto
      .encrypt_aes_asset(generic_message.toArrayBuffer())
      .then(({key_bytes, sha256, cipher_text}) => {
        const generic_message_external = new z.proto.GenericMessage(z.util.create_random_uuid());
        generic_message_external.set(
          'external',
          new z.proto.External(new Uint8Array(key_bytes), new Uint8Array(sha256))
        );

        return this.cryptography_repository
          .encrypt_generic_message(recipients, generic_message_external)
          .then(payload => {
            payload.data = z.util.array_to_base64(cipher_text);
            payload.native_push = native_push;
            return this._send_encrypted_message(conversation_id, generic_message, payload, precondition_option);
          });
      })
      .catch(error => {
        this.logger.info('Failed sending external message', error);
        throw error;
      });
  }

  /**
   * Sends a generic message to a conversation.
   *
   * @private
   * @param {string} conversation_id - Conversation ID
   * @param {z.proto.GenericMessage} generic_message - Protobuf message to be encrypted and send
   * @param {Object} recipients - Optional object containing recipient users and their clients
   * @param {Array<string>|boolean} precondition_option - Optional level that backend checks for missing clients
   * @param {boolean} [native_push=true] - Optional if message should enforce native push
   * @returns {Promise} Resolves when the message was sent
   */
  _send_generic_message(conversation_id, generic_message, recipients, precondition_option, native_push = true) {
    return this._should_send_as_external(conversation_id, generic_message)
      .then(send_as_external => {
        if (send_as_external) {
          return this._send_external_generic_message(
            conversation_id,
            generic_message,
            recipients,
            precondition_option,
            native_push
          );
        }

        return this.cryptography_repository.encrypt_generic_message(recipients, generic_message).then(payload => {
          payload.native_push = native_push;
          return this._send_encrypted_message(conversation_id, generic_message, payload, precondition_option);
        });
      })
      .catch(error => {
        if (error.code === z.service.BackendClientError.STATUS_CODE.REQUEST_TOO_LARGE) {
          return this._send_external_generic_message(
            conversation_id,
            generic_message,
            recipients,
            precondition_option,
            native_push
          );
        }

        throw error;
      });
  }

  /**
   * Sends otr message to a conversation.
   *
   * @private
   * @note Options for the precondition check on missing clients are:
   *   'false' - all clients, 'Array<String>' - only clients of listed users, 'true' - force sending
   *
   * @param {string} conversation_id - Conversation ID
   * @param {z.proto.GenericMessage} generic_message - Protobuf message to be encrypted and send
   * @param {Object} payload - Payload
   * @param {Array<string>|boolean} precondition_option - Level that backend checks for missing clients
   * @returns {Promise} Promise that resolves after sending the encrypted message
   */
  _send_encrypted_message(conversation_id, generic_message, payload, precondition_option = false) {
    this.logger.info(
      `Sending encrypted '${generic_message.content}' message to conversation '${conversation_id}'`,
      payload
    );

    return this._grant_outgoing_message(conversation_id, generic_message)
      .then(() => this.conversation_service.post_encrypted_message(conversation_id, payload, precondition_option))
      .then(response => {
        this._handle_client_mismatch(conversation_id, response);
        return response;
      })
      .catch(error => {
        if (error.label === z.service.BackendClientError.LABEL.UNKNOWN_CLIENT) {
          this.client_repository.remove_local_client();
        }

        if (!error.missing) {
          throw error;
        }

        let updated_payload;
        return this._handle_client_mismatch(conversation_id, error, generic_message, payload)
          .then(payload_with_missing_clients => {
            updated_payload = payload_with_missing_clients;
            return this._grant_outgoing_message(conversation_id, generic_message, Object.keys(error.missing));
          })
          .then(() => {
            this.logger.info(
              `Sending updated encrypted '${generic_message.content}' message to conversation '${conversation_id}'`,
              updated_payload
            );
            return this.conversation_service.post_encrypted_message(conversation_id, updated_payload, true);
          });
      });
  }

  _grant_outgoing_message(conversation_id, generic_message, user_ids) {
    if (['cleared', 'confirmation', 'deleted', 'lastRead'].includes(generic_message.content)) {
      return Promise.resolve();
    }

    const consent_type =
      generic_message.content === z.cryptography.GENERIC_MESSAGE_TYPE.CALLING
        ? z.ViewModel.MODAL_CONSENT_TYPE.OUTGOING_CALL
        : z.ViewModel.MODAL_CONSENT_TYPE.MESSAGE;
    return this.grant_message(conversation_id, consent_type, user_ids);
  }

  grant_message(conversation_id, consent_type, user_ids) {
    return this.get_conversation_by_id(conversation_id).then(conversation_et => {
      const conversation_degraded =
        conversation_et.verification_state() === z.conversation.ConversationVerificationState.DEGRADED;

      if (!conversation_degraded) {
        return false;
      }

      return new Promise((resolve, reject) => {
        let send_anyway = false;

        if (!user_ids) {
          user_ids = conversation_et.get_users_with_unverified_clients().map(user_et => user_et.id);
        }

        return this.user_repository.get_users_by_id(user_ids).then(user_ets => {
          amplify.publish(z.event.WebApp.WARNING.MODAL, z.ViewModel.ModalType.NEW_DEVICE, {
            action() {
              send_anyway = true;
              conversation_et.verification_state(z.conversation.ConversationVerificationState.UNVERIFIED);

              resolve(true);
            },
            close() {
              if (!send_anyway) {
                reject(
                  new z.conversation.ConversationError(
                    z.conversation.ConversationError.TYPE.DEGRADED_CONVERSATION_CANCELLATION
                  )
                );
              }
            },
            data: {
              consent_type: consent_type,
              user_ets: user_ets,
            },
          });
        });
      });
    });
  }

  /**
   * Estimate whether message should be send as type external.
   *
   * @private
   * @param {string} conversation_id - Conversation ID
   * @param {z.proto.GenericMessage} generic_message - Generic message that will be send
   * @returns {boolean} Is payload likely to be too big so that we switch to type external?
   */
  _should_send_as_external(conversation_id, generic_message) {
    return this.get_conversation_by_id(conversation_id).then(conversation_et => {
      const estimated_number_of_clients = conversation_et.number_of_participants() * 4;
      const message_in_bytes = new Uint8Array(generic_message.toArrayBuffer()).length;
      const estimated_payload_in_bytes = estimated_number_of_clients * message_in_bytes;

      return estimated_payload_in_bytes / 1024 > 200;
    });
  }

  /**
   * Post images to a conversation.
   *
   * @param {Conversation} conversation_et - Conversation to post the images
   * @param {Array|FileList} images - Images
   * @returns {undefined} No return value
   */
  upload_images(conversation_et, images) {
    if (this._can_upload_assets_to_conversation(conversation_et)) {
      [...images].forEach(image => this.send_image_asset(conversation_et, image));
    }
  }

  /**
   * Post files to a conversation.
   *
   * @param {Conversation} conversation_et - Conversation to post the files
   * @param {Array|FileList} files - files
   * @returns {undefined} No return value
   */
  upload_files(conversation_et, files) {
    if (this._can_upload_assets_to_conversation(conversation_et)) {
      [...files].forEach(file => this.upload_file(conversation_et, file));
    }
  }

  /**
   * Post file to a conversation using v3
   *
   * @param {Conversation} conversation_et - Conversation to post the file
   * @param {Object} file - File object
   * @returns {Promise} Resolves when file was uploaded
   */
  upload_file(conversation_et, file) {
    let message_id;

    const upload_started = Date.now();
    const tracking_data = {
      size_bytes: file.size,
      size_mb: z.util.bucket_values(file.size / 1024 / 1024, [0, 5, 10, 15, 20, 25]),
      type: z.util.get_file_extension(file.name),
    };
    const conversation_type = z.tracking.helpers.get_conversation_type(conversation_et);
    amplify.publish(
      z.event.WebApp.ANALYTICS.EVENT,
      z.tracking.EventName.FILE.UPLOAD_INITIATED,
      $.extend(tracking_data, {conversation_type})
    );

    return this.send_asset_metadata(conversation_et, file)
      .then(({id}) => {
        message_id = id;
        return this.send_asset_preview(conversation_et, file, message_id);
      })
      .then(() => this.send_asset_remotedata(conversation_et, file, message_id))
      .then(() => {
        const upload_duration = (Date.now() - upload_started) / 1000;

        this.logger.info(`Finished to upload asset for conversation'${conversation_et.id} in ${upload_duration}`);
        amplify.publish(
          z.event.WebApp.ANALYTICS.EVENT,
          z.tracking.EventName.FILE.UPLOAD_SUCCESSFUL,
          $.extend(tracking_data, {time: upload_duration})
        );
      })
      .catch(error => {
        if (error.type === z.conversation.ConversationError.TYPE.DEGRADED_CONVERSATION_CANCELLATION) {
          throw error;
        }

        amplify.publish(z.event.WebApp.ANALYTICS.EVENT, z.tracking.EventName.FILE.UPLOAD_FAILED, tracking_data);
        this.logger.error(`Failed to upload asset for conversation '${conversation_et.id}': ${error.message}`, error);
        return this.get_message_in_conversation_by_id(conversation_et, message_id).then(message_et => {
          this.send_asset_upload_failed(conversation_et, message_et.id);
          return this.update_message_as_upload_failed(message_et);
        });
      });
  }

  /**
   * Delete message for everyone.
   *
   * @param {Conversation} conversation_et - Conversation to delete message from
   * @param {Message} message_et - Message to delete
   * @param {Array<string>|boolean} [precondition_option] - Optional level that backend checks for missing clients
   * @returns {Promise} Resolves when message was deleted
   */
  delete_message_everyone(conversation_et, message_et, precondition_option) {
    return Promise.resolve()
      .then(() => {
        if (!message_et.user().is_me && !message_et.ephemeral_expires()) {
          throw new z.conversation.ConversationError(z.conversation.ConversationError.TYPE.WRONG_USER);
        }

        const generic_message = new z.proto.GenericMessage(z.util.create_random_uuid());
        generic_message.set(z.cryptography.GENERIC_MESSAGE_TYPE.DELETED, new z.proto.MessageDelete(message_et.id));

        return this.sending_queue.push(() => {
          return this.create_recipients(conversation_et.id, false, precondition_option).then(recipients =>
            this._send_generic_message(conversation_et.id, generic_message, recipients, precondition_option)
          );
        });
      })
      .then(() => this._track_delete_message(conversation_et, message_et, z.tracking.attribute.DeleteType.EVERYWHERE))
      .then(() => {
        amplify.publish(z.event.WebApp.CONVERSATION.MESSAGE.REMOVED, message_et.id);
        return this._delete_message_by_id(conversation_et, message_et.id);
      })
      .catch(error => {
        this.logger.info(
          `Failed to send delete message for everyone with id '${message_et.id}' for conversation '${conversation_et.id}'`,
          error
        );
        throw error;
      });
  }

  /**
   * Delete message on your own clients.
   *
   * @param {Conversation} conversation_et - Conversation to delete message from
   * @param {Message} message_et - Message to delete
   * @returns {Promise} Resolves when message was deleted
   */
  delete_message(conversation_et, message_et) {
    return Promise.resolve()
      .then(() => {
        const generic_message = new z.proto.GenericMessage(z.util.create_random_uuid());
        generic_message.set(
          z.cryptography.GENERIC_MESSAGE_TYPE.HIDDEN,
          new z.proto.MessageHide(conversation_et.id, message_et.id)
        );

        return this.send_generic_message_to_conversation(this.self_conversation().id, generic_message);
      })
      .then(() => this._track_delete_message(conversation_et, message_et, z.tracking.attribute.DeleteType.LOCAL))
      .then(() => {
        amplify.publish(z.event.WebApp.CONVERSATION.MESSAGE.REMOVED, message_et.id);
        return this._delete_message_by_id(conversation_et, message_et.id);
      })
      .catch(error => {
        this.logger.info(
          `Failed to send delete message with id '${message_et.id}' for conversation '${conversation_et.id}'`,
          error
        );
        throw error;
      });
  }

  /**
   * Check the remaining lifetime for a given ephemeral message.
   * @param {Message} message_et - Message to check
   * @returns {undefined} No return value
   */
  check_ephemeral_timer(message_et) {
    switch (message_et.ephemeral_status()) {
      case z.message.EphemeralStatusType.TIMED_OUT:
        this.timeout_ephemeral_message(message_et);
        break;
      case z.message.EphemeralStatusType.ACTIVE:
        message_et.start_ephemeral_timer();
        break;
      case z.message.EphemeralStatusType.INACTIVE:
        message_et.start_ephemeral_timer();
        this.conversation_service.update_message_in_db(message_et, {
          ephemeral_expires: message_et.ephemeral_expires(),
          ephemeral_started: message_et.ephemeral_started(),
        });
        break;
      default:
        this.logger.warn(`Ephemeral message of unsupported type: ${message_et.type}`);
    }
  }

  timeout_ephemeral_message(message_et) {
    if (!message_et.is_expired()) {
      this.get_conversation_by_id(message_et.conversation_id).then(conversation_et => {
        if (message_et.user().is_me) {
          switch (false) {
            case !message_et.has_asset_text():
              return this._obfuscate_text_message(conversation_et, message_et.id);
            case !message_et.is_ping():
              return this._obfuscate_ping_message(conversation_et, message_et.id);
            case !message_et.has_asset():
              return this._obfuscate_asset_message(conversation_et, message_et.id);
            case !message_et.has_asset_image():
              return this._obfuscate_image_message(conversation_et, message_et.id);
            default:
              return this.logger.warn(`Ephemeral message of unsupported type: ${message_et.type}`);
          }
        }

        if (conversation_et.is_group()) {
          const user_ids = _.union([this.user_repository.self().id], [message_et.from]);
          return this.delete_message_everyone(conversation_et, message_et, user_ids);
        }

        return this.delete_message_everyone(conversation_et, message_et);
      });
    }
  }

  _obfuscate_asset_message(conversation_et, message_id) {
    return this.get_message_in_conversation_by_id(conversation_et, message_id)
      .then(message_et => {
        const asset = message_et.get_first_asset();
        message_et.ephemeral_expires(true);

        return this.conversation_service.update_message_in_db(message_et, {
          data: {
            content_type: asset.file_type,
            info: {
              nonce: message_et.nonce,
            },
            meta: {},
          },
          ephemeral_expires: true,
        });
      })
      .then(() => {
        this.logger.info(`Obfuscated asset message '${message_id}'`);
      });
  }

  _obfuscate_image_message(conversation_et, message_id) {
    return this.get_message_in_conversation_by_id(conversation_et, message_id)
      .then(message_et => {
        const asset = message_et.get_first_asset();
        message_et.ephemeral_expires(true);

        return this.conversation_service.update_message_in_db(message_et, {
          data: {
            info: {
              height: asset.height,
              nonce: message_et.nonce,
              tag: 'medium',
              width: asset.width,
            },
          },
          ephemeral_expires: true,
        });
      })
      .then(() => {
        this.logger.info(`Obfuscated image message '${message_id}'`);
      });
  }

  _obfuscate_text_message(conversation_et, message_id) {
    return this.get_message_in_conversation_by_id(conversation_et, message_id)
      .then(message_et => {
        const asset = message_et.get_first_asset();
        const obfuscated_asset = new z.entity.Text(message_et.id);
        const obfuscated_previews = asset.previews().map(link_preview => {
          link_preview.obfuscate();
          const article = new z.proto.Article(link_preview.url, link_preview.title); // deprecated format
          return new z.proto.LinkPreview(link_preview.url, 0, article, link_preview.url, link_preview.title).encode64();
        });

        obfuscated_asset.text = z.util.StringUtil.obfuscate(asset.text);
        obfuscated_asset.previews(asset.previews());

        message_et.assets([obfuscated_asset]);
        message_et.ephemeral_expires(true);

        return this.conversation_service.update_message_in_db(message_et, {
          data: {
            content: obfuscated_asset.text,
            nonce: obfuscated_asset.id,
            previews: obfuscated_previews,
          },
          ephemeral_expires: true,
        });
      })
      .then(() => {
        this.logger.info(`Obfuscated text message '${message_id}'`);
      });
  }

  _obfuscate_ping_message(conversation_et, message_id) {
    return this.get_message_in_conversation_by_id(conversation_et, message_id)
      .then(message_et => {
        message_et.ephemeral_expires(true);
        return this.conversation_service.update_message_in_db(message_et, {ephemeral_expires: true});
      })
      .then(() => {
        this.logger.info(`Obfuscated ping message '${message_id}'`);
      });
  }

  /**
   * Can user upload assets to conversation.
   * @param {Conversation} conversation_et - Conversation to check
   * @returns {boolean} Can assets be uploaded
   */
  _can_upload_assets_to_conversation(conversation_et) {
    if (!conversation_et || conversation_et.is_request() || conversation_et.removed_from_conversation()) {
      return false;
    }

    if (conversation_et.is_one2one() && !conversation_et.connection().is_connected) {
      return false;
    }

    return true;
  }

  /**
   * Count number of pending uploads
   * @returns {number} Number of pending uploads
   */
  get_number_of_pending_uploads() {
    return this.conversations().reduce(
      (sum, conversation_et) => sum + conversation_et.get_number_of_pending_uploads(),
      0
    );
  }

  //##############################################################################
  // Event callbacks
  //##############################################################################

  /**
   * Listener for incoming events.
   *
   * @param {Object} event_json - JSON data for event
   * @param {z.event.EventRepository.SOURCE} source - Source of event
   * @returns {Promise} Resolves when event was handled
   */
  on_conversation_event(event_json, source = z.event.EventRepository.SOURCE.STREAM) {
    if (!event_json) {
      return Promise.reject(new Error('Conversation Repository Event Handling: Event missing'));
    }

    const {conversation: conversation_id, type} = event_json;
    this.logger.info(`»» Conversation Event: '${type}' (Source: ${source})`, {
      event_json: JSON.stringify(event_json),
      event_object: event_json,
    });

    // Handle conversation create event separately
    if (type === z.event.Backend.CONVERSATION.CREATE) {
      return this._on_create(event_json);
    }

    // Check if conversation was archived
    let previously_archived;
    return this.get_conversation_by_id(conversation_id)
      .then(conversation_et => {
        previously_archived = conversation_et.is_archived();

        const is_backend_timestamp = source !== z.event.EventRepository.SOURCE.INJECTED;
        conversation_et.update_timestamp_server(event_json.server_time || event_json.time, is_backend_timestamp);

        switch (type) {
          case z.event.Backend.CONVERSATION.MEMBER_JOIN:
            return this._on_member_join(conversation_et, event_json);
          case z.event.Backend.CONVERSATION.MEMBER_LEAVE:
          case z.event.Client.CONVERSATION.TEAM_MEMBER_LEAVE:
            return this._on_member_leave(conversation_et, event_json);
          case z.event.Backend.CONVERSATION.MEMBER_UPDATE:
            return this._on_member_update(conversation_et, event_json);
          case z.event.Backend.CONVERSATION.RENAME:
            return this._on_rename(conversation_et, event_json);
          case z.event.Client.CONVERSATION.ASSET_ADD:
            return this._on_asset_add(conversation_et, event_json);
          case z.event.Client.CONVERSATION.CONFIRMATION:
            return this._on_confirmation(conversation_et, event_json);
          case z.event.Client.CONVERSATION.MESSAGE_ADD:
            return this._on_message_add(conversation_et, event_json);
          case z.event.Client.CONVERSATION.MESSAGE_DELETE:
            return this._on_message_deleted(conversation_et, event_json);
          case z.event.Client.CONVERSATION.MESSAGE_HIDDEN:
            return this._on_message_hidden(event_json);
          case z.event.Client.CONVERSATION.REACTION:
            return this._on_reaction(conversation_et, event_json);
          default:
            return this._on_add_event(conversation_et, event_json);
        }
      })
      .then((return_value = {}) => {
        const {conversation_et, message_et} = return_value;

        if (conversation_et) {
          const event_from_web_socket = source === z.event.EventRepository.SOURCE.WEB_SOCKET;
          const event_from_stream = source === z.event.EventRepository.SOURCE.STREAM;

          if (message_et) {
            const is_remote_event = event_from_stream || event_from_web_socket;

            if (is_remote_event) {
              this.send_confirmation_status(conversation_et, message_et);
            }

            if (!event_from_stream) {
              amplify.publish(z.event.WebApp.SYSTEM_NOTIFICATION.NOTIFY, conversation_et, message_et);
            }
          }

          // Check if event needs to be un-archived
          if (previously_archived) {
            // Add to check for unarchive at the end of stream handling
            if (event_from_stream) {
              return (this.conversations_with_new_events[conversation_et.id] = conversation_et);
            }

            if (event_from_web_socket && conversation_et.should_unarchive()) {
              return this.unarchive_conversation(conversation_et, 'event from WebSocket');
            }
          }
        }
      });
  }

  /**
   * Add missed events message to conversations.
   * @returns {undefined} No return value
   */
  on_missed_events() {
    this.filtered_conversations()
      .filter(conversation_et => !conversation_et.removed_from_conversation())
      .forEach(conversation_et => {
        const missed_event = z.conversation.EventBuilder.build_missed(conversation_et, this.time_offset);
        amplify.publish(z.event.WebApp.EVENT.INJECT, missed_event);
      });
  }

  /**
   * Push to receiving queue.
   * @param {Object} event_json - JSON data for event
   * @param {z.event.EventRepository.SOURCE} source - Source of event
   * @returns {undefined} No return value
   */
  push_to_receiving_queue(event_json, source) {
    this.receiving_queue
      .push(() => this.on_conversation_event(event_json, source))
      .then(() => {
        if (this.init_promise) {
          const event_from_stream = source === z.event.EventRepository.SOURCE.STREAM;
          if (event_from_stream) {
            this.init_handled = this.init_handled + 1;
            if (this.init_handled % 5 === 0 || this.init_handled < 5) {
              const progress = this.init_handled / this.init_total * 20 + 75;
              amplify.publish(z.event.WebApp.APP.UPDATE_PROGRESS, progress, z.string.init_events_progress, [
                this.init_handled,
                this.init_total,
              ]);
            }
          }

          if (!this.receiving_queue.get_length() || !event_from_stream) {
            this.init_promise.resolve_fn();
            this.init_promise = undefined;
          }
        }
      })
      .catch(error => {
        if (this.init_promise) {
          this.init_promise.reject_fn(error);
          this.init_promise = undefined;
        } else {
          throw error;
        }
      });
  }

  /**
   * A message or ping received in a conversation.
   *
   * @private
   * @param {Conversation} conversation_et - Conversation to add the event to
   * @param {Object} event_json - JSON data of 'conversation.message-add' or 'conversation.knock' event
   * @returns {Promise} Resolves when event was handled
   */
  _on_add_event(conversation_et, event_json) {
    return this._add_event_to_conversation(event_json, conversation_et).then(message_et => ({
      conversation_et: conversation_et,
      message_et: message_et,
    }));
  }

  /**
   * An asset was uploaded.
   *
   * @private
   * @param {Conversation} conversation_et - Conversation to add the event to
   * @param {Object} event_json - JSON data of 'conversation.asset-upload-complete' event
   * @returns {Promise} Resolves when the event was handled
   */
  _on_asset_upload_complete(conversation_et, event_json) {
    return this.get_message_in_conversation_by_id(conversation_et, event_json.id)
      .then(message_et => this.update_message_as_upload_complete(conversation_et, message_et, event_json))
      .catch(error => {
        if (error.type !== z.conversation.ConversationError.TYPE.MESSAGE_NOT_FOUND) {
          throw error;
        }

        this.logger.error(`Upload complete: Could not find message with id '${event_json.id}'`, event_json);
      });
  }

  /**
   * Received confirmation of message.
   *
   * @private
   * @param {Conversation} conversation_et - Conversation entity that a message was reacted upon in
   * @param {Object} event_json - JSON data of 'conversation.confirmation' event
   * @returns {Promise} Resolves when the event was handled
   */
  _on_confirmation(conversation_et, event_json) {
    const event_data = event_json.data;

    return this.get_message_in_conversation_by_id(conversation_et, event_data.message_id)
      .then(message_et => {
        const was_updated = message_et.update_status(event_data.status);

        if (was_updated) {
          return this.conversation_service.update_message_in_db(message_et, {status: message_et.status()});
        }
      })
      .catch(error => {
        if (error.type !== z.conversation.ConversationError.TYPE.MESSAGE_NOT_FOUND) {
          this.logger.info(
            `Failed to handle status update of a message in conversation '${conversation_et.id}'`,
            error
          );
          throw error;
        }
      });
  }

  /**
   * A conversation was created.
   *
   * @private
   * @param {Object} event_json - JSON data of 'conversation.create' event
   * @returns {Promise} Resolves when the event was handled
   */
  _on_create(event_json) {
    return this.find_conversation_by_id(event_json.conversation)
      .catch(error => {
        if (error.type !== z.conversation.ConversationError.TYPE.NOT_FOUND) {
          throw error;
        }

        const {data: event_data, time} = event_json;
        const event_timestamp = new Date(time).getTime();
        const initial_timestamp = _.isNaN(event_timestamp) ? this.get_latest_event_timestamp() : event_timestamp;
        return this.map_conversations(event_data, initial_timestamp);
      })
      .then(conversation_et => this.update_participating_user_ets(conversation_et))
      .then(conversation_et => this.save_conversation(conversation_et))
      .then(conversation_et => this._prepare_conversation_create_notification(conversation_et));
  }

  /**
   * User were added to a group conversation.
   *
   * @private
   * @param {Conversation} conversation_et - Conversation to add users to
   * @param {Object} event_json - JSON data of 'conversation.member-join' event
   * @returns {Promise} Resolves when the event was handled
   */
  _on_member_join(conversation_et, event_json) {
    // Ignore if we join a 1to1 conversation (accept a connection request)
    const connection_et = this.user_repository.get_connection_by_conversation_id(conversation_et.id);
    if (connection_et && connection_et.status() === z.user.ConnectionStatus.PENDING) {
      return Promise.resolve();
    }

    const event_data = event_json.data;

    event_data.user_ids.forEach(user_id => {
      if (user_id !== this.user_repository.self().id && !conversation_et.participating_user_ids().includes(user_id)) {
        conversation_et.participating_user_ids.push(user_id);
      }
    });

    // Self user joins again
    const self_user_rejoins = event_data.user_ids.includes(this.user_repository.self().id);
    if (self_user_rejoins) {
      conversation_et.status(z.conversation.ConversationStatus.CURRENT_MEMBER);
    }

    return this.update_participating_user_ets(conversation_et)
      .then(() => this._add_event_to_conversation(event_json, conversation_et))
      .then(message_et => {
        this.verification_state_handler.on_member_joined(conversation_et, event_data.user_ids);
        return {conversation_et: conversation_et, message_et: message_et};
      });
  }

  /**
   * Members of a group conversation were removed or left.
   *
   * @private
   * @param {Conversation} conversation_et - Conversation to remove users from
   * @param {Object} event_json - JSON data of 'conversation.member-leave' event
   * @returns {Promise} Resolves when the event was handled
   */
  _on_member_leave(conversation_et, event_json) {
    const self_user_id = this.user_repository.self().id;
    const {data: event_data, from} = event_json;

    const is_from_self = from === self_user_id;
    const removes_self = event_data.user_ids.includes(self_user_id);
    const self_leaving_cleared_conversation = is_from_self && removes_self && conversation_et.is_cleared();

    if (removes_self) {
      conversation_et.status(z.conversation.ConversationStatus.PAST_MEMBER);

      if (conversation_et.call()) {
        amplify.publish(
          z.event.WebApp.CALL.STATE.LEAVE,
          conversation_et.id,
          z.calling.enum.TERMINATION_REASON.MEMBER_LEAVE
        );
      }
    }

    if (!self_leaving_cleared_conversation) {
      return this._add_event_to_conversation(event_json, conversation_et)
        .then(message_et => {
          message_et
            .user_ets()
            .filter(user_et => !user_et.is_me)
            .forEach(user_et => {
              conversation_et.participating_user_ids.remove(user_et.id);

              if (conversation_et.call()) {
                amplify.publish(z.event.WebApp.CALL.STATE.PARTICIPANT_LEFT, conversation_et.id, user_et.id);
              }
            });

          return this.update_participating_user_ets(conversation_et).then(() => message_et);
        })
        .then(message_et => {
          this.verification_state_handler.on_member_left(conversation_et);

          if (is_from_self && conversation_et.removed_from_conversation()) {
            this.archive_conversation(conversation_et);
          }

          return {conversation_et: conversation_et, message_et: message_et};
        });
    }
  }

  /**
   * Membership properties for a conversation were updated.
   *
   * @private
   * @param {Conversation} conversation_et - Conversation entity that will be updated
   * @param {Object} event_json - JSON data of 'conversation.member-update' event
   * @returns {Promise} Resolves when the event was handled
   */
  _on_member_update(conversation_et, event_json) {
    const is_active_conversation = this.is_active_conversation(conversation_et);
    const next_conversation_et = is_active_conversation ? this.get_next_conversation(conversation_et) : undefined;
    const previously_archived = conversation_et.is_archived();

    this.conversation_mapper.update_self_status(conversation_et, event_json.data);

    if (previously_archived && !conversation_et.is_archived()) {
      return this._fetch_users_and_events(conversation_et);
    }

    if (conversation_et.is_cleared()) {
      this._clear_conversation(conversation_et, conversation_et.cleared_timestamp());
    }

    if (is_active_conversation && (conversation_et.is_archived() || conversation_et.is_cleared())) {
      amplify.publish(z.event.WebApp.CONVERSATION.SHOW, next_conversation_et);
    }
  }

  /**
   * A text message received in a conversation.
   *
   * @private
   * @param {Conversation} conversation_et - Conversation to add the event to
   * @param {Object} event_json - JSON data of 'conversation.message-add'
   * @returns {Promise} Resolves when the event was handled
   */
  _on_message_add(conversation_et, event_json) {
    return Promise.resolve()
      .then(() => {
        const event_data = event_json.data;

        if (event_data.replacing_message_id) {
          return this._update_edited_message(conversation_et, event_json);
        }

        if (event_data.previews.length) {
          return this._update_link_preview(conversation_et, event_json);
        }

        return event_json;
      })
      .then(updated_event_json => {
        if (updated_event_json) {
          return this._on_add_event(conversation_et, updated_event_json);
        }
      })
      .catch(error => {
        if (error.type !== z.conversation.ConversationError.TYPE.MESSAGE_NOT_FOUND) {
          throw error;
        }
      });
  }

  /**
   * An asset received in a conversation.
   *
   * @private
   * @param {Conversation} conversation_et - Conversation to add the event to
   * @param {Object} event_json - JSON data of 'conversation.asset-add'
   * @returns {Promise} Resolves when the event was handled
   */
  _on_asset_add(conversation_et, event_json) {
    const {data: event_data, id: event_id} = event_json;

    return this.conversation_service
      .load_event_from_db(conversation_et.id, event_id)
      .then(stored_event => {
        if (stored_event) {
          // Ignore redundant event
          if (_.isEqual(stored_event, event_json)) {
            return;
          }

          if (event_data.status === z.assets.AssetTransferState.UPLOAD_FAILED) {
            const from_self = event_json.from === this.user_repository.self().id;
            const upload_failed = event_data.reason === z.assets.AssetUploadFailedReason.FAILED;

            if (from_self && upload_failed) {
              return this.conversation_service.update_asset_as_failed_in_db(
                stored_event.primary_key,
                event_data.reason
              );
            }

            return this._delete_message_by_id(conversation_et, event_json.id).then(() => undefined);
          }

          // only event data is relevant for updating
          const updated_event = $.extend(true, stored_event, {
            data: event_data,
          });

          return this.conversation_service.update_event(updated_event);
        }

        return this.conversation_service.save_event(event_json);
      })
      .then(event => {
        if (event) {
          conversation_et.remove_message_by_id(event_json.id);

          return this._on_add_event(conversation_et, event).then(({message_et}) => {
            const first_asset = message_et.get_first_asset();
            if (first_asset.is_image() || first_asset.status() === z.assets.AssetTransferState.UPLOADED) {
              return {conversation_et: conversation_et, message_et: message_et};
            }
          });
        }
      });
  }

  /**
   * A hide message received in a conversation.
   *
   * @private
   * @param {Conversation} conversation_et - Conversation to add the event to
   * @param {Object} event_json - JSON data of 'conversation.message-delete'
   * @returns {Promise} Resolves when the event was handled
   */
  _on_message_deleted(conversation_et, event_json) {
    const {data: event_data, from, id: event_id, time} = event_json;

    return this.get_message_in_conversation_by_id(conversation_et, event_data.message_id)
      .then(message_to_delete_et => {
        if (message_to_delete_et.ephemeral_expires()) {
          return;
        }

        const is_same_sender = from === message_to_delete_et.from;
        if (!is_same_sender) {
          throw new z.conversation.ConversationError(z.conversation.ConversationError.TYPE.WRONG_USER);
        }

        const is_from_self = from === this.user_repository.self().id;
        if (!is_from_self) {
          return this._add_delete_message(conversation_et.id, event_id, time, message_to_delete_et);
        }
      })
      .then(() => {
        amplify.publish(z.event.WebApp.CONVERSATION.MESSAGE.REMOVED, event_data.message_id);
        return this._delete_message_by_id(conversation_et, event_data.message_id);
      })
      .catch(error => {
        if (error.type !== z.conversation.ConversationError.TYPE.MESSAGE_NOT_FOUND) {
          this.logger.info(`Failed to delete message for conversation '${conversation_et.id}'`, error);
          throw error;
        }
      });
  }

  /**
   * A hide message received in a conversation.
   *
   * @private
   * @param {Object} event_json - JSON data of 'conversation.message-hidden'
   * @returns {Promise} Resolves when the event was handled
   */
  _on_message_hidden(event_json) {
    const {data: event_data, from} = event_json;

    const is_from_self = from === this.user_repository.self().id;
    if (!is_from_self) {
      return Promise.reject(new z.conversation.ConversationError(z.conversation.ConversationError.TYPE.WRONG_USER));
    }

    return this.get_conversation_by_id(event_data.conversation_id)
      .then(conversation_et => {
        amplify.publish(z.event.WebApp.CONVERSATION.MESSAGE.REMOVED, event_data.message_id);
        return this._delete_message_by_id(conversation_et, event_data.message_id);
      })
      .catch(error => {
        this.logger.info(
          `Failed to delete message '${event_data.message_id}' for conversation '${event_data.conversation_id}'`,
          error
        );
        throw error;
      });
  }

  /**
   * Someone reacted to a message.
   *
   * @private
   * @param {Conversation} conversation_et - Conversation entity that a message was reacted upon in
   * @param {Object} event_json - JSON data of 'conversation.reaction' event
   * @returns {Promise} Resolves when the event was handled
   */
  _on_reaction(conversation_et, event_json) {
    const event_data = event_json.data;

    return this.get_message_in_conversation_by_id(conversation_et, event_data.message_id)
      .then(message_et => {
        if (!message_et || !message_et.is_content()) {
          const type = message_et ? message_et.type : 'unknown';

          this.logger.error(
            `Message '${event_data.message_id}' in conversation '${conversation_et.id}' is of reactable type '${type}'`,
            message_et
          );
          throw new z.conversation.ConversationError(z.conversation.ConversationError.TYPE.WRONG_TYPE);
        }

        const changes = message_et.update_reactions(event_json);
        if (changes) {
          this.logger.debug(
            `Updating reactions to message '${event_data.message_id}' in conversation '${conversation_et.id}'`,
            event_json
          );

          return this._update_user_ets(message_et).then(updated_message_et => {
            this.conversation_service.update_message_in_db(updated_message_et, changes, conversation_et.id);
            return this._prepare_reaction_notification(conversation_et, updated_message_et, event_json);
          });
        }
      })
      .catch(error => {
        if (error.type !== z.conversation.ConversationError.TYPE.MESSAGE_NOT_FOUND) {
          this.logger.error(
            `Failed to handle reaction to message '${event_data.message_id}' in conversation '${conversation_et.id}'`,
            {error, event: event_json}
          );
          throw error;
        }
      });
  }

  /**
   * A conversation was renamed.
   *
   * @private
   * @param {Conversation} conversation_et - Conversation entity that will be renamed
   * @param {Object} event_json - JSON data of 'conversation.rename' event
   * @returns {Promise} Resolves when the event was handled
   */
  _on_rename(conversation_et, event_json) {
    return this._add_event_to_conversation(event_json, conversation_et).then(message_et => {
      this.conversation_mapper.update_properties(conversation_et, event_json.data);
      return {conversation_et: conversation_et, message_et: message_et};
    });
  }

  //##############################################################################
  // Private
  //##############################################################################

  /**
   * Convert a JSON event into an entity and add it to a given conversation.
   *
   * @private
   * @param {Object} json - Event data
   * @param {Conversation} conversation_et - Conversation entity the event will be added to
   * @returns {Promise} Promise that resolves with the message entity for the event
   */
  _add_event_to_conversation(json, conversation_et) {
    return Promise.resolve()
      .then(() => this.event_mapper.map_json_event(json, conversation_et, true))
      .then(message_et => {
        if (message_et) {
          return this._update_user_ets(message_et);
        }
      })
      .then(message_et => {
        if (conversation_et && message_et) {
          conversation_et.add_message(message_et);
        }

        return message_et;
      });
  }

  /**
   * Convert multiple JSON events into entities and add them to a given conversation.
   *
   * @private
   * @param {Array} events - Event data
   * @param {Conversation} conversation_et - Conversation entity the events will be added to
   * @param {boolean} [prepend=true] - Should existing messages be prepended
   * @returns {Promise} Resolves with an array of mapped messages
   */
  _add_events_to_conversation(events, conversation_et, prepend = true) {
    return Promise.resolve()
      .then(() => {
        const message_ets = this.event_mapper.map_json_events(events, conversation_et, true);
        return Promise.all(message_ets.map(message_et => this._update_user_ets(message_et)));
      })
      .then(message_ets => {
        if (prepend && conversation_et.messages().length) {
          conversation_et.prepend_messages(message_ets);
        } else {
          conversation_et.add_messages(message_ets);
        }

        return message_ets;
      });
  }

  /**
   * Fetch all unread events and users of a conversation.
   *
   * @private
   * @param {Conversation} conversation_et - Conversation fetch events and users for
   * @returns {undefined} No return value
   */
  _fetch_users_and_events(conversation_et) {
    if (!conversation_et.is_loaded() && !conversation_et.is_pending()) {
      this.update_participating_user_ets(conversation_et);
      this._get_unread_events(conversation_et);
    }
  }

  /**
   * Forward the 'conversation.create' event to the SystemNotification repository for browser and audio notifications.
   *
   * @private
   * @param {Conversation} conversation_et - Conversation that was created
   * @returns {Promise} Resolves when the notification was prepared
   */
  _prepare_conversation_create_notification(conversation_et) {
    return this.user_repository.get_user_by_id(conversation_et.creator).then(user_et => {
      const message_et = new z.entity.MemberMessage();
      message_et.user(user_et);
      message_et.member_message_type = z.message.SystemMessageType.CONVERSATION_CREATE;
      return {conversation_et: conversation_et, message_et: message_et};
    });
  }

  /**
   * Forward the reaction event to the SystemNotification repository for browser and audio notifications.
   *
   * @private
   * @param {Conversation} conversation_et - Conversation that event was received in
   * @param {Message} message_et - Message that has been reacted upon
   * @param {Object} event_json -] JSON data of received reaction event
   * @returns {Promise} Resolves when the notification was prepared
   */
  _prepare_reaction_notification(conversation_et, message_et, event_json) {
    const {data: event_data, from} = event_json;

    if (event_data.reaction && message_et.from === this.user_repository.self().id) {
      return this.user_repository.get_user_by_id(from).then(user_et => {
        const reaction_message_et = new z.entity.Message(message_et.id, z.message.SuperType.REACTION);
        reaction_message_et.user(user_et);
        reaction_message_et.reaction = event_data.reaction;
        return {conversation_et: conversation_et, message_et: reaction_message_et};
      });
    }

    return Promise.resolve({conversation_et: conversation_et});
  }

  /**
   * Updates the user entities that are part of a message.
   *
   * @private
   * @param {Message} message_et - Message to be updated
   * @returns {Promise} Resolves when users have been update
   */
  _update_user_ets(message_et) {
    return this.user_repository.get_user_by_id(message_et.from).then(user_et => {
      message_et.user(user_et);

      if (message_et.is_member() || message_et.user_ets) {
        return this.user_repository.get_users_by_id(message_et.user_ids()).then(user_ets => {
          message_et.user_ets(user_ets);
          return message_et;
        });
      }

      if (message_et.reactions) {
        const user_ids = Object.keys(message_et.reactions());

        message_et.reactions_user_ets.removeAll();
        if (user_ids.length) {
          return this.user_repository.get_users_by_id(user_ids).then(user_ets => {
            message_et.reactions_user_ets(user_ets);
            return message_et;
          });
        }
      }

      if (message_et.has_asset_text()) {
        message_et.assets().forEach(asset_et => {
          if (asset_et.is_text()) {
            asset_et.theme_color = message_et.user().accent_color();
          }
        });
      }

      return message_et;
    });
  }

  /**
   * Cancel asset upload.
   * @param {Message} message_et - Message on which the cancel was initiated
   * @returns {undefined} No return value
   */
  cancel_asset_upload(message_et) {
    this.send_asset_upload_failed(
      this.active_conversation(),
      message_et.id,
      z.assets.AssetUploadFailedReason.CANCELLED
    );
  }

  /**
   * Handle client mismatch response from backend.
   *
   * @note As part of 412 or general response when sending encrypted message
   * @param {string} conversation_id - ID of conversation message was sent int
   * @param {Object} client_mismatch - Client mismatch object containing client user maps for deleted, missing and obsolete clients
   * @param {z.proto.GenericMessage} [generic_message] - GenericMessage that was sent
   * @param {Object} [payload] - Initial payload resulting in a 412
   * @returns {Promise} Resolve when mistmatch was handled
   */
  _handle_client_mismatch(conversation_id, client_mismatch, generic_message, payload) {
    return Promise.resolve()
      .then(() => {
        return this._handle_client_mismatch_redundant(client_mismatch.redundant, payload, conversation_id);
      })
      .then(updated_payload => {
        return this._handle_client_mismatch_deleted(client_mismatch.deleted, updated_payload);
      })
      .then(updated_payload => {
        return this._handle_client_mismatch_missing(client_mismatch.missing, updated_payload, generic_message);
      });
  }

  /**
   * Handle the deleted client mismatch.
   *
   * @note Contains clients of which the backend is sure that they should not be recipient of a message and verified they no longer exist.
   * @private
   *
   * @param {Object} recipients - User client map containing redundant clients
   * @param {Object} payload - Optional payload of the failed request
   * @returns {Promise} Resolves with the updated payload
   */
  _handle_client_mismatch_deleted(recipients, payload) {
    if (_.isEmpty(recipients)) {
      return Promise.resolve(payload);
    }
    this.logger.debug(`Message contains deleted clients of '${Object.keys(recipients).length}' users`, recipients);

    const _remove_deleted_client = (user_id, client_id) => {
      if (payload) {
        delete payload.recipients[user_id][client_id];
      }
      return this.user_repository.remove_client_from_user(user_id, client_id);
    };

    const _remove_deleted_user = user_id => {
      if (payload && !Object.keys(payload.recipients[user_id]).length) {
        delete payload.recipients[user_id];
      }
    };

    return Promise.all(this._map_recipients(recipients, _remove_deleted_client, _remove_deleted_user)).then(() => {
      this.verification_state_handler.on_client_removed(Object.keys(recipients));
      return payload;
    });
  }

  /**
   * Handle the missing client mismatch.
   *
   * @private
   * @param {Object} recipients - User client map containing redundant clients
   * @param {Object} payload - Optional payload of the failed request
   * @param {z.proto.GenericMessage} generic_message - Protobuffer message to be sent
   * @returns {Promise} Resolves with the updated payload
   */
  _handle_client_mismatch_missing(recipients, payload, generic_message) {
    if (!payload || _.isEmpty(recipients)) {
      return Promise.resolve(payload);
    }
    this.logger.debug(`Message is missing clients of '${Object.keys(recipients).length}' users`, recipients);

    return this.cryptography_repository
      .encrypt_generic_message(recipients, generic_message, payload)
      .then(updated_payload => {
        payload = updated_payload;

        const _add_missing_client = (user_id, client_id) => {
          return this.user_repository.add_client_to_user(user_id, new z.client.Client({id: client_id}));
        };

        return Promise.all(this._map_recipients(recipients, _add_missing_client));
      })
      .then(() => {
        this.verification_state_handler.on_client_add(Object.keys(recipients));
        return payload;
      });
  }

  /**
   * Handle the redundant client mismatch.

   * @note Contains clients of which the backend is sure that they should not be recipient of a message but cannot say whether they exist.
   *   Normally only contains clients of users no longer participating in a conversation.
   *   Sometimes clients of the self user are listed. Thus we cannot remove the payload for all the clients of a user without checking.
   * @private
   *
   * @param {Object} recipients - User client map containing redundant clients
   * @param {Object} payload - Optional payload of the failed request
   * @param {string} conversation_id - ID of conversation the message was sent in
   * @returns {Promise} Resolves with the updated payload
  */
  _handle_client_mismatch_redundant(recipients, payload, conversation_id) {
    if (_.isEmpty(recipients)) {
      return Promise.resolve(payload);
    }
    this.logger.debug(`Message contains redundant clients of '${Object.keys(recipients).length}' users`, recipients);

    return this.get_conversation_by_id(conversation_id)
      .catch(error => {
        if (error.type !== z.conversation.ConversationError.TYPE.NOT_FOUND) {
          throw error;
        }
      })
      .then(conversation_et => {
        const _remove_redundant_client = function(user_id, client_id) {
          if (payload) {
            delete payload.recipients[user_id][client_id];
          }
        };

        const _remove_redundant_user = function(user_id) {
          if (conversation_et && conversation_et.is_group()) {
            conversation_et.participating_user_ids.remove(user_id);
          }

          if (payload && !Object.keys(payload.recipients[user_id]).length) {
            return delete payload.recipients[user_id];
          }
        };

        return Promise.all(
          this._map_recipients(recipients, _remove_redundant_client, _remove_redundant_user)
        ).then(() => {
          if (conversation_et) {
            this.update_participating_user_ets(conversation_et);
          }

          return payload;
        });
      });
  }

  /**
   * Delete message from UI and database. Primary key is used to delete message in database.
   *
   * @private
   * @param {Conversation} conversation_et - Conversation that contains the message
   * @param {Message} message_et - Message to delete
   * @returns {Promise} Resolves when message was deleted
   */
  _delete_message(conversation_et, message_et) {
    conversation_et.remove_message_by_id(message_et.id);
    return this.conversation_service.delete_message_with_key_from_db(message_et.primary_key);
  }

  /**
   * Delete message from UI and database. Primary key is used to delete message in database.
   *
   * @private
   * @param {Conversation} conversation_et - Conversation that contains the message
   * @param {string} message_id - ID of message to delete
   * @returns {Promise} Resolves when message was deleted
   */
  _delete_message_by_id(conversation_et, message_id) {
    conversation_et.remove_message_by_id(message_id);
    return this.conversation_service.delete_message_from_db(conversation_et.id, message_id);
  }

  /**
   * Delete messages from UI and database.
   *
   * @private
   * @param {Conversation} conversation_et - Conversation that contains the message
   * @param {number} [timestamp] - Timestamp as upper bound which messages to remove
   * @returns {undefined} No return value
   */
  _delete_messages(conversation_et, timestamp) {
    conversation_et.remove_messages(timestamp);

    const iso_date = timestamp ? new Date(timestamp).toISOString() : undefined;
    this.conversation_service.delete_messages_from_db(conversation_et.id, iso_date);
  }

  /**
   * Add delete message to conversation.
   *
   * @private
   * @param {string} conversation_id - ID of conversation
   * @param {string} message_id - ID of message
   * @param {string} time - ISO 8601 formatted time string
   * @param {Message} message_et - Message to delete
   * @returns {undefined} No return value
   */
  _add_delete_message(conversation_id, message_id, time, message_et) {
    const delete_event = z.conversation.EventBuilder.build_delete(conversation_id, message_id, time, message_et);
    amplify.publish(z.event.WebApp.EVENT.INJECT, delete_event);
  }

  //##############################################################################
  // Message updates
  //##############################################################################

  /**
   * Update asset in UI and DB as failed
   * @param {Message} message_et - Message to update
   * @param {string} [reason=z.assets.AssetTransferState.UPLOAD_FAILED] - Failure reason
   * @returns {Promise} Resolve when message was updated
   */
  update_message_as_upload_failed(message_et, reason = z.assets.AssetTransferState.UPLOAD_FAILED) {
    if (message_et) {
      if (!message_et.is_content()) {
        throw new Error(`Tried to update wrong message type as upload failed '${message_et.super_type}'`);
      }

      const asset_et = message_et.get_first_asset();
      if (asset_et) {
        const is_proper_asset = asset_et.is_audio() || asset_et.is_file() || asset_et.is_video();
        if (!is_proper_asset) {
          throw new Error(`Tried to update message with wrong asset type as upload failed '${asset_et.type}'`);
        }

        asset_et.status(reason);
        asset_et.upload_failed_reason(z.assets.AssetUploadFailedReason.FAILED);
      }

      return this.conversation_service.update_asset_as_failed_in_db(message_et.primary_key, reason);
    }
  }

  /**
   * Update asset in UI and DB as completed.
   *
   * @param {Conversation} conversation_et - Conversation that contains the message
   * @param {Message} message_et - Message to update
   * @param {Object} event_json - Uploaded asset event information
   * @returns {Promise} Resolve when message was updated
   */
  update_message_as_upload_complete(conversation_et, message_et, event_json) {
    const {id, key, otr_key, sha256, token} = event_json.data;
    const asset_et = message_et.get_first_asset();

    let resource;
    if (key) {
      resource = z.assets.AssetRemoteData.v3(key, otr_key, sha256, token);
    } else {
      resource = z.assets.AssetRemoteData.v2(conversation_et.id, id, otr_key, sha256);
    }

    asset_et.original_resource(resource);
    asset_et.status(z.assets.AssetTransferState.UPLOADED);
    message_et.status(z.message.StatusType.SENT);

    return this.conversation_service.update_asset_as_uploaded_in_db(message_et.primary_key, event_json);
  }

  /**
   * Update edited message with timestamp from the original message and delete original.
   *
   * @private
   * @param {Conversation} conversation_et - Conversation of edited message
   * @param {JSON} event_json - Edit message event
   * @returns {Promise} Resolves with the updated event_json
   */
  _update_edited_message(conversation_et, event_json) {
    const {data: event_data, from, id, time} = event_json;

    return this.get_message_in_conversation_by_id(
      conversation_et,
      event_data.replacing_message_id
    ).then(original_message_et => {
      const from_original_user = from === original_message_et.from;
      if (!from_original_user) {
        throw new z.conversation.ConversationError(z.conversation.ConversationError.TYPE.WRONG_USER);
      }

      if (!original_message_et.timestamp()) {
        throw new TypeError('Missing timestamp');
      }

      event_json.edited_time = time;
      event_json.time = new Date(original_message_et.timestamp()).toISOString();
      this._delete_message_by_id(conversation_et, id);
      this._delete_message_by_id(conversation_et, event_data.replacing_message_id);
      this.conversation_service.save_event(event_json);
      return event_json;
    });
  }

  /**
   * Update link preview message.
   *
   * @private
   * @param {Conversation} conversation_et - Conversation of updated message
   * @param {JSON} event_json - Link preview message event
   * @returns {Promise} Resolves with the updated event_json
   */
  _update_link_preview(conversation_et, event_json) {
    return this.conversation_service.load_event_from_db(conversation_et.id, event_json.id).then(stored_message => {
      if (stored_message) {
        this._delete_message(conversation_et, stored_message);
      }
      return event_json;
    });
  }

  //##############################################################################
  // Tracking helpers
  //##############################################################################

  /**
   * Track generic messages for media actions.
   *
   * @private
   * @param {Conversation} conversation_et - Conversation entity
   * @param {z.proto.GenericMessage} generic_message - Protobuf message
   * @param {CallMessage} call_message_et - Optional call message
   * @returns {undefined} No return value
   */
  _track_completed_media_action(conversation_et, generic_message, call_message_et) {
    let ephemeral_time, message, message_content_type;

    const is_ephemeral = generic_message.content === z.cryptography.GENERIC_MESSAGE_TYPE.EPHEMERAL;
    if (is_ephemeral) {
      message = generic_message.ephemeral;
      message_content_type = generic_message.ephemeral.content;
      ephemeral_time = generic_message.ephemeral.expire_after_millis / 1000;
    } else {
      message = generic_message;
      message_content_type = generic_message.content;
    }

    let action_type;
    switch (message_content_type) {
      case 'asset': {
        if (message.asset.original !== null) {
          action_type = message.asset.original.image !== null ? 'photo' : 'file';
        }
        break;
      }

      case 'calling': {
        const {props: properties} = call_message_et;
        action_type = properties.videosend === z.calling.enum.PROPERTY_STATE.TRUE ? 'video_call' : 'audio_call';
        break;
      }

      case 'image': {
        action_type = 'photo';
        break;
      }

      case 'knock': {
        action_type = 'ping';
        break;
      }

      case 'text': {
        if (!message.text.link_preview.length) {
          action_type = 'text';
        }
        break;
      }

      default:
        break;
    }

    if (action_type) {
      amplify.publish(z.event.WebApp.ANALYTICS.EVENT, z.tracking.EventName.CONTRIBUTED, {
        action: action_type,
        conversation_type: z.tracking.helpers.get_conversation_type(conversation_et),
        ephemeral_time: is_ephemeral ? ephemeral_time : undefined,
        is_ephemeral: is_ephemeral,
        with_bot: conversation_et.is_with_bot(),
      });
    }
  }

  /**
   * Track delete action.
   *
   * @private
   * @param {Conversation} conversation_et - Conversation entity
   * @param {Message} message_et - Message entity
   * @param {z.tracking.attribute.DeleteType} method - Deletion method
   * @returns {undefined} No return value
   */
  _track_delete_message(conversation_et, message_et, method) {
    const seconds_since_message_creation = Math.round((Date.now() - message_et.timestamp()) / 1000);

    amplify.publish(z.event.WebApp.ANALYTICS.EVENT, z.tracking.EventName.CONVERSATION.DELETED_MESSAGE, {
      conversation_type: z.tracking.helpers.get_conversation_type(conversation_et),
      method: method,
      time_elapsed: z.util.bucket_values(seconds_since_message_creation, [0, 60, 300, 600, 1800, 3600, 86400]),
      time_elapsed_action: seconds_since_message_creation,
      type: z.tracking.helpers.get_message_type(message_et),
    });
  }

  /**
   * Track edit action.
   *
   * @param {Conversation} conversation_et - Conversation entity
   * @param {Message} message_et - Message that was edited
   * @returns {undefined} No return value
   */
  _track_edit_message(conversation_et, message_et) {
    const seconds_since_message_creation = Math.round((Date.now() - message_et.timestamp()) / 1000);

    amplify.publish(z.event.WebApp.ANALYTICS.EVENT, z.tracking.EventName.CONVERSATION.EDITED_MESSAGE, {
      conversation_type: z.tracking.helpers.get_conversation_type(conversation_et),
      time_elapsed: z.util.bucket_values(seconds_since_message_creation, [0, 60, 300, 600, 1800, 3600, 86400]),
      time_elapsed_action: seconds_since_message_creation,
    });
  }

  /**
   * Track reaction action.
   *
   * @param {Conversation} conversation_et - Conversation entity
   * @param {Message} message_et - Message that was reacted tp
   * @param {z.message.ReactionType} reaction - Type of reaction
   * @param {boolean} [button=true] - Button source of reaction
   * @returns {undefined} No return value
   */
  _track_reaction(conversation_et, message_et, reaction, button = true) {
    amplify.publish(z.event.WebApp.ANALYTICS.EVENT, z.tracking.EventName.CONVERSATION.REACTED_TO_MESSAGE, {
      action: reaction ? 'like' : 'unlike',
      conversation_type: z.tracking.helpers.get_conversation_type(conversation_et),
      method: button ? 'button' : 'menu',
      reacted_to_last_message: conversation_et.get_last_message() === message_et,
      type: z.tracking.helpers.get_message_type(message_et),
      user: message_et.user().is_me ? 'sender' : 'receiver',
      with_bot: conversation_et.is_with_bot(),
    });
  }
};<|MERGE_RESOLUTION|>--- conflicted
+++ resolved
@@ -1870,24 +1870,12 @@
    * @returns {Promise} Resolves with a user client map
    */
   create_recipients(conversation_id, skip_own_clients = false, user_ids) {
-<<<<<<< HEAD
     return this.get_all_users_in_conversation(conversation_id).then(user_ets => {
       const recipients = {};
-=======
-    return this.get_all_users_in_conversation(conversation_id)
-      .then((user_ets) => {
-        const recipients = {};
-
-        for (const user_et of user_ets) {
-          if (!(skip_own_clients && user_et.is_me)) {
-            if (user_ids && !user_ids.includes(user_et.id)) {
-              continue;
-            }
->>>>>>> 26753b24
 
       for (const user_et of user_ets) {
         if (!(skip_own_clients && user_et.is_me)) {
-          if (user_ids && user_ids.includes(user_et.id)) {
+          if (user_ids && !user_ids.includes(user_et.id)) {
             continue;
           }
 
