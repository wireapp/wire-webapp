--- conflicted
+++ resolved
@@ -1900,10 +1900,9 @@
    * @param {Array<string>|boolean} precondition_option - Optional level that backend checks for missing clients
    * @returns {Promise} Resolves when the confirmation was sent
    */
-<<<<<<< HEAD
   send_e_call(
     conversation_et,
-    e_call_message_et,
+    call_message_et,
     user_client_map,
     precondition_option,
   ) {
@@ -1912,7 +1911,7 @@
     );
     generic_message.set(
       z.cryptography.GENERIC_MESSAGE_TYPE.CALLING,
-      new z.proto.Calling(e_call_message_et.to_content_string()),
+      new z.proto.Calling(call_message_et.to_content_string()),
     );
 
     return this.sending_queue
@@ -1926,37 +1925,18 @@
       })
       .then(() => {
         const initiating_call_message = [
-          z.calling.enum.E_CALL_MESSAGE_TYPE.GROUP_START,
-          z.calling.enum.E_CALL_MESSAGE_TYPE.SETUP,
+          z.calling.enum.CALL_MESSAGE_TYPE.GROUP_START,
+          z.calling.enum.CALL_MESSAGE_TYPE.SETUP,
         ];
 
-        if (initiating_call_message.includes(e_call_message_et.type)) {
+        if (initiating_call_message.includes(call_message_et.type)) {
           return this._track_completed_media_action(
             conversation_et,
             generic_message,
-            e_call_message_et,
+            call_message_et,
           );
         }
       });
-=======
-  send_e_call(conversation_et, call_message_et, user_client_map, precondition_option) {
-    const generic_message = new z.proto.GenericMessage(z.util.create_random_uuid());
-    generic_message.set(z.cryptography.GENERIC_MESSAGE_TYPE.CALLING, new z.proto.Calling(call_message_et.to_content_string()));
-
-    return this.sending_queue.push(() => {
-      return this._send_generic_message(conversation_et.id, generic_message, user_client_map, precondition_option);
-    })
-    .then(() => {
-      const initiating_call_message = [
-        z.calling.enum.CALL_MESSAGE_TYPE.GROUP_START,
-        z.calling.enum.CALL_MESSAGE_TYPE.SETUP,
-      ];
-
-      if (initiating_call_message.includes(call_message_et.type)) {
-        return this._track_completed_media_action(conversation_et, generic_message, call_message_et);
-      }
-    });
->>>>>>> 984fc7dc
   }
 
   /**
@@ -4475,15 +4455,11 @@
    * @param {CallMessage} call_message_et - Optional call message
    * @returns {undefined} No return value
    */
-<<<<<<< HEAD
   _track_completed_media_action(
     conversation_et,
     generic_message,
-    e_call_message_et,
+    call_message_et,
   ) {
-=======
-  _track_completed_media_action(conversation_et, generic_message, call_message_et) {
->>>>>>> 984fc7dc
     let ephemeral_time, is_ephemeral, message, message_content_type;
 
     if (
@@ -4511,16 +4487,11 @@
       }
 
       case 'calling': {
-<<<<<<< HEAD
-        const {props: properties} = e_call_message_et;
+        const {props: properties} = call_message_et;
         action_type = properties.videosend ===
           z.calling.enum.PROPERTY_STATE.TRUE
           ? 'video_call'
           : 'audio_call';
-=======
-        const {props: properties} = call_message_et;
-        action_type = properties.videosend === z.calling.enum.PROPERTY_STATE.TRUE ? 'video_call' : 'audio_call';
->>>>>>> 984fc7dc
         break;
       }
 
