/*
 * Wire
 * Copyright (C) 2017 Wire Swiss GmbH
 *
 * This program is free software: you can redistribute it and/or modify
 * it under the terms of the GNU General Public License as published by
 * the Free Software Foundation, either version 3 of the License, or
 * (at your option) any later version.
 *
 * This program is distributed in the hope that it will be useful,
 * but WITHOUT ANY WARRANTY; without even the implied warranty of
 * MERCHANTABILITY or FITNESS FOR A PARTICULAR PURPOSE. See the
 * GNU General Public License for more details.
 *
 * You should have received a copy of the GNU General Public License
 * along with this program. If not, see http://www.gnu.org/licenses/.
 *
 */

'use strict';

window.z = window.z || {};
window.z.conversation = z.conversation || {};

// Conversation repository for all conversation interactions with the conversation service
z.conversation.ConversationRepository = class ConversationRepository {
  /**
   * Construct a new Conversation Repository.
   *
   * @param {ConversationService} conversation_service - Backend REST API conversation service implementation
   * @param {AssetService} asset_service - Backend REST API asset service implementation
   * @param {UserRepository} user_repository - Repository for all user and connection interactions
   * @param {GiphyRepository} giphy_repository - Repository for Giphy GIFs
   * @param {CryptographyRepository} cryptography_repository - Repository for all cryptography interactions
   * @param {LinkPreviewRepository} link_repository - Repository for link previews
   * @param {TeamRepository} team_repository - Repository for teams
   */
  constructor(
    conversation_service,
    asset_service,
    user_repository,
    giphy_repository,
    cryptography_repository,
    link_repository,
    team_repository,
  ) {
    this.conversation_service = conversation_service;
    this.asset_service = asset_service;
    this.user_repository = user_repository;
    this.giphy_repository = giphy_repository;
    this.cryptography_repository = cryptography_repository;
    this.link_repository = link_repository;
    this.team_repository = team_repository;
    this.logger = new z.util.Logger(
      'z.conversation.ConversationRepository',
      z.config.LOGGER.OPTIONS,
    );

    this.conversation_mapper = new z.conversation.ConversationMapper();
    this.event_mapper = new z.conversation.EventMapper(
      this.asset_service,
      this.user_repository,
    );
    this.verification_state_handler = new z.conversation
      .ConversationVerificationStateHandler(this);

    this.active_conversation = ko.observable();
    this.conversations = ko.observableArray([]);

    this.active_team = this.team_repository.active_team;
    this.team_repository.teams.subscribe(() => this.map_guest_status());

    this.block_event_handling = true;
    this.fetching_conversations = {};

    this.self_conversation = ko.pureComputed(() => {
      if (this.user_repository.self()) {
        return this._find_conversation_by_id(this.user_repository.self().id);
      }
    });

    this.filtered_conversations = ko.pureComputed(() => {
      return this.conversations().filter(conversation_et => {
        const states_to_filter = [
          z.user.ConnectionStatus.BLOCKED,
          z.user.ConnectionStatus.CANCELLED,
          z.user.ConnectionStatus.PENDING,
        ];

        if (
          conversation_et.is_self() ||
          states_to_filter.includes(conversation_et.connection().status())
        ) {
          return false;
        }

        return !(
          conversation_et.is_cleared() &&
          conversation_et.removed_from_conversation()
        );
      });
    });

    this.sorted_conversations = ko.pureComputed(() => {
      return this.filtered_conversations().sort(
        z.util.sort_groups_by_last_event,
      );
    });

    this.receiving_queue = new z.util.PromiseQueue({
      name: 'ConversationRepository.Receiving',
    });
    this.sending_queue = new z.util.PromiseQueue({
      name: 'ConversationRepository.Sending',
      paused: true,
    });

    // @note Only use the client request queue as to unblock if not blocked by event handling or the cryptographic order of messages will be ruined and sessions might be deleted
    this.conversation_service.client.request_queue_blocked_state.subscribe(
      state => {
        const request_queue_blocked =
          state !== z.service.RequestQueueBlockedState.NONE;
        this.sending_queue.pause(
          request_queue_blocked || this.block_event_handling,
        );
      },
    );

    this.conversations_archived = ko.observableArray([]);
    this.conversations_call = ko.observableArray([]);
    this.conversations_cleared = ko.observableArray([]);
    this.conversations_unarchived = ko.observableArray([]);

    this._init_subscriptions();
  }

  _init_state_updates() {
    ko.computed(() => {
      const archived = [];
      const calls = [];
      const cleared = [];
      const unarchived = [];
      const active_team_id = this.active_team().id;

      this.sorted_conversations().forEach(conversation_et => {
        const {team_id} = conversation_et;

        const is_team_conversation = team_id === active_team_id;
<<<<<<< HEAD
        const is_guest_conversation =
          !active_team_id && team_id && conversation_et.is_guest;
=======
        const is_guest_conversation = !active_team_id && team_id && conversation_et.is_guest();
>>>>>>> f578e2e6

        if (is_team_conversation || is_guest_conversation) {
          if (conversation_et.has_active_call()) {
            calls.push(conversation_et);
          } else if (conversation_et.is_cleared()) {
            cleared.push(conversation_et);
          } else if (conversation_et.is_archived()) {
            archived.push(conversation_et);
          } else {
            unarchived.push(conversation_et);
          }
        }
      });

      this.conversations_archived(archived);
      this.conversations_call(calls);
      this.conversations_cleared(cleared);
      this.conversations_unarchived(unarchived);
    });
  }

  _init_subscriptions() {
    amplify.subscribe(
      z.event.WebApp.CONVERSATION.ASSET.CANCEL,
      this.cancel_asset_upload.bind(this),
    );
    amplify.subscribe(
      z.event.WebApp.CONVERSATION.EVENT_FROM_BACKEND,
      this.push_to_receiving_queue.bind(this),
    );
    amplify.subscribe(
      z.event.WebApp.CONVERSATION.EPHEMERAL_MESSAGE_TIMEOUT,
      this.timeout_ephemeral_message.bind(this),
    );
    amplify.subscribe(
      z.event.WebApp.CONVERSATION.MAP_CONNECTION,
      this.map_connection.bind(this),
    );
    amplify.subscribe(
      z.event.WebApp.CONVERSATION.MISSED_EVENTS,
      this.on_missed_events.bind(this),
    );
    amplify.subscribe(
      z.event.WebApp.CONVERSATION.PERSIST_STATE,
      this.save_conversation_state_in_db.bind(this),
    );
    amplify.subscribe(
      z.event.WebApp.EVENT.NOTIFICATION_HANDLING_STATE,
      this.set_notification_handling_state.bind(this),
    );
    amplify.subscribe(
      z.event.WebApp.TEAM.MEMBER_LEAVE,
      this.team_member_leave.bind(this),
    );
    amplify.subscribe(
      z.event.WebApp.USER.UNBLOCKED,
      this.unblocked_user.bind(this),
    );
  }

  /**
   * Remove obsolete conversations locally.
   * @returns {undefined} No return value
   */
  cleanup_conversations() {
    this.conversations().forEach(conversation_et => {
      if (
        conversation_et.is_group() &&
        conversation_et.is_cleared() &&
        conversation_et.removed_from_conversation()
      ) {
        this.conversation_service.delete_conversation_from_in_db(
          conversation_et.id,
        );
        this.delete_conversation(conversation_et.id);
      }
    });
  }

  /**
   * Set active team entity.
   * @param {TeamEntity} team_et - only conversations that are related to this team are visible
   * @returns {undefined} No return value
   */
  set_active_team(team_et) {
    if (team_et) {
      if (team_et.id !== this.active_team().id) {
        this.active_team(team_et);
        this.update_conversations(this.conversations_unarchived());
        amplify.publish(
          z.event.WebApp.CONVERSATION.SHOW,
          this.get_most_recent_conversation(),
        );
      }
    } else {
      throw new TypeError('Missing team entity');
    }
  }

  //##############################################################################
  // Conversation service interactions
  //##############################################################################

  /**
   * Create a new conversation.
   * @note Supply at least 2 user IDs! Do not include the requestor
   *
   * @param {Array<string>} user_ids - IDs of users (excluding the requestor) to be part of the conversation
   * @param {string} name - User defined name for the Conversation (optional)
   * @returns {Promise} Resolves when the conversation was created
   */
  create_new_conversation(user_ids, name) {
    return this.conversation_service
      .create_conversation(user_ids, name, this.active_team().id)
      .then(response => {
        return this._on_create({conversation: response.id, data: response});
      });
  }

  /**
   * Get a conversation from the backend.
   * @param {string} conversation_id - Conversation to be retrieved from the backend
   * @returns {Promise} Resolve with the conversation entity
   */
  fetch_conversation_by_id(conversation_id) {
    if (this.fetching_conversations.hasOwnProperty(conversation_id)) {
      return new Promise((resolve, reject) => {
        this.fetching_conversations[conversation_id].push({
          reject_fn: reject,
          resolve_fn: resolve,
        });
      });
    }

    this.fetching_conversations[conversation_id] = [];

    return this.conversation_service
      .get_conversation_by_id(conversation_id)
      .then(response => {
        const conversation_et = this.map_conversations(response);

        this.logger.info(
          `Fetched conversation '${conversation_id}' from backend`,
        );
        this.save_conversation(conversation_et);

        this.fetching_conversations[conversation_id].forEach(({resolve_fn}) =>
          resolve_fn(conversation_et),
        );
        delete this.fetching_conversations[conversation_id];

        return conversation_et;
      })
      .catch(() => {
        const error = new z.conversation.ConversationError(
          z.conversation.ConversationError.TYPE.NOT_FOUND,
        );

        this.fetching_conversations[conversation_id].forEach(({reject_fn}) =>
          reject_fn(error),
        );
        delete this.fetching_conversations[conversation_id];

        throw error;
      });
  }

  get_conversations() {
    return this.conversation_service
      .load_conversation_states_from_db()
      .then(local_conversations => {
        return this.conversation_service
          .get_all_conversations()
          .catch(error => {
            return this.logger.error(
              `Failed to get all conversations from backend: ${error.message}`,
            );
          })
          .then((remote_conversations = []) => {
            if (remote_conversations.length) {
              return Promise.resolve(
                this.conversation_mapper.merge_conversations(
                  local_conversations,
                  remote_conversations,
                ),
              ).then(merged_conversations =>
                this.conversation_service.save_conversations_in_db(
                  merged_conversations,
                ),
              );
            }

            return local_conversations;
          });
      })
      .then(conversations => {
        this.save_conversations(this.map_conversations(conversations));
        amplify.publish(z.event.WebApp.CONVERSATION.LOADED_STATES);
        return this.conversations();
      });
  }

  /**
   * Get Message with given ID from the database.
   *
   * @param {Conversation} conversation_et - Conversation message belongs to
   * @param {string} message_id - ID of message
   * @returns {Promise} Resolves with the message
   */
  get_message_in_conversation_by_id(conversation_et, message_id) {
    const message_et = conversation_et.get_message_by_id(message_id);
    if (message_et) {
      return Promise.resolve(message_et);
    }

    return this.conversation_service
      .load_event_from_db(conversation_et.id, message_id)
      .then(event => {
        if (event) {
          return this.event_mapper.map_json_event(event, conversation_et);
        }
        throw new z.conversation.ConversationError(
          z.conversation.ConversationError.TYPE.MESSAGE_NOT_FOUND,
        );
      });
  }

  /**
   * Get preceding messages starting with the given message.
   * @param {Conversation} conversation_et - Respective conversation
   * @returns {Promise} Resolves with the message
   */
  get_preceding_messages(conversation_et) {
    conversation_et.is_pending(true);

    const first_message = conversation_et.get_first_message();
    const upper_bound = first_message
      ? new Date(first_message.timestamp())
      : new Date();

    return this.conversation_service
      .load_preceding_events_from_db(
        conversation_et.id,
        new Date(0),
        upper_bound,
        z.config.MESSAGES_FETCH_LIMIT,
      )
      .then(events => {
        if (events.length < z.config.MESSAGES_FETCH_LIMIT) {
          conversation_et.has_further_messages(false);
        }

        return this._add_events_to_conversation(events, conversation_et);
      })
      .then(function(mapped_messages) {
        conversation_et.is_pending(false);
        return mapped_messages;
      });
  }

  /**
   * Get specified message and load number preceding and subsequent messages defined by padding.
   *
   * @param {Conversation} conversation_et - Conversation entity
   * @param {Message} message_et - Message entity
   * @param {number} [padding=15] - Padding
   * @returns {Promise} Resolves with the message
  */
  get_messages_with_offset(conversation_et, message_et, padding = 15) {
    const message_date = new Date(message_et.timestamp());

    conversation_et.is_pending(true);

    return Promise.all([
      this.conversation_service.load_preceding_events_from_db(
        conversation_et.id,
        new Date(0),
        message_date,
        padding,
      ),
      this.conversation_service.load_subsequent_events_from_db(
        conversation_et.id,
        message_date,
        padding,
        true,
      ),
    ])
      .then(([older_events, newer_events]) => {
        return this._add_events_to_conversation(
          older_events.concat(newer_events),
          conversation_et,
        );
      })
      .then(function(mapped_messages) {
        conversation_et.is_pending(false);
        return mapped_messages;
      });
  }

  /**
   * Get subsequent messages starting with the given message.
   *
   * @param {Conversation} conversation_et - Conversation entity
   * @param {Message} message_et - Message entity
   * @param {boolean} include_message - Include given message in the results
   * @returns {Promise} Resolves with the messages
   */
  get_subsequent_messages(conversation_et, message_et, include_message) {
    const message_date = new Date(message_et.timestamp());
    conversation_et.is_pending(true);

    return this.conversation_service
      .load_subsequent_events_from_db(
        conversation_et.id,
        message_date,
        z.config.MESSAGES_FETCH_LIMIT,
        include_message,
      )
      .then(events => {
        return this._add_events_to_conversation(events, conversation_et);
      })
      .then(function(mapped_messages) {
        conversation_et.is_pending(false);
        return mapped_messages;
      });
  }

  /**
   * Get messages for given category. Category param acts as lower bound.
   *
   * @param {Conversation} conversation_et - Conversation entity
   * @param {MessageCategory} [category=z.message.MessageCategory.NONE] - Message category
   * @returns {Promise} Array of message entities
   */
  get_events_for_category(
    conversation_et,
    category = z.message.MessageCategory.NONE,
  ) {
    return this.conversation_service
      .load_events_with_category_from_db(conversation_et.id, category)
      .then(events => {
        const message_ets = this.event_mapper.map_json_events(
          events,
          conversation_et,
        );
        return Promise.all(
          message_ets.map(message_et => this._update_user_ets(message_et)),
        );
      });
  }

  /**
   * Search for given text in conversation.
   *
   * @param {Conversation} conversation_et - Conversation entity
   * @param {string} query - Query strings
   * @returns {Promise} Array of message entities
   */
  search_in_conversation(conversation_et, query) {
    if (query.length === 0) {
      return Promise.resolve([]);
    }

    return this.conversation_service
      .search_in_conversation(conversation_et.id, query)
      .then(events => {
        const message_ets = this.event_mapper.map_json_events(
          events,
          conversation_et,
        );
        return Promise.all(
          message_ets.map(message_et => this._update_user_ets(message_et)),
        );
      })
      .then(message_ets => [message_ets, query]);
  }

  /**
   * Get conversation unread events.
   *
   * @private
   * @param {Conversation} conversation_et - Conversation to start from
   * @returns {undefined} No return value
   */
  _get_unread_events(conversation_et) {
    const first_message = conversation_et.get_first_message();
    const upper_bound = first_message
      ? new Date(first_message.timestamp())
      : new Date();
    const lower_bound = new Date(conversation_et.last_read_timestamp());

    if (lower_bound < upper_bound) {
      conversation_et.is_pending(true);

      return this.conversation_service
        .load_preceding_events_from_db(
          conversation_et.id,
          lower_bound,
          upper_bound,
        )
        .then(events => {
          if (events.length) {
            this._add_events_to_conversation(events, conversation_et);
          }
          conversation_et.is_pending(false);
        })
        .catch(error => {
          this.logger.info(
            `Could not load unread events for conversation: ${conversation_et.id}`,
            error,
          );
        });
    }
  }

  /**
   * Update conversation with a user you just unblocked
   * @param {User} user_et - User you unblocked
   * @returns {undefined} No return value
   */
  unblocked_user(user_et) {
<<<<<<< HEAD
    this.get_one_to_one_conversation(user_et).then(conversation_et =>
      conversation_et.status(z.conversation.ConversationStatus.CURRENT_MEMBER),
    );
=======
    this.get_1to1_conversation(user_et)
      .then((conversation_et) => conversation_et.status(z.conversation.ConversationStatus.CURRENT_MEMBER));
>>>>>>> f578e2e6
  }

  /**
   * Get users and events for conversations.
   *
   * @note To reduce the number of backend calls we merge the user IDs of all conversations first.
   * @param {Array<Conversation>} conversation_ets - Array of conversation entities to be updated
   * @returns {undefined} No return value
   */
  update_conversations(conversation_ets) {
    const user_ids = _.flatten(
      conversation_ets.map(conversation_et =>
        conversation_et.participating_user_ids(),
      ),
    );

    this.user_repository.get_users_by_id(user_ids).then(() => {
      conversation_ets.forEach(conversation_et =>
        this._fetch_users_and_events(conversation_et),
      );
    });
  }

  /**
   * Map users to conversations without any backend requests.
   * @param {Array<Conversation>} conversation_ets - Array of conversation entities to be updated
   * @returns {undefined} No return value
   */
  update_conversations_offline(conversation_ets) {
    conversation_ets.map(conversation_et =>
      this.update_participating_user_ets(conversation_et, true),
    );
  }

  //##############################################################################
  // Repository interactions
  //##############################################################################

  /**
   * Deletes a conversation from the repository.
   * @param {string} conversation_id - ID of conversation to be deleted from the repository
   * @returns {undefined} No return value
   */
  delete_conversation(conversation_id) {
    this.conversations.remove(
      conversation_et => conversation_et.id === conversation_id,
    );
  }

  /**
   * Find a local conversation by ID.
   * @param {string} conversation_id - ID of conversation to get
   * @returns {Promise} Resolves with the conversation entity
   */
  find_conversation_by_id(conversation_id) {
    return Promise.resolve().then(() => {
      if (!conversation_id) {
        throw new z.conversation.ConversationError(
          z.conversation.ConversationError.TYPE.NO_CONVERSATION_ID,
        );
      }

      const conversation_et = this._find_conversation_by_id(conversation_id);
      if (conversation_et) {
        return conversation_et;
      }

      throw new z.conversation.ConversationError(
        z.conversation.ConversationError.TYPE.NOT_FOUND,
      );
    });
  }

  /**
   * Check for conversation locally.
   * @param {string} conversation_id - ID of conversation to get
   * @returns {Conversation} Conversation is locally available
   */
  _find_conversation_by_id(conversation_id) {
    for (const conversation of this.conversations()) {
      if (conversation.id === conversation_id) {
        return conversation;
      }
    }
  }

  get_all_users_in_conversation(conversation_id) {
    return this.get_conversation_by_id_async(
      conversation_id,
    ).then(conversation_et => {
      return [this.user_repository.self()].concat(
        conversation_et.participating_user_ets(),
      );
    });
  }

  /**
   * Check for conversation locally.
   *
   * @deprecated
   * @note Deprecated legacy method, remove when last dependencies in wrapper has been removed
   * @param {string} conversation_id - ID of conversation to get
   * @returns {Conversation} Conversation is locally available
   */
  get_conversation_by_id(conversation_id) {
    return this._find_conversation_by_id(conversation_id);
  }

  /**
   * Check for conversation locally and fetch it from the server otherwise.
   * @param {string} conversation_id - ID of conversation to get
   * @returns {Promise} Resolves with the Conversation
   */
  get_conversation_by_id_async(conversation_id) {
    return this.find_conversation_by_id(conversation_id)
      .catch(error => {
        if (error.type === z.conversation.ConversationError.TYPE.NOT_FOUND) {
          return this.fetch_conversation_by_id(conversation_id);
        }

        throw error;
      })
      .catch(error => {
        if (error.type !== z.conversation.ConversationError.TYPE.NOT_FOUND) {
          this.logger.log(
            this.logger.levels.ERROR,
            `Failed to get conversation '${conversation_id}': ${error.message}`,
            error,
          );
        }

        throw error;
      });
  }

  /**
   * Get group conversations by name.
   *
   * @param {string} query - Query to be searched in group conversation names
   * @param {boolean} is_username - Query string is username
   * @returns {Array<Conversation>} Matching group conversations
   */
  get_groups_by_name(query, is_username) {
    return this.sorted_conversations()
      .filter(conversation_et => {
        if (!conversation_et.is_group()) {
          return false;
        }

        const active_team_id = this.active_team().id;
        if (active_team_id && conversation_et.team_id !== active_team_id) {
          return false;
        } else if (
          !active_team_id &&
          this.team_repository
            .known_team_ids()
            .includes(conversation_et.team_id)
        ) {
          return false;
        }

        if (is_username) {
          if (
            z.util.StringUtil.compare_transliteration(
              conversation_et.display_name(),
              `@${query}`,
            )
          ) {
            return true;
          }

          for (const user_et of conversation_et.participating_user_ets()) {
            if (z.util.StringUtil.starts_with(user_et.username(), query)) {
              return true;
            }
          }
        } else {
          if (
            z.util.StringUtil.compare_transliteration(
              conversation_et.display_name(),
              query,
            )
          ) {
            return true;
          }

          for (const user_et of conversation_et.participating_user_ets()) {
            if (
              z.util.StringUtil.compare_transliteration(user_et.name(), query)
            ) {
              return true;
            }
          }
        }
        return false;
      })
      .sort((conversation_a, conversation_b) => {
        return z.util.StringUtil.sort_by_priority(
          conversation_a.display_name(),
          conversation_b.display_name(),
          query,
        );
      });
  }

  /**
   * Get the next unarchived conversation.
   *
   * @param {Conversation} conversation_et - Conversation to start from
   * @returns {Conversation} Next conversation
   */
  get_next_conversation(conversation_et) {
    return z.util.ArrayUtil.get_next_item(
      this.conversations_unarchived(),
      conversation_et,
    );
  }

  /**
   * Get unarchived conversation with the most recent event.
   * @returns {Conversation} Most recent conversation
   */
  get_most_recent_conversation() {
    if (this.conversations_unarchived()) {
      return this.conversations_unarchived()[0];
    }
  }

  /**
   * Returns a list of sorted conversation ids based on the number of messages in the last 30 days.
   * @returns {Promise} Resolve with the most active conversations
   */
  get_most_active_conversations() {
    return this.conversation_service
      .get_active_conversations_from_db()
      .then(conversation_ids => {
        return conversation_ids
          .map(conversation_id =>
            this._find_conversation_by_id(conversation_id),
          )
          .filter(
            conversation_et =>
              conversation_et &&
              conversation_et.team_id === this.active_team().id,
          );
      });
  }

  /**
   * Get conversation with a user.
   * @param {User} user_et - User entity for whom to get the conversation
   * @param {string} [team_id] - Team ID in which the conversation should be searched
   * @returns {Promise} Resolves with the conversation with requested user
   */
  get_1to1_conversation(user_et, team_id = this.active_team().id) {
    for (const conversation_et of this.conversations()) {
      const with_expected_user =
        user_et.id === conversation_et.participating_user_ids()[0];

      if (with_expected_user) {
        if (team_id) {
          const active_1to1_conversation =
            conversation_et.is_one2one() &&
            !conversation_et.is_team_group() &&
            !conversation_et.removed_from_conversation();
          const in_active_team = team_id === conversation_et.team_id;

          if (active_1to1_conversation && in_active_team) {
            return Promise.resolve(conversation_et);
          }
        } else if (
          conversation_et.is_one2one() ||
          conversation_et.is_request()
        ) {
          return Promise.resolve(conversation_et);
        }
      }
    }

    if (team_id) {
      return this.create_new_conversation([user_et.id], undefined).then(
        ({conversation_et}) => conversation_et,
      );
    }

    return this.fetch_conversation_by_id(
      user_et.connection().conversation_id,
    ).then(conversation_et => {
      conversation_et.connection(user_et.connection());
      return this.update_participating_user_ets(conversation_et);
    });
  }

  /**
   * Check whether conversation is currently displayed.
   * @param {Conversation} conversation_et - Conversation to be saved
   * @returns {boolean} Is the conversation active
   */
  is_active_conversation(conversation_et) {
    if (this.active_conversation()) {
      return this.active_conversation().id === conversation_et.id;
    }
  }

  /**
   * Check whether message has been read.
   *
   * @param {string} conversation_id - Conversation ID
   * @param {string} message_id - Message ID
   * @returns {Promise} Resolves with true if message is marked as read
   */
  is_message_read(conversation_id, message_id) {
    if (!conversation_id || !message_id) {
      return Promise.resolve(false);
    }

    return this.get_conversation_by_id_async(conversation_id)
      .then(conversation_et => {
        return this.get_message_in_conversation_by_id(
          conversation_et,
          message_id,
        ).then(
          message_et =>
            conversation_et.last_read_timestamp() >= message_et.timestamp(),
        );
      })
      .catch(function(error) {
        if (
          error.type === z.conversation.ConversationError.TYPE.MESSAGE_NOT_FOUND
        ) {
          return true;
        }

        throw error;
      });
  }

  initialize_connections(connections_ets) {
    this.map_connections(connections_ets).then(() => {
      this.logger.info('Updating group participants offline');
      this._init_state_updates();
      this.update_conversations_offline(this.sorted_conversations());
    });
  }

  /**
   * Maps user connection to the corresponding conversation.
   *
   * @note If there is no conversation it will request it from the backend
   * @param {Connection} connection_et - Connections
   * @param {boolean} [show_conversation=false] - Open the new conversation
   * @returns {Promise} Resolves when connection was mapped return value
   */
  map_connection(connection_et, show_conversation = false) {
    return this.find_conversation_by_id(connection_et.conversation_id)
      .catch(error => {
        if (error.type !== z.conversation.ConversationError.TYPE.NOT_FOUND) {
          throw error;
        }

        if (
          connection_et.is_connected() ||
          connection_et.is_outgoing_request()
        ) {
          return this.fetch_conversation_by_id(connection_et.conversation_id);
        }

        throw new z.conversation.ConversationError(
          z.conversation.ConversationError.TYPE.NOT_FOUND,
        );
      })
      .then(conversation_et => {
        conversation_et.connection(connection_et);

        if (connection_et.is_connected()) {
          conversation_et.type(z.conversation.ConversationType.ONE2ONE);
        }

        this.update_participating_user_ets(
          conversation_et,
        ).then(updated_conversation_et => {
          if (show_conversation) {
            amplify.publish(
              z.event.WebApp.CONVERSATION.SHOW,
              updated_conversation_et,
            );
          }

          this.conversations.notifySubscribers();
        });

        return conversation_et;
      })
      .catch(function(error) {
        if (error.type !== z.conversation.ConversationError.TYPE.NOT_FOUND) {
          throw error;
        }
      });
  }

  /**
   * Maps user connections to the corresponding conversations.
   * @param {Array<Connection>} connection_ets - Connections entities
   * @returns {Promise} Resolves when connections have been mapped
   */
  map_connections(connection_ets) {
    this.logger.info(
      `Mapping '${connection_ets.length}' user connection(s) to conversations`,
      connection_ets,
    );
    return Promise.all(
      connection_ets.map(connection_et => this.map_connection(connection_et)),
    );
  }

  map_conversations(payload) {
<<<<<<< HEAD
    const is_guest_mapping = conversation_et => {
      const team_id = conversation_et.team_id;
      conversation_et.is_guest = !!(
        team_id && !this.team_repository.known_team_ids().includes(team_id)
      );
    };

    if (payload.length) {
      const conversation_ets = this.conversation_mapper.map_conversations(
        payload,
      );
      conversation_ets.forEach(is_guest_mapping);
=======
    if (payload.length) {
      const conversation_ets = this.conversation_mapper.map_conversations(payload);
      conversation_ets.forEach((conversation_et) => this._map_guest_status(conversation_et));
>>>>>>> f578e2e6
      return conversation_ets;
    }

    const conversation_et = this.conversation_mapper.map_conversation(payload);
    this._map_guest_status(conversation_et);
    return conversation_et;
  }

  map_guest_status() {
    this.filtered_conversations().forEach((conversation_et) => this._map_guest_status(conversation_et));
  }

  _map_guest_status(conversation_et) {
    const team_id = conversation_et.team_id;
    const is_guest = !!(team_id && !this.team_repository.known_team_ids().includes(team_id));
    conversation_et.is_guest(is_guest);
  }

  /**
   * Mark conversation as read.
   * @param {Conversation} conversation_et - Conversation to be marked as read
   * @returns {undefined} No return value
   */
  mark_as_read(conversation_et) {
    if (this.block_event_handling || conversation_et === undefined) {
      return;
    }

    if (conversation_et.unread_event_count() === 0) {
      return;
    }

    const last_message = conversation_et.get_last_message();
    if (
      !last_message ||
      last_message.type === z.event.Backend.CONVERSATION.MEMBER_UPDATE
    ) {
      return;
    }

    this._update_last_read_timestamp(conversation_et);

    amplify.publish(z.event.WebApp.SYSTEM_NOTIFICATION.REMOVE_READ);
  }

  /**
   * Save a conversation in the repository.
   * @param {Conversation} conversation_et - Conversation to be saved in the repository
   * @returns {Promise} Resolves when conversation was saved
   */
  save_conversation(conversation_et) {
    return this.find_conversation_by_id(conversation_et.id).catch(error => {
      if (error.type !== z.conversation.ConversationError.TYPE.NOT_FOUND) {
        throw error;
      }

      this.conversations.push(conversation_et);
      return this.save_conversation_state_in_db(conversation_et);
    });
  }

  /**
   * Persists a conversation state in the database.
   * @param {Conversation} conversation_et - Conversation of which the state should be persisted
   * @returns {Promise} Resolves when conversation was saved
   */
  save_conversation_state_in_db(conversation_et) {
    return this.conversation_service.save_conversation_state_in_db(
      conversation_et,
    );
  }

  /**
   * Save conversations in the repository.
   * @param {Array<Conversation>} conversation_ets - Conversations to be saved in the repository
   * @returns {undefined} No return value
   */
  save_conversations(conversation_ets) {
    z.util.ko_array_push_all(this.conversations, conversation_ets);
  }

  /**
   * Set the notification handling state.
   *
   * @note Temporarily do not unarchive conversations when handling the notification stream
   * @param {z.event.NOTIFICATION_HANDLING_STATE} handling_state - State of the notifications stream handling
   * @returns {undefined} No return value
   */
  set_notification_handling_state(handling_state) {
    const updated_handling_state =
      handling_state !== z.event.NOTIFICATION_HANDLING_STATE.WEB_SOCKET;

    if (this.block_event_handling !== updated_handling_state) {
      this.block_event_handling = updated_handling_state;
      this.sending_queue.pause(this.block_event_handling);
      this.logger.info(
        `Block handling of conversation events: ${this.block_event_handling}`,
      );
    }
  }

  /**
   * Update participating users in a conversation.
   *
   * @param {Conversation} conversation_et - Conversation to be updated
   * @param {boolean} [offline=false] - Should we only look for cached contacts
   * @returns {Promise} Resolves when users have been updated
   */
  update_participating_user_ets(conversation_et, offline = false) {
    return this.user_repository
      .get_users_by_id(conversation_et.participating_user_ids(), offline)
      .then(user_ets => {
        conversation_et.self = this.user_repository.self();
        conversation_et.participating_user_ets(user_ets);
        return conversation_et;
      });
  }

  //##############################################################################
  // Send events
  //##############################################################################

  /**
   * Add a bot to an existing conversation.
   *
   * @param {Conversation} conversation_et - Conversation to add bot to
   * @param {string} provider_id - ID of bot provider
   * @param {string} service_id - ID of service provider
   * @returns {Promise} Resolves when bot was added
   */
  add_bot(conversation_et, provider_id, service_id) {
    return this.conversation_service
      .post_bots(conversation_et.id, provider_id, service_id)
      .then(response => {
        amplify.publish(z.event.WebApp.EVENT.INJECT, response.event);
        this.logger.debug(
          `Successfully added bot to conversation '${conversation_et.display_name()}'`,
          response,
        );
      });
  }

  /**
   * Add users to an existing conversation.
   *
   * @param {Conversation} conversation_et - Conversation to add users to
   * @param {Array<string>} user_ids - IDs of users to be added to the conversation
   * @returns {Promise} Resolves when members were added
   */
  add_members(conversation_et, user_ids) {
    return this.conversation_service
      .post_members(conversation_et.id, user_ids)
      .then(response => amplify.publish(z.event.WebApp.EVENT.INJECT, response))
      .catch(function(error_response) {
        if (
          error_response.label ===
          z.service.BackendClientError.LABEL.TOO_MANY_MEMBERS
        ) {
          amplify.publish(
            z.event.WebApp.WARNING.MODAL,
            z.ViewModel.ModalType.TOO_MANY_MEMBERS,
            {
              data: {
                max: z.config.MAXIMUM_CONVERSATION_SIZE,
                open_spots: Math.max(
                  0,
                  z.config.MAXIMUM_CONVERSATION_SIZE -
                    (conversation_et.number_of_participants() + 1),
                ),
              },
            },
          );
        }
      });
  }

  /**
   * Clear conversation content and archive the conversation.
   *
   * @note According to spec we archive a conversation when we clear it.
   * It will be unarchived once it is opened through search. We use the archive flag to distinguish states.
   *
   * @param {Conversation} conversation_et - Conversation to clear
   * @param {Conversation} [next_conversation_et] - Optional next conversation to be shown
   * @param {boolean} [leave=false] - Should we leave the conversation before clearing the content?
   * @returns {Promise} No return value
   */
  clear_conversation(conversation_et, next_conversation_et, leave = false) {
    const promise = leave
      ? this.leave_conversation(conversation_et, next_conversation_et, false)
      : Promise.resolve();
    return promise.then(() => {
      if (leave) {
        conversation_et.status(z.conversation.ConversationStatus.PAST_MEMBER);
      }
      this._delete_conversation(conversation_et);
      if (next_conversation_et) {
        amplify.publish(z.event.WebApp.CONVERSATION.SHOW, next_conversation_et);
      }
    });
  }

  /**
   * Update cleared of conversation using timestamp.
   *
   * @private
   * @param {Conversation} conversation_et - Conversation to update
   * @returns {undefined} No return value
   */
  _update_cleared_timestamp(conversation_et) {
    const cleared_timestamp = conversation_et.last_event_timestamp();

    if (
      conversation_et.set_timestamp(
        cleared_timestamp,
        z.conversation.ConversationUpdateType.CLEARED_TIMESTAMP,
      )
    ) {
      const message_content = new z.proto.Cleared(
        conversation_et.id,
        cleared_timestamp,
      );
      const generic_message = new z.proto.GenericMessage(
        z.util.create_random_uuid(),
      );
      generic_message.set(
        z.cryptography.GENERIC_MESSAGE_TYPE.CLEARED,
        message_content,
      );

      this.send_generic_message_to_conversation(
        this.self_conversation().id,
        generic_message,
      ).then(() => {
        this.logger.info(
          `Cleared conversation '${conversation_et.id}' on '${new Date(
            cleared_timestamp,
          ).toISOString()}'`,
        );
      });
    }
  }

  /**
   * Leave conversation.
   *
   * @param {Conversation} conversation_et - Conversation to leave
   * @param {Conversation} [next_conversation_et] - Optional next conversation in list
   * @param {boolean} handle_response - Set to false if conversation is deleted
   * @returns {Promise} Resolves when the conversation was left
   */
  leave_conversation(
    conversation_et,
    next_conversation_et,
    handle_response = true,
  ) {
    return this.conversation_service
      .delete_members(conversation_et.id, this.user_repository.self().id)
      .then(response => {
        if (handle_response) {
          amplify.publish(z.event.WebApp.EVENT.INJECT, response);
          return this._on_member_leave(conversation_et, response).then(() => {
            return this.archive_conversation(
              conversation_et,
              next_conversation_et,
            );
          });
        }
      });
  }

  /**
   * Remove bot from conversation.
   *
   * @param {Conversation} conversation_et - Conversation to remove member from
   * @param {string} bot_user_id - ID of bot to be removed from the conversation
   * @returns {Promise} Resolves when bot was removed from the conversation
   */
  remove_bot(conversation_et, bot_user_id) {
    return this.conversation_service
      .delete_bots(conversation_et.id, bot_user_id)
      .then(function(response) {
        if (response) {
          amplify.publish(z.event.WebApp.EVENT.INJECT, response);
          return response;
        }
      });
  }

  /**
   * Remove member from conversation.
   *
   * @param {Conversation} conversation_et - Conversation to remove member from
   * @param {string} user_id - ID of member to be removed from the conversation
   * @returns {Promise} Resolves when member was removed from the conversation
   */
  remove_member(conversation_et, user_id) {
    return this.conversation_service
      .delete_members(conversation_et.id, user_id)
      .then(function(response) {
        if (response) {
          amplify.publish(z.event.WebApp.EVENT.INJECT, response);
          return response;
        }
      });
  }

  /**
   * Remove participant from conversation.
   *
   * @param {Conversation} conversation_et - Conversation to remove participant from
   * @param {User} user_et - User to be removed from the conversation
   * @returns {Promise} Resolves when participant was removed from the conversation
   */
  remove_participant(conversation_et, user_et) {
    if (user_et.is_bot) {
      return this.remove_bot(conversation_et, user_et.id);
    }

    return this.remove_member(conversation_et, user_et.id);
  }

  /**
   * Rename conversation.
   *
   * @param {Conversation} conversation_et - Conversation to rename
   * @param {string} name - New conversation name
   * @returns {Promise} Resolves when conversation was renamed
   */
  rename_conversation(conversation_et, name) {
    return this.conversation_service
      .update_conversation_properties(conversation_et.id, name)
      .then(response => {
        if (response) {
          amplify.publish(z.event.WebApp.EVENT.INJECT, response);
          return response;
        }
      });
  }

  reset_session(user_id, client_id, conversation_id) {
    this.logger.info(
      `Resetting session with client '${client_id}' of user '${user_id}'.`,
    );

    return this.cryptography_repository
      .delete_session(user_id, client_id)
      .then(session_id => {
        if (session_id) {
          this.logger.info(
            `Deleted session with client '${client_id}' of user '${user_id}'.`,
          );
        } else {
          this.logger.warn('No local session found to delete.');
        }

        return this.send_session_reset(user_id, client_id, conversation_id);
      })
      .catch(error => {
        this.logger.warn(
          `Failed to reset session for client '${client_id}' of user '${user_id}': ${error.message}`,
          error,
        );
        throw error;
      });
  }

  /**
   * Send a specific GIF to a conversation.
   *
   * @param {Conversation} conversation_et - Conversation to send message in
   * @param {string} url - URL of giphy image
   * @param {string} tag - tag tag used for gif search
   * @returns {Promise} Resolves when the gif was posted
   */
  send_gif(conversation_et, url, tag) {
    if (!tag) {
      tag = z.l10n.text(z.string.extensions_giphy_random);
    }

    const message = z.localization.Localizer.get_text({
      id: z.string.extensions_giphy_message,
      replace: {
        content: tag,
        placeholder: '%tag',
      },
    });

    return z.util.load_url_blob(url).then(blob => {
      this.send_text(message, conversation_et);
      return this.upload_images(conversation_et, [blob]);
    });
  }

  /**
   * Team member was removed.
   * @param {string} team_id - ID of team member left
   * @param {string} [user_id] - Optional ID of user to leave
   * @returns {undefined} No return value
   */
  team_member_leave(team_id, user_id) {
    this.conversations()
      .filter(
        conversation_et =>
          conversation_et.team_id === team_id &&
          !conversation_et.removed_from_conversation(),
      )
      .forEach(conversation_et => {
        if (user_id) {
          if (conversation_et.participating_user_ids().includes(user_id)) {
            const member_leave_event = z.conversation.EventBuilder.build_team_member_leave(
              conversation_et,
              user_id,
            );
            amplify.publish(
              z.event.WebApp.EVENT.INJECT,
              member_leave_event,
              false,
            );
          }
        } else {
          conversation_et.status(z.conversation.ConversationStatus.PAST_MEMBER);
          this._delete_conversation(conversation_et);
        }
      });
  }

  /**
   * Toggle a conversation between silence and notify.
   * @param {Conversation} conversation_et - Conversation to rename
   * @returns {Promise} Resolves when the muted stated was toggled
   */
  toggle_silence_conversation(conversation_et) {
    if (!conversation_et) {
      return Promise.reject(
        new z.conversation.ConversationError(
          z.conversation.ConversationError.TYPE.CONVERSATION_NOT_FOUND,
        ),
      );
    }

    let payload;
    if (conversation_et.is_muted()) {
      payload = {
        otr_muted: false,
        otr_muted_ref: new Date().toISOString(),
      };
    } else {
      payload = {
        otr_muted: true,
        otr_muted_ref: new Date(
          conversation_et.last_event_timestamp(),
        ).toISOString(),
      };
    }

    return this.conversation_service
      .update_member_properties(conversation_et.id, payload)
      .then(() => {
        const response = {
          data: payload,
        };

        this._on_member_update(conversation_et, response);
        this.logger.info(
          `Toggle silence to '${payload.otr_muted}' for conversation '${conversation_et.id}' on '${payload.otr_muted_ref}'`,
        );
        return response;
      })
      .catch(error => {
        const reject_error = new Error(
          `Conversation '${conversation_et.id}' could not be muted: ${error.code}`,
        );
        this.logger.warn(reject_error.message, error);
        throw reject_error;
      });
  }

  /**
   * Archive a conversation.
   *
   * @param {Conversation} conversation_et - Conversation to rename
   * @param {Conversation} [next_conversation_et] - Next conversation to potentially switch to
   * @returns {Promise} Resolves when the conversation was archived
   */
  archive_conversation(conversation_et, next_conversation_et) {
    if (!conversation_et) {
      return Promise.reject(
        new z.conversation.ConversationError(
          z.conversation.ConversationError.TYPE.CONVERSATION_NOT_FOUND,
        ),
      );
    }

    const payload = {
      otr_archived: true,
      otr_archived_ref: new Date(
        conversation_et.last_event_timestamp(),
      ).toISOString(),
    };

    return this.conversation_service
      .update_member_properties(conversation_et.id, payload)
      .catch(error => {
        this.logger.error(
          `Conversation '${conversation_et.id}' could not be archived: ${error.code}\r\nPayload: ${JSON.stringify(
            payload,
          )}`,
          error,
        );
        if (error.code !== z.service.BackendClientError.STATUS_CODE.NOT_FOUND) {
          throw error;
        }
      })
      .then(() => {
        this._on_member_update(
          conversation_et,
          {data: payload},
          next_conversation_et,
        );
        this.logger.info(
          `Archived conversation '${conversation_et.id}' locally on '${payload.otr_archived_ref}'`,
        );
      });
  }

  /**
   * Un-archive a conversation.
   * @param {Conversation} conversation_et - Conversation to unarchive
   * @returns {Promise} Resolves when the conversation was unarchived
   */
  unarchive_conversation(conversation_et) {
    if (!conversation_et) {
      return Promise.reject(
        new z.conversation.ConversationError(
          z.conversation.ConversationError.TYPE.CONVERSATION_NOT_FOUND,
        ),
      );
    }

    const payload = {
      otr_archived: false,
      otr_archived_ref: new Date(
        conversation_et.last_event_timestamp(),
      ).toISOString(),
    };

    return this.conversation_service
      .update_member_properties(conversation_et.id, payload)
      .catch(error => {
        this.logger.error(
          `Conversation '${conversation_et.id}' could not be unarchived: ${error.code}`,
        );
        if (error.code !== z.service.BackendClientError.STATUS_CODE.NOT_FOUND) {
          throw error;
        }
      })
      .then(() => {
        this._on_member_update(conversation_et, {data: payload});
        this.logger.info(
          `Unarchived conversation '${conversation_et.id}' on '${payload.otr_archived_ref}'`,
        );
      });
  }

  /**
   * Deletes a conversation from the local storage.
   *
   * @private
   * @param {Conversation} conversation_et - Conversation entity to delete
   * @returns {undefined} No return value
   */
  _delete_conversation(conversation_et) {
    this._update_cleared_timestamp(conversation_et);
    this._delete_messages(conversation_et);
    if (conversation_et.removed_from_conversation()) {
      this.conversation_service.delete_conversation_from_in_db(
        conversation_et.id,
      );
      this.delete_conversation(conversation_et.id);
    }
  }

  /**
   * Update last read of conversation using timestamp.
   *
   * @private
   * @param {Conversation} conversation_et - Conversation to update
   * @returns {undefined} No return value
   */
  _update_last_read_timestamp(conversation_et) {
    const last_message = conversation_et.get_last_message();
    const timestamp = last_message ? last_message.timestamp() : undefined;

    if (
      timestamp &&
      conversation_et.set_timestamp(
        timestamp,
        z.conversation.ConversationUpdateType.LAST_READ_TIMESTAMP,
      )
    ) {
      const message_content = new z.proto.LastRead(
        conversation_et.id,
        conversation_et.last_read_timestamp(),
      );
      const generic_message = new z.proto.GenericMessage(
        z.util.create_random_uuid(),
      );
      generic_message.set(
        z.cryptography.GENERIC_MESSAGE_TYPE.LAST_READ,
        message_content,
      );

      this.send_generic_message_to_conversation(
        this.self_conversation().id,
        generic_message,
      )
        .then(() => {
          this.logger.info(
            `Marked conversation '${conversation_et.id}' as read on '${new Date(
              timestamp,
            ).toISOString()}'`,
          );
        })
        .catch(error => {
          this.logger.error(`Error (${error.label}): ${error.message}`);
          error = new Error('Failed to update last read timestamp');
          Raygun.send(error, {label: error.label, message: error.message});
        });
    }
  }

  //##############################################################################
  // Send encrypted events
  //##############################################################################

  send_asset_remotedata(conversation_et, file, nonce) {
    let generic_message;

    return this.get_message_in_conversation_by_id(conversation_et, nonce)
      .then(message_et => {
        const asset_et = message_et.get_first_asset();

        asset_et.uploaded_on_this_client(true);
        return this.asset_service.upload_asset(file, null, function(xhr) {
          xhr.upload.onprogress = event =>
            asset_et.upload_progress(
              Math.round(event.loaded / event.total * 100),
            );
          asset_et.upload_cancel = () => xhr.abort();
        });
      })
      .then(asset => {
        generic_message = new z.proto.GenericMessage(nonce);
        generic_message.set(z.cryptography.GENERIC_MESSAGE_TYPE.ASSET, asset);

        if (conversation_et.ephemeral_timer()) {
          generic_message = this._wrap_in_ephemeral_message(
            generic_message,
            conversation_et.ephemeral_timer(),
          );
        }

        return this.send_generic_message_to_conversation(
          conversation_et.id,
          generic_message,
        );
      })
      .then(() => {
        const asset_data = conversation_et.ephemeral_timer()
          ? generic_message.ephemeral.asset
          : generic_message.asset;
        const event = this._construct_otr_event(
          conversation_et.id,
          z.event.Backend.CONVERSATION.ASSET_ADD,
        );

        event.data.otr_key = asset_data.uploaded.otr_key;
        event.data.sha256 = asset_data.uploaded.sha256;
        event.data.key = asset_data.uploaded.asset_id;
        event.data.token = asset_data.uploaded.asset_token;
        event.id = nonce;

        return this._on_asset_upload_complete(conversation_et, event);
      });
  }

  /**
   * Send asset metadata message to specified conversation.
   *
   * @param {Conversation} conversation_et - Conversation that should receive the file
   * @param {File} file - File to send
   * @returns {Promise} Resolves when the asset metadata was sent
   */
  send_asset_metadata(conversation_et, file) {
    return z.assets.AssetMetaDataBuilder
      .build_metadata(file)
      .then(function(metadata) {
        const asset = new z.proto.Asset();

        if (z.assets.AssetMetaDataBuilder.is_audio(file)) {
          asset.set(
            'original',
            new z.proto.Asset.Original(
              file.type,
              file.size,
              file.name,
              null,
              null,
              metadata,
            ),
          );
        } else if (z.assets.AssetMetaDataBuilder.is_video(file)) {
          asset.set(
            'original',
            new z.proto.Asset.Original(
              file.type,
              file.size,
              file.name,
              null,
              metadata,
            ),
          );
        } else if (z.assets.AssetMetaDataBuilder.is_image(file)) {
          asset.set(
            'original',
            new z.proto.Asset.Original(
              file.type,
              file.size,
              file.name,
              metadata,
            ),
          );
        } else {
          asset.set(
            'original',
            new z.proto.Asset.Original(file.type, file.size, file.name),
          );
        }

        return asset;
      })
      .then(asset => {
        let generic_message = new z.proto.GenericMessage(
          z.util.create_random_uuid(),
        );
        generic_message.set(z.cryptography.GENERIC_MESSAGE_TYPE.ASSET, asset);

        if (conversation_et.ephemeral_timer()) {
          generic_message = this._wrap_in_ephemeral_message(
            generic_message,
            conversation_et.ephemeral_timer(),
          );
        }

        return this._send_and_inject_generic_message(
          conversation_et,
          generic_message,
        );
      })
      .catch(error => {
        this.logger.warn(
          `Failed to upload metadata for asset in conversation ${conversation_et.id}: ${error.message}`,
          error,
        );

        if (
          error.type ===
          z.conversation.ConversationError.TYPE
            .DEGRADED_CONVERSATION_CANCELLATION
        ) {
          throw error;
        }
      });
  }

  /**
   * Send asset preview message to specified conversation.
   *
   * @param {Conversation} conversation_et - Conversation that should receive the preview
   * @param {File} file - File to generate preview from
   * @param {string} message_id - Message ID of the message to generate a preview for
   * @returns {Promise} Resolves when the asset preview was sent
   */
  send_asset_preview(conversation_et, file, message_id) {
    return poster(file)
      .then(image_blob => {
        if (!image_blob) {
          throw Error('No image available');
        }

        return this.asset_service
          .upload_asset(image_blob)
          .then(uploaded_image_asset => {
            const asset = new z.proto.Asset();
            asset.set(
              'preview',
              new z.proto.Asset.Preview(
                image_blob.type,
                image_blob.size,
                uploaded_image_asset.uploaded,
              ),
            );

            const generic_message = new z.proto.GenericMessage(message_id);
            generic_message.set(
              z.cryptography.GENERIC_MESSAGE_TYPE.ASSET,
              asset,
            );

            return this._send_and_inject_generic_message(
              conversation_et,
              generic_message,
            );
          });
      })
      .catch(error => {
        this.logger.info(
          `No preview for asset '${message_id}' in conversation uploaded ${conversation_et.id}`,
          error,
        );
      });
  }

  /**
   * Send asset upload failed message to specified conversation.
   *
   * @param {Conversation} conversation_et - Conversation that should receive the file
   * @param {string} nonce - ID of the metadata message
   * @param {z.assets.AssetUploadFailedReason} [reason=z.assets.AssetUploadFailedReason.FAILED] - Cause for the failed upload (optional)
   * @returns {Promise} Resolves when the asset failure was sent
   */
  send_asset_upload_failed(
    conversation_et,
    nonce,
    reason = z.assets.AssetUploadFailedReason.FAILED,
  ) {
    const reason_proto = reason === z.assets.AssetUploadFailedReason.CANCELLED
      ? z.proto.Asset.NotUploaded.CANCELLED
      : z.proto.Asset.NotUploaded.FAILED;
    const asset = new z.proto.Asset();
    asset.set('not_uploaded', reason_proto);

    const generic_message = new z.proto.GenericMessage(nonce);
    generic_message.set(z.cryptography.GENERIC_MESSAGE_TYPE.ASSET, asset);

    return this._send_and_inject_generic_message(
      conversation_et,
      generic_message,
    );
  }

  /**
   * Send confirmation for a content message in specified conversation.
   *
   * @param {Conversation} conversation_et - Conversation that content message was received in
   * @param {Message} message_et - Message for which to acknowledge receipt
   * @returns {undefined} No return value
   */
  send_confirmation_status(conversation_et, message_et) {
    if (
      !message_et.user().is_me &&
      conversation_et.is_one2one() &&
      z.event.EventTypeHandling.CONFIRM.includes(message_et.type)
    ) {
      const generic_message = new z.proto.GenericMessage(
        z.util.create_random_uuid(),
      );
      generic_message.set(
        z.cryptography.GENERIC_MESSAGE_TYPE.CONFIRMATION,
        new z.proto.Confirmation(
          message_et.id,
          z.proto.Confirmation.Type.DELIVERED,
        ),
      );

      this.sending_queue.push(() => {
        return this.create_user_client_map(conversation_et.id, true, [
          message_et.user().id,
        ]).then(user_client_map => {
          return this._send_generic_message(
            conversation_et.id,
            generic_message,
            user_client_map,
            [message_et.user().id],
            false,
          );
        });
      });
    }
  }

  /**
   * Send e-call message in specified conversation.
   *
   * @param {Conversation} conversation_et - Conversation to send e-call message to
   * @param {ECallMessage} e_call_message_et - E-call message
   * @param {Object} user_client_map - Contains the intended recipient users and clients
   * @param {Array<string>|boolean} precondition_option - Optional level that backend checks for missing clients
   * @returns {Promise} Resolves when the confirmation was sent
   */
  send_e_call(
    conversation_et,
    e_call_message_et,
    user_client_map,
    precondition_option,
  ) {
    const generic_message = new z.proto.GenericMessage(
      z.util.create_random_uuid(),
    );
    generic_message.set(
      z.cryptography.GENERIC_MESSAGE_TYPE.CALLING,
      new z.proto.Calling(e_call_message_et.to_content_string()),
    );

    return this.sending_queue
      .push(() => {
        return this._send_generic_message(
          conversation_et.id,
          generic_message,
          user_client_map,
          precondition_option,
        );
      })
      .then(() => {
        const initiating_call_message = [
          z.calling.enum.E_CALL_MESSAGE_TYPE.GROUP_START,
          z.calling.enum.E_CALL_MESSAGE_TYPE.SETUP,
        ];

        if (initiating_call_message.includes(e_call_message_et.type)) {
          return this._track_completed_media_action(
            conversation_et,
            generic_message,
            e_call_message_et,
          );
        }
      });
  }

  /**
   * Sends image asset in specified conversation using v3 api.
   *
   * @param {Conversation} conversation_et - Conversation to send image in
   * @param {File|Blob} image - Image
   * @returns {Promise} Resolves when the image was sent
   */
  send_image_asset(conversation_et, image) {
    return this.asset_service
      .upload_image_asset(image)
      .then(asset => {
        let generic_message = new z.proto.GenericMessage(
          z.util.create_random_uuid(),
        );
        generic_message.set(z.cryptography.GENERIC_MESSAGE_TYPE.ASSET, asset);

        if (conversation_et.ephemeral_timer()) {
          generic_message = this._wrap_in_ephemeral_message(
            generic_message,
            conversation_et.ephemeral_timer(),
          );
        }

        return this._send_and_inject_generic_message(
          conversation_et,
          generic_message,
        ).then(() => {
          this._track_completed_media_action(conversation_et, generic_message);
        });
      })
      .catch(error => {
        this.logger.error(
          `Failed to upload otr asset for conversation ${conversation_et.id}: ${error.message}`,
          error,
        );
        throw error;
      });
  }

  /**
   * Send knock in specified conversation.
   * @param {Conversation} conversation_et - Conversation to send knock in
   * @returns {Promise} Resolves after sending the knock
   */
  send_knock(conversation_et) {
    let generic_message = new z.proto.GenericMessage(
      z.util.create_random_uuid(),
    );
    generic_message.set(
      z.cryptography.GENERIC_MESSAGE_TYPE.KNOCK,
      new z.proto.Knock(false),
    );

    if (conversation_et.ephemeral_timer()) {
      generic_message = this._wrap_in_ephemeral_message(
        generic_message,
        conversation_et.ephemeral_timer(),
      );
    }

    return this._send_and_inject_generic_message(
      conversation_et,
      generic_message,
    ).catch(error => {
      if (
        error.type !==
        z.conversation.ConversationError.TYPE.DEGRADED_CONVERSATION_CANCELLATION
      ) {
        this.logger.error(`Error while sending knock: ${error.message}`, error);
        throw error;
      }
    });
  }

  /**
   * Send link preview in specified conversation.
   *
   * @param {string} message - Plain text message that possibly contains link
   * @param {Conversation} conversation_et - Conversation that should receive the message
   * @param {z.protobuf.GenericMessage} generic_message - GenericMessage of containing text or edited message
   * @returns {Promise} Resolves after sending the message
   */
  send_link_preview(message, conversation_et, generic_message) {
    return this.link_repository
      .get_link_preview_from_string(message)
      .then(link_preview => {
        if (link_preview) {
          switch (generic_message.content) {
            case z.cryptography.GENERIC_MESSAGE_TYPE.EPHEMERAL:
              generic_message.ephemeral.text.link_preview.push(link_preview);
              break;
            case z.cryptography.GENERIC_MESSAGE_TYPE.EDITED:
              generic_message.edited.text.link_preview.push(link_preview);
              break;
            case z.cryptography.GENERIC_MESSAGE_TYPE.TEXT:
              generic_message.text.link_preview.push(link_preview);
              break;
            default:
              break;
          }

          return this._send_and_inject_generic_message(
            conversation_et,
            generic_message,
          );
        }
      });
  }

  /**
   * Send location message in specified conversation.
   *
   * @param {Conversation} conversation_et - Conversation that should receive the message
   * @param {number} longitude - Longitude of the location
   * @param {number} latitude - Latitude of the location
   * @param {string} name - Name of the location
   * @param {number} zoom - Zoom factor for the map (Google Maps)
   * @returns {Promise} Resolves after sending the location
   */
  send_location(conversation_et, longitude, latitude, name, zoom) {
    const generic_message = new z.proto.GenericMessage(
      z.util.create_random_uuid(),
    );
    generic_message.set(
      z.cryptography.GENERIC_MESSAGE_TYPE.LOCATION,
      new z.proto.Location(longitude, latitude, name, zoom),
    );
    return this.send_generic_message_to_conversation(
      conversation_et.id,
      generic_message,
    );
  }

  /**
   * Send edited message in specified conversation.
   *
   * @param {string} message - Edited plain text message
   * @param {Message} original_message_et - Original message entity
   * @param {Conversation} conversation_et - Conversation entity
   * @returns {Promise} Resolves after sending the message
   */
  send_message_edit(message, original_message_et, conversation_et) {
    if (original_message_et.get_first_asset().text === message) {
      return Promise.reject(
        new Error('Edited message equals original message'),
      );
    }

    const generic_message = new z.proto.GenericMessage(
      z.util.create_random_uuid(),
    );
    generic_message.set(
      z.cryptography.GENERIC_MESSAGE_TYPE.EDITED,
      new z.proto.MessageEdit(
        original_message_et.id,
        new z.proto.Text(message),
      ),
    );

    return this._send_and_inject_generic_message(
      conversation_et,
      generic_message,
      false,
    )
      .then(() => {
        this._track_edit_message(conversation_et, original_message_et);
        return this.send_link_preview(
          message,
          conversation_et,
          generic_message,
        );
      })
      .catch(error => {
        if (
          error.type !==
          z.conversation.ConversationError.TYPE
            .DEGRADED_CONVERSATION_CANCELLATION
        ) {
          this.logger.error(
            `Error while editing message: ${error.message}`,
            error,
          );
          throw error;
        }
      });
  }

  /**
   * Toggle like status of message.
   *
   * @param {Conversation} conversation_et - Conversation entity
   * @param {Message} message_et - Message to react to
   * @param {boolean} button - Source of toggle
   * @returns {undefined} No return value
   */
  toggle_like(conversation_et, message_et, button) {
    if (!conversation_et.removed_from_conversation()) {
      const reaction = message_et.is_liked()
        ? z.message.ReactionType.NONE
        : z.message.ReactionType.LIKE;
      message_et.is_liked(!message_et.is_liked());

      window.setTimeout(() => {
        this.send_reaction(conversation_et, message_et, reaction);
        this._track_reaction(conversation_et, message_et, reaction, button);
      }, 100);
    }
  }

  /**
   * Send reaction to a content message in specified conversation.
   * @param {Conversation} conversation_et - Conversation to send reaction in
   * @param {Message} message_et - Message to react to
   * @param {z.message.ReactionType} reaction - Reaction
   * @returns {Promise} Resolves after sending the reaction
   */
  send_reaction(conversation_et, message_et, reaction) {
    const generic_message = new z.proto.GenericMessage(
      z.util.create_random_uuid(),
    );
    generic_message.set(
      z.cryptography.GENERIC_MESSAGE_TYPE.REACTION,
      new z.proto.Reaction(reaction, message_et.id),
    );

    return this._send_and_inject_generic_message(
      conversation_et,
      generic_message,
    );
  }

  /**
   * Sending a message to the remote end of a session reset.
   *
   * @note When we reset a session then we must inform the remote client about this action. It sends a ProtocolBuffer message
   *  (which will not be rendered in the view)  to the remote client. This message only needs to be sent to the affected
   *  remote client, therefore we force the message sending.
   *
   * @param {string} user_id - User ID
   * @param {string} client_id - Client ID
   * @param {string} conversation_id - Conversation ID
   * @returns {Promise} Resolves after sending the session reset
   */
  send_session_reset(user_id, client_id, conversation_id) {
    const generic_message = new z.proto.GenericMessage(
      z.util.create_random_uuid(),
    );
    generic_message.set(
      z.cryptography.GENERIC_MESSAGE_TYPE.CLIENT_ACTION,
      z.proto.ClientAction.RESET_SESSION,
    );

    const user_client_map = {};
    user_client_map[user_id] = [client_id];

    return this._send_generic_message(
      conversation_id,
      generic_message,
      user_client_map,
      true,
    )
      .then(response => {
        this.logger.info(
          `Sent info about session reset to client '${client_id}' of user '${user_id}'`,
        );
        return response;
      })
      .catch(error => {
        this.logger.error(
          `Sending conversation reset failed: ${error.message}`,
          error,
        );
        throw error;
      });
  }

  /**
   * Send text message in specified conversation.
   *
   * @param {string} message - Plain text message
   * @param {Conversation} conversation_et - Conversation that should receive the message
   * @returns {Promise} Resolves after sending the message
   */
  send_text(message, conversation_et) {
    let generic_message = new z.proto.GenericMessage(
      z.util.create_random_uuid(),
    );
    generic_message.set(
      z.cryptography.GENERIC_MESSAGE_TYPE.TEXT,
      new z.proto.Text(message),
    );

    if (conversation_et.ephemeral_timer()) {
      generic_message = this._wrap_in_ephemeral_message(
        generic_message,
        conversation_et.ephemeral_timer(),
      );
    }

    return this._send_and_inject_generic_message(
      conversation_et,
      generic_message,
    ).then(() => generic_message);
  }

  /**
   * Send text message with link preview in specified conversation.
   *
   * @param {string} message - Plain text message
   * @param {Conversation} conversation_et - Conversation that should receive the message
   * @returns {Promise} Resolves after sending the message
   */
  send_text_with_link_preview(message, conversation_et) {
    return this.send_text(message, conversation_et)
      .then(generic_message => {
        return this.send_link_preview(
          message,
          conversation_et,
          generic_message,
        );
      })
      .catch(error => {
        if (
          error.type !==
          z.conversation.ConversationError.TYPE
            .DEGRADED_CONVERSATION_CANCELLATION
        ) {
          this.logger.error(
            `Error while sending text message: ${error.message}`,
            error,
          );
          throw error;
        }
      });
  }

  /**
   * Construct event payload.
   *
   * @private
   * @param {string} conversation_id - Conversation ID
   * @param {z.event.Backend} event_type - Event type
   * @returns {Object} Event payload
   */
  _construct_otr_event(conversation_id, event_type) {
    return {
      conversation: conversation_id,
      data: {},
      from: this.user_repository.self().id,
      status: z.message.StatusType.SENDING,
      time: new Date().toISOString(),
      type: event_type,
    };
  }

  /**
   * Map a user client maps.
   *
   * @private
   * @param {Object} user_client_map - User client map
   * @param {Function} client_fn - Function to be executed on clients first
   * @param {Function} user_fn - Function to be executed on users at the end
   * @returns {Array} Function array
   */
  _map_user_client_map(user_client_map, client_fn, user_fn) {
    const result = [];
    const user_ids = Object.keys(user_client_map);

    user_ids.forEach(function(user_id) {
      if (user_client_map.hasOwnProperty(user_id)) {
        const client_ids = user_client_map[user_id];

        if (_.isFunction(client_fn)) {
          client_ids.forEach(function(client_id) {
            result.push(client_fn(user_id, client_id));
          });
        }

        if (_.isFunction(user_fn)) {
          result.push(user_fn(user_id));
        }
      }
    });

    return result;
  }

  /**
   * Wraps generic message in ephemeral message.
   *
   * @param {z.proto.GenericMessage} generic_message - Message to be wrapped
   * @param {number} millis - Expire time in milliseconds
   * @returns {z.proto.Message} New proto message
   */
  _wrap_in_ephemeral_message(generic_message, millis) {
    const ephemeral = new z.proto.Ephemeral();
    ephemeral.set('expire_after_millis', millis);
    ephemeral.set(
      generic_message.content,
      generic_message[generic_message.content],
    );

    generic_message = new z.proto.GenericMessage(generic_message.message_id);
    generic_message.set(
      z.cryptography.GENERIC_MESSAGE_TYPE.EPHEMERAL,
      ephemeral,
    );
    return generic_message;
  }

  //##############################################################################
  // Send Generic Messages
  //##############################################################################

  /**
   * Create a user client map for a given conversation.
   *
   * @param {string} conversation_id - Conversation ID
   * @param {boolean} [skip_own_clients=false] - True, if other own clients should be skipped (to not sync messages on own clients)
   * @param {Array<string>} user_ids - Optionally the intended recipient users
   * @returns {Promise} Resolves with a user client map
   */
  create_user_client_map(conversation_id, skip_own_clients = false, user_ids) {
    return this.get_all_users_in_conversation(conversation_id).then(function(
      user_ets,
    ) {
      const user_client_map = {};

      for (const user_et of user_ets) {
        if (!(skip_own_clients && user_et.is_me)) {
          if (user_ids && user_ids.includes(user_et.id)) {
            continue;
          }

          user_client_map[user_et.id] = user_et
            .devices()
            .map(client_et => client_et.id);
        }
      }

      return user_client_map;
    });
  }

  send_generic_message_to_conversation(conversation_id, generic_message) {
    return this.sending_queue.push(() => {
      const skip_own_clients =
        generic_message.content ===
        z.cryptography.GENERIC_MESSAGE_TYPE.EPHEMERAL;

      return this.create_user_client_map(
        conversation_id,
        skip_own_clients,
      ).then(user_client_map => {
        let precondition_option;

        if (skip_own_clients) {
          precondition_option = Object.keys(user_client_map);
        }

        return this._send_generic_message(
          conversation_id,
          generic_message,
          user_client_map,
          precondition_option,
        );
      });
    });
  }

  _send_and_inject_generic_message(
    conversation_et,
    generic_message,
    sync_timestamp = true,
  ) {
    return Promise.resolve()
      .then(() => {
        if (conversation_et.removed_from_conversation()) {
          throw new Error(
            'Cannot send message to conversation you are not part of',
          );
        }

        const optimistic_event = this._construct_otr_event(
          conversation_et.id,
          z.event.Backend.CONVERSATION.MESSAGE_ADD,
        );
        return this.cryptography_repository.cryptography_mapper.map_generic_message(
          generic_message,
          optimistic_event,
        );
      })
      .then(mapped_event => {
        if (z.event.EventTypeHandling.STORE.includes(mapped_event.type)) {
          return this.conversation_service.save_event(mapped_event);
        }

        return mapped_event;
      })
      .then(saved_event => {
        if (
          generic_message.content === z.cryptography.GENERIC_MESSAGE_TYPE.KNOCK
        ) {
          amplify.publish(
            z.event.WebApp.AUDIO.PLAY,
            z.audio.AudioType.OUTGOING_PING,
          );
        }

        this.on_conversation_event(
          saved_event,
          z.event.EventRepository.NOTIFICATION_SOURCE.INJECTED,
        );

        return this.send_generic_message_to_conversation(
          conversation_et.id,
          generic_message,
        )
          .then(payload => {
            if (z.event.EventTypeHandling.STORE.includes(saved_event.type)) {
              const backend_timestamp = sync_timestamp
                ? payload.time
                : undefined;
              this._update_message_sent_status(
                conversation_et,
                saved_event.id,
                backend_timestamp,
              );
            }

            return this._track_completed_media_action(
              conversation_et,
              generic_message,
            );
          })
          .then(() => saved_event);
      });
  }

  /**
   * Update message as sent in db and view.
   *
   * @param {Conversation} conversation_et - Conversation entity
   * @param {string} message_id - ID of message
   * @param {number} event_time - If defined it will update event timestamp
   * @returns {Promise} Resolves when sent status was updated
   */
  _update_message_sent_status(conversation_et, message_id, event_time) {
    return this.get_message_in_conversation_by_id(
      conversation_et,
      message_id,
    ).then(message_et => {
      const changes = {
        status: z.message.StatusType.SENT,
      };
      message_et.status(z.message.StatusType.SENT);

      if (event_time) {
        message_et.timestamp(new Date(event_time).getTime());
        changes.time = event_time;
      }

      return this.conversation_service.update_message_in_db(
        message_et,
        changes,
      );
    });
  }

  /**
   * Send encrypted external message
   *
   * @param {string} conversation_id - Conversation ID
   * @param {z.protobuf.GenericMessage} generic_message - Generic message to be sent as external message
   * @param {Object} user_client_map - Optional object containing recipient users and their clients
   * @param {Array<string>|boolean} precondition_option - Optional level that backend checks for missing clients
   * @param {boolean} [native_push=true] - Optional if message should enforce native push
   * @returns {Promise} Resolves after sending the external message
   */
  _send_external_generic_message(
    conversation_id,
    generic_message,
    user_client_map,
    precondition_option,
    native_push = true,
  ) {
    this.logger.info(
      `Sending external message of type '${generic_message.content}'`,
      generic_message,
    );

    return z.assets.AssetCrypto
      .encrypt_aes_asset(generic_message.toArrayBuffer())
      .then(({key_bytes, sha256, cipher_text}) => {
        const generic_message_external = new z.proto.GenericMessage(
          z.util.create_random_uuid(),
        );
        generic_message_external.set(
          'external',
          new z.proto.External(
            new Uint8Array(key_bytes),
            new Uint8Array(sha256),
          ),
        );

        return this.cryptography_repository
          .encrypt_generic_message(user_client_map, generic_message_external)
          .then(payload => {
            payload.data = z.util.array_to_base64(cipher_text);
            payload.native_push = native_push;
            return this._send_encrypted_message(
              conversation_id,
              generic_message,
              payload,
              precondition_option,
            );
          });
      })
      .catch(error => {
        this.logger.info('Failed sending external message', error);
        throw error;
      });
  }

  /**
   * Sends a generic message to a conversation.
   *
   * @private
   * @param {string} conversation_id - Conversation ID
   * @param {z.protobuf.GenericMessage} generic_message - Protobuf message to be encrypted and send
   * @param {Object} user_client_map - Optional object containing recipient users and their clients
   * @param {Array<string>|boolean} precondition_option - Optional level that backend checks for missing clients
   * @param {boolean} [native_push=true] - Optional if message should enforce native push
   * @returns {Promise} Resolves when the message was sent
   */
  _send_generic_message(
    conversation_id,
    generic_message,
    user_client_map,
    precondition_option,
    native_push = true,
  ) {
    return this._should_send_as_external(conversation_id, generic_message)
      .then(send_as_external => {
        if (send_as_external) {
          return this._send_external_generic_message(
            conversation_id,
            generic_message,
            user_client_map,
            precondition_option,
            native_push,
          );
        }

        return this.cryptography_repository
          .encrypt_generic_message(user_client_map, generic_message)
          .then(payload => {
            payload.native_push = native_push;
            return this._send_encrypted_message(
              conversation_id,
              generic_message,
              payload,
              precondition_option,
            );
          });
      })
      .catch(error => {
        if (
          error.code ===
          z.service.BackendClientError.STATUS_CODE.REQUEST_TOO_LARGE
        ) {
          return this._send_external_generic_message(
            conversation_id,
            generic_message,
            user_client_map,
            precondition_option,
            native_push,
          );
        }

        throw error;
      });
  }

  /**
   * Sends otr message to a conversation.
   *
   * @private
   * @note Options for the precondition check on missing clients are:
   *   'false' - all clients, 'Array<String>' - only clients of listed users, 'true' - force sending
   *
   * @param {string} conversation_id - Conversation ID
   * @param {z.protobuf.GenericMessage} generic_message - Protobuf message to be encrypted and send
   * @param {Object} payload - Payload
   * @param {Array<string>|boolean} precondition_option - Level that backend checks for missing clients
   * @returns {Promise} Promise that resolves after sending the encrypted message
   */
  _send_encrypted_message(
    conversation_id,
    generic_message,
    payload,
    precondition_option = false,
  ) {
    this.logger.info(
      `Sending encrypted '${generic_message.content}' message to conversation '${conversation_id}'`,
      payload,
    );

    return this._grant_outgoing_message(conversation_id, generic_message)
      .then(() => {
        return this.conversation_service.post_encrypted_message(
          conversation_id,
          payload,
          precondition_option,
        );
      })
      .then(response => {
        this._handle_client_mismatch(conversation_id, response);
        return response;
      })
      .catch(error => {
        if (!error.missing) {
          throw error;
        }

        let updated_payload;
        return this._handle_client_mismatch(
          conversation_id,
          error,
          generic_message,
          payload,
        )
          .then(payload_with_missing_clients => {
            updated_payload = payload_with_missing_clients;
            return this._grant_outgoing_message(
              conversation_id,
              generic_message,
              Object.keys(error.missing),
            );
          })
          .then(() => {
            this.logger.info(
              `Sending updated encrypted '${generic_message.content}' message to conversation '${conversation_id}'`,
              updated_payload,
            );
            return this.conversation_service.post_encrypted_message(
              conversation_id,
              updated_payload,
              true,
            );
          });
      });
  }

  _grant_outgoing_message(conversation_id, generic_message, user_ids) {
    if (
      ['cleared', 'confirmation', 'deleted', 'lastRead'].includes(
        generic_message.content,
      )
    ) {
      return Promise.resolve();
    }

    const consent_type = generic_message.content ===
      z.cryptography.GENERIC_MESSAGE_TYPE.CALLING
      ? z.ViewModel.MODAL_CONSENT_TYPE.OUTGOING_CALL
      : z.ViewModel.MODAL_CONSENT_TYPE.MESSAGE;
    return this.grant_message(conversation_id, consent_type, user_ids);
  }

  grant_message(conversation_id, consent_type, user_ids) {
    return this.get_conversation_by_id_async(
      conversation_id,
    ).then(conversation_et => {
      if (
        conversation_et.verification_state() ===
        z.conversation.ConversationVerificationState.DEGRADED
      ) {
        return new Promise((resolve, reject) => {
          let send_anyway = false;

          if (!user_ids) {
            user_ids = conversation_et
              .get_users_with_unverified_clients()
              .map(user_et => user_et.id);
          }

          return this.user_repository
            .get_users_by_id(user_ids)
            .then(function(user_ets) {
              amplify.publish(
                z.event.WebApp.WARNING.MODAL,
                z.ViewModel.ModalType.NEW_DEVICE,
                {
                  action() {
                    send_anyway = true;
                    conversation_et.verification_state(
                      z.conversation.ConversationVerificationState.UNVERIFIED,
                    );

                    if (
                      consent_type ===
                      z.ViewModel.MODAL_CONSENT_TYPE.INCOMING_CALL
                    ) {
                      amplify.publish(
                        z.event.WebApp.CALL.STATE.JOIN,
                        conversation_et.id,
                      );
                    }

                    resolve();
                  },
                  close() {
                    if (!send_anyway) {
                      if (
                        consent_type ===
                        z.ViewModel.MODAL_CONSENT_TYPE.OUTGOING_CALL
                      ) {
                        amplify.publish(
                          z.event.WebApp.CALL.STATE.DELETE,
                          conversation_et.id,
                        );
                      }

                      reject(
                        new z.conversation.ConversationError(
                          z.conversation.ConversationError.TYPE
                            .DEGRADED_CONVERSATION_CANCELLATION,
                        ),
                      );
                    }
                  },
                  data: {
                    consent_type: consent_type,
                    user_ets: user_ets,
                  },
                },
              );
            });
        });
      }
    });
  }

  /**
   * Estimate whether message should be send as type external.
   *
   * @private
   * @param {string} conversation_id - Conversation ID
   * @param {z.protobuf.GenericMessage} generic_message - Generic message that will be send
   * @returns {boolean} Is payload likely to be too big so that we switch to type external?
   */
  _should_send_as_external(conversation_id, generic_message) {
    return this.get_conversation_by_id_async(conversation_id).then(function(
      conversation_et,
    ) {
      const estimated_number_of_clients =
        conversation_et.number_of_participants() * 4;
      const message_in_bytes = new Uint8Array(generic_message.toArrayBuffer())
        .length;
      const estimated_payload_in_bytes =
        estimated_number_of_clients * message_in_bytes;

      return estimated_payload_in_bytes / 1024 > 200;
    });
  }

  /**
   * Post images to a conversation.
   *
   * @param {Conversation} conversation_et - Conversation to post the images
   * @param {Array|FileList} images - Images
   * @returns {undefined} No return value
   */
  upload_images(conversation_et, images) {
    if (this._can_upload_assets_to_conversation(conversation_et)) {
      [...images].forEach(image =>
        this.send_image_asset(conversation_et, image),
      );
    }
  }

  /**
   * Post files to a conversation.
   *
   * @param {Conversation} conversation_et - Conversation to post the files
   * @param {Array|FileList} files - files
   * @returns {undefined} No return value
   */
  upload_files(conversation_et, files) {
    if (this._can_upload_assets_to_conversation(conversation_et)) {
      [...files].forEach(file => this.upload_file(conversation_et, file));
    }
  }

  /**
   * Post file to a conversation using v3
   *
   * @param {Conversation} conversation_et - Conversation to post the file
   * @param {Object} file - File object
   * @returns {Promise} Resolves when file was uploaded
   */
  upload_file(conversation_et, file) {
    let message_id;

    const upload_started = Date.now();
    const tracking_data = {
      size_bytes: file.size,
      size_mb: z.util.bucket_values(file.size / 1024 / 1024, [
        0,
        5,
        10,
        15,
        20,
        25,
      ]),
      type: z.util.get_file_extension(file.name),
    };
    const conversation_type = z.tracking.helpers.get_conversation_type(
      conversation_et,
    );
    amplify.publish(
      z.event.WebApp.ANALYTICS.EVENT,
      z.tracking.EventName.FILE.UPLOAD_INITIATED,
      $.extend(tracking_data, {conversation_type}),
    );

    return this.send_asset_metadata(conversation_et, file)
      .then(({id}) => {
        message_id = id;
        return this.send_asset_preview(conversation_et, file, message_id);
      })
      .then(() => {
        return this.send_asset_remotedata(conversation_et, file, message_id);
      })
      .then(() => {
        const upload_duration = (Date.now() - upload_started) / 1000;

        this.logger.info(
          `Finished to upload asset for conversation'${conversation_et.id} in ${upload_duration}`,
        );
        amplify.publish(
          z.event.WebApp.ANALYTICS.EVENT,
          z.tracking.EventName.FILE.UPLOAD_SUCCESSFUL,
          $.extend(tracking_data, {time: upload_duration}),
        );
      })
      .catch(error => {
        if (
          error.type ===
          z.conversation.ConversationError.TYPE
            .DEGRADED_CONVERSATION_CANCELLATION
        ) {
          throw error;
        }

        amplify.publish(
          z.event.WebApp.ANALYTICS.EVENT,
          z.tracking.EventName.FILE.UPLOAD_FAILED,
          tracking_data,
        );
        this.logger.error(
          `Failed to upload asset for conversation '${conversation_et.id}': ${error.message}`,
          error,
        );
        return this.get_message_in_conversation_by_id(
          conversation_et,
          message_id,
        ).then(message_et => {
          this.send_asset_upload_failed(conversation_et, message_et.id);
          return this.update_message_as_upload_failed(message_et);
        });
      });
  }

  /**
   * Delete message for everyone.
   *
   * @param {Conversation} conversation_et - Conversation to delete message from
   * @param {Message} message_et - Message to delete
   * @param {Array<string>|boolean} precondition_option - Optional level that backend checks for missing clients
   * @returns {Promise} Resolves when message was deleted
   */
  delete_message_everyone(conversation_et, message_et, precondition_option) {
    return Promise.resolve()
      .then(() => {
        if (!message_et.user().is_me && !message_et.ephemeral_expires()) {
          throw new z.conversation.ConversationError(
            z.conversation.ConversationError.TYPE.WRONG_USER,
          );
        }

        const generic_message = new z.proto.GenericMessage(
          z.util.create_random_uuid(),
        );
        generic_message.set(
          z.cryptography.GENERIC_MESSAGE_TYPE.DELETED,
          new z.proto.MessageDelete(message_et.id),
        );

        return this.sending_queue.push(() => {
          return this.create_user_client_map(
            conversation_et.id,
            false,
            precondition_option,
          ).then(user_client_map => {
            return this._send_generic_message(
              conversation_et.id,
              generic_message,
              user_client_map,
              precondition_option,
            );
          });
        });
      })
      .then(() => {
        return this._track_delete_message(
          conversation_et,
          message_et,
          z.tracking.attribute.DeleteType.EVERYWHERE,
        );
      })
      .then(() => {
        amplify.publish(
          z.event.WebApp.CONVERSATION.MESSAGE.REMOVED,
          message_et.id,
        );
        return this._delete_message_by_id(conversation_et, message_et.id);
      })
      .catch(error => {
        this.logger.info(
          `Failed to send delete message for everyone with id '${message_et.id}' for conversation '${conversation_et.id}'`,
          error,
        );
        throw error;
      });
  }

  /**
   * Delete message on your own clients.
   *
   * @param {Conversation} conversation_et - Conversation to delete message from
   * @param {Message} message_et - Message to delete
   * @returns {Promise} Resolves when message was deleted
   */
  delete_message(conversation_et, message_et) {
    return Promise.resolve()
      .then(() => {
        const generic_message = new z.proto.GenericMessage(
          z.util.create_random_uuid(),
        );
        generic_message.set(
          z.cryptography.GENERIC_MESSAGE_TYPE.HIDDEN,
          new z.proto.MessageHide(conversation_et.id, message_et.id),
        );

        return this.send_generic_message_to_conversation(
          this.self_conversation().id,
          generic_message,
        );
      })
      .then(() => {
        return this._track_delete_message(
          conversation_et,
          message_et,
          z.tracking.attribute.DeleteType.LOCAL,
        );
      })
      .then(() => {
        amplify.publish(
          z.event.WebApp.CONVERSATION.MESSAGE.REMOVED,
          message_et.id,
        );
        return this._delete_message_by_id(conversation_et, message_et.id);
      })
      .catch(error => {
        this.logger.info(
          `Failed to send delete message with id '${message_et.id}' for conversation '${conversation_et.id}'`,
          error,
        );
        throw error;
      });
  }

  /**
   * Check the remaining lifetime for a given ephemeral message.
   * @param {Message} message_et - Message to check
   * @returns {undefined} No return value
   */
  check_ephemeral_timer(message_et) {
    switch (message_et.ephemeral_status()) {
      case z.message.EphemeralStatusType.TIMED_OUT:
        this.timeout_ephemeral_message(message_et);
        break;
      case z.message.EphemeralStatusType.ACTIVE:
        message_et.start_ephemeral_timer();
        break;
      case z.message.EphemeralStatusType.INACTIVE:
        message_et.start_ephemeral_timer();
        this.conversation_service.update_message_in_db(message_et, {
          ephemeral_expires: message_et.ephemeral_expires(),
          ephemeral_started: message_et.ephemeral_started(),
        });
        break;
      default:
        this.logger.warn(
          `Ephemeral message of unsupported type: ${message_et.type}`,
        );
    }
  }

  timeout_ephemeral_message(message_et) {
    if (!message_et.is_expired()) {
      this.get_conversation_by_id_async(
        message_et.conversation_id,
      ).then(conversation_et => {
        if (message_et.user().is_me) {
          switch (false) {
            case !message_et.has_asset_text():
              return this._obfuscate_text_message(
                conversation_et,
                message_et.id,
              );
            case !message_et.is_ping():
              return this._obfuscate_ping_message(
                conversation_et,
                message_et.id,
              );
            case !message_et.has_asset():
              return this._obfuscate_asset_message(
                conversation_et,
                message_et.id,
              );
            case !message_et.has_asset_image():
              return this._obfuscate_image_message(
                conversation_et,
                message_et.id,
              );
            default:
              return this.logger.warn(
                `Ephemeral message of unsupported type: ${message_et.type}`,
              );
          }
        }

        if (conversation_et.is_group()) {
          const user_ids = _.union(
            [this.user_repository.self().id],
            [message_et.from],
          );
          return this.delete_message_everyone(
            conversation_et,
            message_et,
            user_ids,
          );
        }

        return this.delete_message_everyone(conversation_et, message_et);
      });
    }
  }

  _obfuscate_asset_message(conversation_et, message_id) {
    return this.get_message_in_conversation_by_id(conversation_et, message_id)
      .then(message_et => {
        const asset = message_et.get_first_asset();
        message_et.ephemeral_expires(true);

        return this.conversation_service.update_message_in_db(message_et, {
          data: {
            content_type: asset.file_type,
            info: {
              nonce: message_et.nonce,
            },
            meta: {},
          },
          ephemeral_expires: true,
        });
      })
      .then(() => {
        this.logger.info(`Obfuscated asset message '${message_id}'`);
      });
  }

  _obfuscate_image_message(conversation_et, message_id) {
    return this.get_message_in_conversation_by_id(conversation_et, message_id)
      .then(message_et => {
        const asset = message_et.get_first_asset();
        message_et.ephemeral_expires(true);

        return this.conversation_service.update_message_in_db(message_et, {
          data: {
            info: {
              height: asset.height,
              nonce: message_et.nonce,
              tag: 'medium',
              width: asset.width,
            },
          },
          ephemeral_expires: true,
        });
      })
      .then(() => {
        this.logger.info(`Obfuscated image message '${message_id}'`);
      });
  }

  _obfuscate_text_message(conversation_et, message_id) {
    return this.get_message_in_conversation_by_id(conversation_et, message_id)
      .then(message_et => {
        const asset = message_et.get_first_asset();
        const obfuscated = new z.entity.Text(message_et.id);
        obfuscated.previews(asset.previews());
        if (obfuscated.previews().length === 0) {
          obfuscated.text = z.util.StringUtil.obfuscate(asset.text);
        }

        message_et.assets([obfuscated]);
        message_et.ephemeral_expires(true);

        return this.conversation_service.update_message_in_db(message_et, {
          data: {
            content: obfuscated.text,
            nonce: obfuscated.id,
          },
          ephemeral_expires: true,
        });
      })
      .then(() => {
        this.logger.info(`Obfuscated text message '${message_id}'`);
      });
  }

  _obfuscate_ping_message(conversation_et, message_id) {
    return this.get_message_in_conversation_by_id(conversation_et, message_id)
      .then(message_et => {
        message_et.ephemeral_expires(true);
        return this.conversation_service.update_message_in_db(message_et, {
          ephemeral_expires: true,
        });
      })
      .then(() => {
        this.logger.info(`Obfuscated ping message '${message_id}'`);
      });
  }

  /**
   * Can user upload assets to conversation.
   * @param {Conversation} conversation_et - Conversation to check
   * @returns {boolean} Can assets be uploaded
   */
  _can_upload_assets_to_conversation(conversation_et) {
    if (
      !conversation_et ||
      conversation_et.is_request() ||
      conversation_et.removed_from_conversation()
    ) {
      return false;
    }

    if (
      conversation_et.is_one2one() &&
      !conversation_et.connection().is_connected
    ) {
      return false;
    }

    return true;
  }

  /**
   * Count number of pending uploads
   * @returns {number} Number of pending uploads
   */
  get_number_of_pending_uploads() {
    return this.conversations().reduce(
      (sum, conversation_et) =>
        sum + conversation_et.get_number_of_pending_uploads(),
      0,
    );
  }

  //##############################################################################
  // Event callbacks
  //##############################################################################

  /**
   * Listener for incoming events.
   *
   * @param {Object} event_json - JSON data for event
   * @param {z.event.EventRepository.NOTIFICATION_SOURCE} source - Source of event
   * @returns {Promise} Resolves when event was handled
   */
  on_conversation_event(
    event_json,
    source = z.event.EventRepository.NOTIFICATION_SOURCE.STREAM,
  ) {
    if (!event_json) {
      return Promise.reject(
        new Error('Conversation Repository Event Handling: Event missing'),
      );
    }

    const {conversation: conversation_id, type} = event_json;
    this.logger.info(`»» Event: '${type}'`, {
      event_json: JSON.stringify(event_json),
      event_object: event_json,
    });

    // Ignore 'conversation.member-join if we join a 1to1 conversation (accept a connection request)
    if (type === z.event.Backend.CONVERSATION.MEMBER_JOIN) {
      const connection_et = this.user_repository.get_connection_by_conversation_id(
        conversation_id,
      );
      if (
        connection_et &&
        connection_et.status() === z.user.ConnectionStatus.PENDING
      ) {
        return Promise.resolve();
      }
    }

    // Handle conversation create event separately
    if (type === z.event.Backend.CONVERSATION.CREATE) {
      return this._on_create(event_json);
    }

    // Check if conversation was archived
    let previously_archived;
    return this.get_conversation_by_id_async(conversation_id)
      .then(conversation_et => {
        previously_archived = conversation_et.is_archived();

        switch (type) {
          case z.event.Backend.CONVERSATION.MEMBER_JOIN:
            return this._on_member_join(conversation_et, event_json);
          case z.event.Backend.CONVERSATION.MEMBER_LEAVE:
          case z.event.Client.CONVERSATION.TEAM_MEMBER_LEAVE:
            return this._on_member_leave(conversation_et, event_json);
          case z.event.Backend.CONVERSATION.MEMBER_UPDATE:
            return this._on_member_update(conversation_et, event_json);
          case z.event.Backend.CONVERSATION.MESSAGE_ADD:
            return this._on_message_add(conversation_et, event_json);
          case z.event.Backend.CONVERSATION.RENAME:
            return this._on_rename(conversation_et, event_json);
          case z.event.Client.CONVERSATION.ASSET_UPLOAD_COMPLETE:
            return this._on_asset_upload_complete(conversation_et, event_json);
          case z.event.Client.CONVERSATION.ASSET_UPLOAD_FAILED:
            return this._on_asset_upload_failed(conversation_et, event_json);
          case z.event.Client.CONVERSATION.ASSET_PREVIEW:
            return this._on_asset_preview(conversation_et, event_json);
          case z.event.Client.CONVERSATION.CONFIRMATION:
            return this._on_confirmation(conversation_et, event_json);
          case z.event.Client.CONVERSATION.MESSAGE_DELETE:
            return this._on_message_deleted(conversation_et, event_json);
          case z.event.Client.CONVERSATION.MESSAGE_HIDDEN:
            return this._on_message_hidden(event_json);
          case z.event.Client.CONVERSATION.REACTION:
            return this._on_reaction(conversation_et, event_json);
          default:
            return this._on_add_event(conversation_et, event_json);
        }
      })
      .then(return_value => {
        if (_.isObject(return_value)) {
          const {conversation_et, message_et} = return_value;

          const event_from_stream =
            source === z.event.EventRepository.NOTIFICATION_SOURCE.STREAM;
          if (message_et && !event_from_stream && !this.block_event_handling) {
            amplify.publish(
              z.event.WebApp.SYSTEM_NOTIFICATION.NOTIFY,
              conversation_et,
              message_et,
            );
          }

          const event_from_web_socket =
            source === z.event.EventRepository.NOTIFICATION_SOURCE.WEB_SOCKET;
          if (conversation_et && event_from_web_socket) {
            // Un-archive it also on the backend side
            if (previously_archived && !conversation_et.is_archived()) {
              this.logger.info(
                `Un-archiving conversation '${conversation_et.id}' with new event`,
              );
              return this.unarchive_conversation(conversation_et);
            }
          }
        }
      });
  }

  /**
   * Add missed events message to conversations.
   * @returns {undefined} No return value
   */
  on_missed_events() {
    this.filtered_conversations()
      .filter(conversation_et => !conversation_et.removed_from_conversation())
      .forEach(conversation_et =>
        amplify.publish(
          z.event.WebApp.EVENT.INJECT,
          z.conversation.EventBuilder.build_missed(
            conversation_et,
            this.user_repository.self(),
          ),
        ),
      );
  }

  /**
   * Push to receiving queue.
   * @param {Object} event_json - JSON data for event
   * @param {z.event.EventRepository.NOTIFICATION_SOURCE} source - Source of event
   * @returns {undefined} No return value
   */
  push_to_receiving_queue(event_json, source) {
    this.receiving_queue.push(() =>
      this.on_conversation_event(event_json, source),
    );
  }

  /**
   * A message or ping received in a conversation.
   *
   * @private
   * @param {Conversation} conversation_et - Conversation to add the event to
   * @param {Object} event_json - JSON data of 'conversation.message-add' or 'conversation.knock' event
   * @returns {Promise} Resolves when event was handled
   */
  _on_add_event(conversation_et, event_json) {
    return this._add_event_to_conversation(
      event_json,
      conversation_et,
    ).then(message_et => {
      this.send_confirmation_status(conversation_et, message_et);
      return {conversation_et: conversation_et, message_et: message_et};
    });
  }

  /**
   * An asset preview was send.
   *
   * @private
   * @param {Conversation} conversation_et - Conversation to add the event to
   * @param {Object} event_json - JSON data of 'conversation.asset-upload-failed' event
   * @returns {Promise} Resolves when the event was handled
   */
  _on_asset_preview(conversation_et, event_json) {
    return this.get_message_in_conversation_by_id(
      conversation_et,
      event_json.id,
    )
      .then(message_et => {
        return this.update_message_with_asset_preview(
          conversation_et,
          message_et,
          event_json.data,
        );
      })
      .catch(error => {
        if (
          error.type !== z.conversation.ConversationError.TYPE.MESSAGE_NOT_FOUND
        ) {
          throw error;
        }

        this.logger.error(
          `Asset preview: Could not find message with id '${event_json.id}'`,
          event_json,
        );
      });
  }

  /**
   * An asset was uploaded.
   *
   * @private
   * @param {Conversation} conversation_et - Conversation to add the event to
   * @param {Object} event_json - JSON data of 'conversation.asset-upload-complete' event
   * @returns {Promise} Resolves when the event was handled
   */
  _on_asset_upload_complete(conversation_et, event_json) {
    return this.get_message_in_conversation_by_id(
      conversation_et,
      event_json.id,
    )
      .then(message_et => {
        return this.update_message_as_upload_complete(
          conversation_et,
          message_et,
          event_json.data,
        );
      })
      .catch(error => {
        if (
          error.type !== z.conversation.ConversationError.TYPE.MESSAGE_NOT_FOUND
        ) {
          throw error;
        }

        return this.logger.error(
          `Upload complete: Could not find message with id '${event_json.id}'`,
          event_json,
        );
      });
  }

  /**
   * An asset failed.
   * @private
   * @param {Conversation} conversation_et - Conversation to add the event to
   * @param {Object} event_json - JSON data of 'conversation.asset-upload-failed' event
   * @returns {Promise} Resolves when the event was handled
   */
  _on_asset_upload_failed(conversation_et, event_json) {
    return this.get_message_in_conversation_by_id(
      conversation_et,
      event_json.id,
    )
      .then(message_et => {
        if (
          event_json.data.reason === z.assets.AssetUploadFailedReason.CANCELLED
        ) {
          return this._delete_message_by_id(conversation_et, message_et.id);
        }

        return this.update_message_as_upload_failed(message_et);
      })
      .catch(error => {
        if (
          error.type !== z.conversation.ConversationError.TYPE.MESSAGE_NOT_FOUND
        ) {
          throw error;
        }

        return this.logger.error(
          `Upload failed: Could not find message with id '${event_json.id}'`,
          event_json,
        );
      });
  }

  /**
   * Received confirmation of message.
   *
   * @private
   * @param {Conversation} conversation_et - Conversation entity that a message was reacted upon in
   * @param {Object} event_json - JSON data of 'conversation.confirmation' event
   * @returns {Promise} Resolves when the event was handled
   */
  _on_confirmation(conversation_et, event_json) {
    return this.get_message_in_conversation_by_id(
      conversation_et,
      event_json.data.message_id,
    )
      .then(message_et => {
        const was_updated = message_et.update_status(event_json.data.status);

        if (was_updated) {
          return this.conversation_service.update_message_in_db(message_et, {
            status: message_et.status(),
          });
        }
      })
      .catch(error => {
        if (
          error.type !== z.conversation.ConversationError.TYPE.MESSAGE_NOT_FOUND
        ) {
          this.logger.info(
            `Failed to handle status update of a message in conversation '${conversation_et.id}'`,
            error,
          );
          throw error;
        }
      });
  }

  /**
   * A conversation was created.
   *
   * @private
   * @param {Object} event_json - JSON data of 'conversation.create' event
   * @returns {Promise} Resolves when the event was handled
   */
  _on_create(event_json) {
    return this.find_conversation_by_id(
      event_json.conversation,
    ).catch(error => {
      if (error.type !== z.conversation.ConversationError.TYPE.NOT_FOUND) {
        throw error;
      }

      return this.update_participating_user_ets(
        this.map_conversations(event_json),
      )
        .then(conversation_et => {
          return this.save_conversation(conversation_et);
        })
        .then(conversation_et => {
          return this._prepare_conversation_create_notification(
            conversation_et,
          );
        });
    });
  }

  /**
   * User were added to a group conversation.
   *
   * @private
   * @param {Conversation} conversation_et - Conversation to add users to
   * @param {Object} event_json - JSON data of 'conversation.member-join' event
   * @returns {Promise} Resolves when the event was handled
   */
  _on_member_join(conversation_et, event_json) {
    const event_data = event_json.data;

    event_data.user_ids.forEach(user_id => {
      if (
        user_id !== this.user_repository.self().id &&
        !conversation_et.participating_user_ids().includes(user_id)
      ) {
        conversation_et.participating_user_ids.push(user_id);
      }
    });

    // Self user joins again
    if (event_json.data.user_ids.includes(this.user_repository.self().id)) {
      conversation_et.status(z.conversation.ConversationStatus.CURRENT_MEMBER);
    }

    return this.update_participating_user_ets(conversation_et)
      .then(() => {
        return this._add_event_to_conversation(event_json, conversation_et);
      })
      .then(message_et => {
        this.verification_state_handler.on_member_joined(
          conversation_et,
          event_json.data.user_ids,
        );
        return {conversation_et: conversation_et, message_et: message_et};
      });
  }

  /**
   * Members of a group conversation were removed or left.
   *
   * @private
   * @param {Conversation} conversation_et - Conversation to remove users from
   * @param {Object} event_json - JSON data of 'conversation.member-leave' event
   * @returns {Promise} Resolves when the event was handled
   */
  _on_member_leave(conversation_et, event_json) {
    return this._add_event_to_conversation(
      event_json,
      conversation_et,
    ).then(message_et => {
      message_et.user_ets().forEach(user_et => {
        if (user_et.is_me) {
          conversation_et.status(z.conversation.ConversationStatus.PAST_MEMBER);
          if (conversation_et.call()) {
            amplify.publish(
              z.event.WebApp.CALL.STATE.LEAVE,
              conversation_et.id,
              z.calling.enum.TERMINATION_REASON.MEMBER_LEAVE,
            );
          }
        } else {
          conversation_et.participating_user_ids.remove(user_et.id);
          if (conversation_et.call()) {
            amplify.publish(
              z.event.WebApp.CALL.STATE.PARTICIPANT_LEFT,
              conversation_et.id,
              user_et.id,
            );
          }
        }
      });

      return this.update_participating_user_ets(conversation_et).then(() => {
        this.verification_state_handler.on_member_left(
          conversation_et,
          message_et.user_ids(),
        );
        return {conversation_et: conversation_et, message_et: message_et};
      });
    });
  }

  /**
   * Membership properties for a conversation were updated.
   *
   * @private
   * @param {Conversation} conversation_et - Conversation entity that will be updated
   * @param {Object} event_json - JSON data of 'conversation.member-update' event
   * @param {Conversation} [next_conversation_et] - Optional next conversation in list
   * @returns {Promise} Resolves when the event was handled
   */
  _on_member_update(conversation_et, event_json, next_conversation_et) {
    const previously_archived = conversation_et.is_archived();

    this.conversation_mapper.update_self_status(
      conversation_et,
      event_json.data,
    );

    if (previously_archived && !conversation_et.is_archived()) {
      return this._fetch_users_and_events(conversation_et);
    } else if (conversation_et.is_archived() && next_conversation_et) {
      amplify.publish(z.event.WebApp.CONVERSATION.SHOW, next_conversation_et);
    }
  }

  /**
   * A text message received in a conversation.
   *
   * @private
   * @param {Conversation} conversation_et - Conversation to add the event to
   * @param {Object} event_json - JSON data of 'conversation.message-add'
   * @returns {Promise} Resolves when the event was handled
   */
  _on_message_add(conversation_et, event_json) {
    return Promise.resolve()
      .then(() => {
        if (event_json.data.previews.length) {
          return this._update_link_preview(conversation_et, event_json);
        }

        if (event_json.data.replacing_message_id) {
          return this._update_edited_message(conversation_et, event_json);
        }

        return event_json;
      })
      .then(updated_event_json => {
        return this._on_add_event(conversation_et, updated_event_json);
      })
      .catch(function(error) {
        if (
          error.type !== z.conversation.ConversationError.TYPE.MESSAGE_NOT_FOUND
        ) {
          throw error;
        }
      });
  }

  /**
   * A hide message received in a conversation.
   *
   * @private
   * @param {Conversation} conversation_et - Conversation to add the event to
   * @param {Object} event_json - JSON data of 'conversation.message-delete'
   * @returns {Promise} Resolves when the event was handled
   */
  _on_message_deleted(conversation_et, event_json) {
    return this.get_message_in_conversation_by_id(
      conversation_et,
      event_json.data.message_id,
    )
      .then(message_to_delete_et => {
        if (message_to_delete_et.ephemeral_expires()) {
          return;
        }

        if (event_json.from !== message_to_delete_et.from) {
          throw new z.conversation.ConversationError(
            z.conversation.ConversationError.TYPE.WRONG_USER,
          );
        }

        if (event_json.from !== this.user_repository.self().id) {
          return this._add_delete_message(
            conversation_et.id,
            event_json.id,
            event_json.time,
            message_to_delete_et,
          );
        }
      })
      .then(() => {
        amplify.publish(
          z.event.WebApp.CONVERSATION.MESSAGE.REMOVED,
          event_json.data.message_id,
        );
        return this._delete_message_by_id(
          conversation_et,
          event_json.data.message_id,
        );
      })
      .catch(error => {
        if (
          error.type !== z.conversation.ConversationError.TYPE.MESSAGE_NOT_FOUND
        ) {
          this.logger.info(
            `Failed to delete message for conversation '${conversation_et.id}'`,
            error,
          );
          throw error;
        }
      });
  }

  /**
   * A hide message received in a conversation.
   *
   * @private
   * @param {Object} event_json - JSON data of 'conversation.message-hidden'
   * @returns {Promise} Resolves when the event was handled
   */
  _on_message_hidden(event_json) {
    const {data: event_data, from} = event_json;
    if (from !== this.user_repository.self().id) {
      return Promise.reject(
        new Error('Cannot hide message: Sender is not self user'),
      );
    }

    return this.get_conversation_by_id_async(event_data.conversation_id)
      .then(conversation_et => {
        amplify.publish(
          z.event.WebApp.CONVERSATION.MESSAGE.REMOVED,
          event_data.message_id,
        );
        return this._delete_message_by_id(
          conversation_et,
          event_data.message_id,
        );
      })
      .catch(error => {
        this.logger.info(
          `Failed to delete message '${event_data.message_id}' for conversation '${event_data.conversation_id}'`,
          error,
        );
        throw error;
      });
  }

  /**
   * Someone reacted to a message.
   *
   * @private
   * @param {Conversation} conversation_et - Conversation entity that a message was reacted upon in
   * @param {Object} event_json - JSON data of 'conversation.reaction' event
   * @returns {Promise} Resolves when the event was handled
   */
  _on_reaction(conversation_et, event_json) {
    return this.get_message_in_conversation_by_id(
      conversation_et,
      event_json.data.message_id,
    )
      .then(message_et => {
        const changes = message_et.update_reactions(event_json);

        if (changes) {
          this.logger.debug(
            `Updating reactions to message '${event_json.data
              .message_id}' in conversation '${conversation_et.id}'`,
            event_json,
          );
          return this._update_user_ets(message_et).then(updated_message_et => {
            this.conversation_service.update_message_in_db(
              updated_message_et,
              changes,
              conversation_et.id,
            );
            return this._prepare_reaction_notification(
              conversation_et,
              updated_message_et,
              event_json,
            );
          });
        }
      })
      .catch(error => {
        if (
          error.type !== z.conversation.ConversationError.TYPE.MESSAGE_NOT_FOUND
        ) {
          this.logger.error(
            `Failed to handle reaction to message '${event_json.data
              .message_id}' in conversation '${conversation_et.id}'`,
            {error, event: event_json},
          );
          throw error;
        }
      });
  }

  /**
   * A conversation was renamed.
   *
   * @private
   * @param {Conversation} conversation_et - Conversation entity that will be renamed
   * @param {Object} event_json - JSON data of 'conversation.rename' event
   * @returns {Promise} Resolves when the event was handled
   */
  _on_rename(conversation_et, event_json) {
    return this._add_event_to_conversation(
      event_json,
      conversation_et,
    ).then(message_et => {
      this.conversation_mapper.update_properties(
        conversation_et,
        event_json.data,
      );
      return {conversation_et: conversation_et, message_et: message_et};
    });
  }

  //##############################################################################
  // Private
  //##############################################################################

  /**
   * Convert a JSON event into an entity and add it to a given conversation.
   *
   * @private
   * @param {Object} json - Event data
   * @param {Conversation} conversation_et - Conversation entity the event will be added to
   * @returns {Promise} Promise that resolves with the message entity for the event
   */
  _add_event_to_conversation(json, conversation_et) {
    return this._update_user_ets(
      this.event_mapper.map_json_event(json, conversation_et, true),
    ).then(message_et => {
      if (conversation_et) {
        conversation_et.add_message(message_et);
      }

      return message_et;
    });
  }

  /**
   * Convert multiple JSON events into entities and add them to a given conversation.
   *
   * @private
   * @param {Array} events - Event data
   * @param {Conversation} conversation_et - Conversation entity the events will be added to
   * @param {boolean} [prepend=true] - Should existing messages be prepended
   * @returns {Promise} Resolves with an array of mapped messages
   */
  _add_events_to_conversation(events, conversation_et, prepend = true) {
    return Promise.resolve()
      .then(() => {
        const message_ets = this.event_mapper.map_json_events(
          events,
          conversation_et,
          true,
        );
        return Promise.all(
          message_ets.map(message_et => this._update_user_ets(message_et)),
        );
      })
      .then(function(message_ets) {
        if (prepend && conversation_et.messages().length) {
          conversation_et.prepend_messages(message_ets);
        } else {
          conversation_et.add_messages(message_ets);
        }

        return message_ets;
      });
  }

  /**
   * Fetch all unread events and users of a conversation.
   *
   * @private
   * @param {Conversation} conversation_et - Conversation fetch events and users for
   * @returns {undefined} No return value
   */
  _fetch_users_and_events(conversation_et) {
    if (!conversation_et.is_loaded() && !conversation_et.is_pending()) {
      this.update_participating_user_ets(conversation_et);
      this._get_unread_events(conversation_et);
    }
  }

  /**
   * Forward the 'conversation.create' event to the SystemNotification repository for browser and audio notifications.
   *
   * @private
   * @param {Conversation} conversation_et - Conversation that was created
   * @returns {Promise} Resolves when the notification was prepared
   */
  _prepare_conversation_create_notification(conversation_et) {
    return this.user_repository
      .get_user_by_id(conversation_et.creator)
      .then(function(user_et) {
        const message_et = new z.entity.MemberMessage();
        message_et.user(user_et);
        message_et.member_message_type =
          z.message.SystemMessageType.CONVERSATION_CREATE;
        return {conversation_et: conversation_et, message_et: message_et};
      });
  }

  /**
   * Forward the reaction event to the SystemNotification repository for browser and audio notifications.
   *
   * @private
   * @param {Conversation} conversation_et - Conversation that event was received in
   * @param {Message} message_et - Message that has been reacted upon
   * @param {Object} event_json -] JSON data of received reaction event
   * @returns {Promise} Resolves when the notification was prepared
   */
  _prepare_reaction_notification(conversation_et, message_et, event_json) {
    const {data: event_data, from} = event_json;

    if (
      event_data.reaction &&
      message_et.from === this.user_repository.self().id
    ) {
      return this.user_repository.get_user_by_id(from).then(function(user_et) {
        const reaction_message_et = new z.entity.Message(
          message_et.id,
          z.message.SuperType.REACTION,
        );
        reaction_message_et.user(user_et);
        reaction_message_et.reaction = event_data.reaction;
        return {
          conversation_et: conversation_et,
          message_et: reaction_message_et,
        };
      });
    }

    return Promise.resolve({conversation_et: conversation_et});
  }

  /**
   * Updates the user entities that are part of a message.
   *
   * @private
   * @param {Message} message_et - Message to be updated
   * @returns {Promise} Resolves when users have been update
   */
  _update_user_ets(message_et) {
    return this.user_repository
      .get_user_by_id(message_et.from)
      .then(user_et => {
        message_et.user(user_et);

        if (message_et.is_member() || message_et.user_ets) {
          return this.user_repository
            .get_users_by_id(message_et.user_ids())
            .then(function(user_ets) {
              message_et.user_ets(user_ets);
              return message_et;
            });
        }

        if (message_et.reactions) {
          const user_ids = Object.keys(message_et.reactions());

          message_et.reactions_user_ets.removeAll();
          if (user_ids.length) {
            return this.user_repository
              .get_users_by_id(user_ids)
              .then(function(user_ets) {
                message_et.reactions_user_ets(user_ets);
                return message_et;
              });
          }
        }

        if (message_et.has_asset_text()) {
          message_et.assets().forEach(function(asset_et) {
            if (asset_et.is_text()) {
              asset_et.theme_color = message_et.user().accent_color();
            }
          });
        }

        return message_et;
      });
  }

  /**
   * Cancel asset upload.
   * @param {Message} message_et - Message on which the cancel was initiated
   * @returns {undefined} No return value
   */
  cancel_asset_upload(message_et) {
    this.send_asset_upload_failed(
      this.active_conversation(),
      message_et.id,
      z.assets.AssetUploadFailedReason.CANCELLED,
    );
  }

  /**
   * Handle client mismatch response from backend.
   *
   * @note As part of 412 or general response when sending encrypted message
   * @param {string} conversation_id - ID of conversation message was sent int
   * @param {Object} client_mismatch - Client mismatch object containing client user maps for deleted, missing and obsolete clients
   * @param {z.proto.GenericMessage} generic_message - Optionally the GenericMessage that was sent
   * @param {Object} payload - Optionally the initial payload that was sent resulting in a 412
   * @returns {Promise} Resolve when mistmatch was handled
   */
  _handle_client_mismatch(
    conversation_id,
    client_mismatch,
    generic_message,
    payload,
  ) {
    return Promise.resolve()
      .then(() => {
        return this._handle_client_mismatch_redundant(
          client_mismatch.redundant,
          payload,
          conversation_id,
        );
      })
      .then(updated_payload => {
        return this._handle_client_mismatch_deleted(
          client_mismatch.deleted,
          updated_payload,
        );
      })
      .then(updated_payload => {
        return this._handle_client_mismatch_missing(
          client_mismatch.missing,
          updated_payload,
          generic_message,
        );
      });
  }

  /**
   * Handle the deleted client mismatch.
   *
   * @note Contains clients of which the backend is sure that they should not be recipient of a message and verified they no longer exist.
   * @private
   *
   * @param {Object} user_client_map - User client map containing redundant clients
   * @param {Object} payload - Optional payload of the failed request
   * @returns {Promise} Resolves with the updated payload
   */
  _handle_client_mismatch_deleted(user_client_map, payload) {
    if (_.isEmpty(user_client_map)) {
      return Promise.resolve(payload);
    }
    this.logger.debug(
      `Message contains deleted clients of '${Object.keys(user_client_map)
        .length}' users`,
      user_client_map,
    );

    const _remove_deleted_client = (user_id, client_id) => {
      if (payload) {
        delete payload.recipients[user_id][client_id];
      }
      return this.user_repository.remove_client_from_user(user_id, client_id);
    };

    const _remove_deleted_user = function(user_id) {
      if (payload && !Object.keys(payload.recipients[user_id]).length) {
        return delete payload.recipients[user_id];
      }
    };

    return Promise.all(
      this._map_user_client_map(
        user_client_map,
        _remove_deleted_client,
        _remove_deleted_user,
      ),
    ).then(() => {
      this.verification_state_handler.on_client_removed(
        Object.keys(user_client_map),
      );
      return payload;
    });
  }

  /**
   * Handle the missing client mismatch.
   *
   * @private
   * @param {Object} user_client_map - User client map containing redundant clients
   * @param {Object} payload - Optional payload of the failed request
   * @param {z.proto.GenericMessage} generic_message - Protobuffer message to be sent
   * @returns {Promise} Resolves with the updated payload
   */
  _handle_client_mismatch_missing(user_client_map, payload, generic_message) {
    if (!payload || _.isEmpty(user_client_map)) {
      return Promise.resolve(payload);
    }
    this.logger.debug(
      `Message is missing clients of '${Object.keys(user_client_map)
        .length}' users`,
      user_client_map,
    );

    return this.cryptography_repository
      .encrypt_generic_message(user_client_map, generic_message, payload)
      .then(updated_payload => {
        payload = updated_payload;

        const _add_missing_client = (user_id, client_id) => {
          return this.user_repository.add_client_to_user(
            user_id,
            new z.client.Client({id: client_id}),
          );
        };

        return Promise.all(
          this._map_user_client_map(user_client_map, _add_missing_client),
        );
      })
      .then(() => {
        this.verification_state_handler.on_client_add(
          Object.keys(user_client_map),
        );
        return payload;
      });
  }

  /**
   * Handle the redundant client mismatch.

   * @note Contains clients of which the backend is sure that they should not be recipient of a message but cannot say whether they exist.
   *   Normally only contains clients of users no longer participating in a conversation.
   *   Sometimes clients of the self user are listed. Thus we cannot remove the payload for all the clients of a user without checking.
   * @private
   *
   * @param {Object} user_client_map - User client map containing redundant clients
   * @param {Object} payload - Optional payload of the failed request
   * @param {string} conversation_id - ID of conversation the message was sent in
   * @returns {Promise} Resolves with the updated payload
  */
  _handle_client_mismatch_redundant(user_client_map, payload, conversation_id) {
    if (_.isEmpty(user_client_map)) {
      return Promise.resolve(payload);
    }
    this.logger.debug(
      `Message contains redundant clients of '${Object.keys(user_client_map)
        .length}' users`,
      user_client_map,
    );

    return this.get_conversation_by_id_async(conversation_id)
      .catch(function(error) {
        if (error.type !== z.conversation.ConversationError.TYPE.NOT_FOUND) {
          throw error;
        }
      })
      .then(conversation_et => {
        const _remove_redundant_client = function(user_id, client_id) {
          if (payload) {
            delete payload.recipients[user_id][client_id];
          }
        };

        const _remove_redundant_user = function(user_id) {
          if (conversation_et && conversation_et.is_group()) {
            conversation_et.participating_user_ids.remove(user_id);
          }

          if (payload && !Object.keys(payload.recipients[user_id]).length) {
            return delete payload.recipients[user_id];
          }
        };

        return Promise.all(
          this._map_user_client_map(
            user_client_map,
            _remove_redundant_client,
            _remove_redundant_user,
          ),
        ).then(() => {
          if (conversation_et) {
            this.update_participating_user_ets(conversation_et);
          }

          return payload;
        });
      });
  }

  /**
   * Delete message from UI and database. Primary key is used to delete message in database.
   *
   * @private
   * @param {Conversation} conversation_et - Conversation that contains the message
   * @param {Message} message_et - Message to delete
   * @returns {Promise} Resolves when message was deleted
   */
  _delete_message(conversation_et, message_et) {
    conversation_et.remove_message_by_id(message_et.id);
    return this.conversation_service.delete_message_with_key_from_db(
      message_et.primary_key,
    );
  }

  /**
   * Delete message from UI and database. Primary key is used to delete message in database.
   *
   * @private
   * @param {Conversation} conversation_et - Conversation that contains the message
   * @param {string} message_id - ID of message to delete
   * @returns {Promise} Resolves when message was deleted
   */
  _delete_message_by_id(conversation_et, message_id) {
    conversation_et.remove_message_by_id(message_id);
    return this.conversation_service.delete_message_from_db(
      conversation_et.id,
      message_id,
    );
  }

  /**
   * Delete messages from UI an database.
   *
   * @private
   * @param {Conversation} conversation_et - Conversation that contains the message
   * @returns {undefined} No return value
   */
  _delete_messages(conversation_et) {
    conversation_et.remove_messages();
    this.conversation_service.delete_messages_from_db(conversation_et.id);
  }

  /**
   * Add delete message to conversation.
   *
   * @private
   * @param {string} conversation_id - ID of conversation
   * @param {string} message_id - ID of message
   * @param {string} time - ISO 8601 formatted time string
   * @param {Message} message_et - Message to delete
   * @returns {undefined} No return value
   */
  _add_delete_message(conversation_id, message_id, time, message_et) {
    amplify.publish(
      z.event.WebApp.EVENT.INJECT,
      z.conversation.EventBuilder.build_delete(
        conversation_id,
        message_id,
        time,
        message_et,
      ),
    );
  }

  //##############################################################################
  // Message updates
  //##############################################################################

  /**
   * Update asset in UI and DB as failed
   * @param {Message} message_et - Message to update
   * @returns {Promise} Resolve when message was updated
   */
  update_message_as_upload_failed(message_et) {
    if (message_et) {
      const asset_et = message_et.get_first_asset();

      if (asset_et) {
        asset_et.status(z.assets.AssetTransferState.UPLOAD_FAILED);
        asset_et.upload_failed_reason(z.assets.AssetUploadFailedReason.FAILED);
      }

      return this.conversation_service.update_asset_as_failed_in_db(
        message_et.primary_key,
      );
    }
  }

  /**
   * Update asset in UI and DB as completed.
   *
   * @param {Conversation} conversation_et - Conversation that contains the message
   * @param {Message} message_et - Message to update
   * @param {Object} asset_data - Uploaded asset information
   * @param {number} asset_data.id - ID of asset
   * @param {Uint8Array} asset_data.otr_key - AES key
   * @param {Uint8Array} asset_data.sha256 - Hash of the encrypted asset
   * @returns {Promise} Resolve when message was updated
   */
  update_message_as_upload_complete(conversation_et, message_et, asset_data) {
    const {id, key, otr_key, sha256, token} = asset_data;
    const asset_et = message_et.get_first_asset();

    let resource;
    if (key) {
      resource = z.assets.AssetRemoteData.v3(key, otr_key, sha256, token);
    } else {
      resource = z.assets.AssetRemoteData.v2(
        conversation_et.id,
        id,
        otr_key,
        sha256,
      );
    }

    asset_et.original_resource(resource);
    asset_et.status(z.assets.AssetTransferState.UPLOADED);

    return this.conversation_service.update_asset_as_uploaded_in_db(
      message_et.primary_key,
      asset_data,
    );
  }

  /**
   * Update asset in UI and DB with preview
   *
   * @param {Conversation} conversation_et - Conversation that contains the message
   * @param {Message} message_et - Message to update
   * @param {Object} asset_data - Updated asset information
   * @param {number} asset_data.id - ID of asset
   * @param {Uint8Array} asset_data.otr_key - AES key
   * @param {Uint8Array} asset_data.sha256 - Hash of the encrypted asset
   * @returns {Promise} Resolve when message was updated
   */
  update_message_with_asset_preview(conversation_et, message_et, asset_data) {
    const {id, key, otr_key, sha256, token} = asset_data;
    const asset_et = message_et.get_first_asset();

    let resource;
    if (key) {
      resource = z.assets.AssetRemoteData.v3(key, otr_key, sha256, token, true);
    } else {
      resource = z.assets.AssetRemoteData.v2(
        conversation_et.id,
        id,
        otr_key,
        sha256,
        true,
      );
    }

    asset_et.preview_resource(resource);
    return this.conversation_service.update_asset_preview_in_db(
      message_et.primary_key,
      asset_data,
    );
  }

  /**
   * Update edited message with timestamp from the original message and delete original.
   *
   * @private
   * @param {Conversation} conversation_et - Conversation of edited message
   * @param {JSON} event_json - Edit message event
   * @returns {Promise} Resolves with the updated event_json
   */
  _update_edited_message(conversation_et, event_json) {
    const {data: event_data, from, id, time} = event_json;

    return this.get_message_in_conversation_by_id(
      conversation_et,
      event_data.replacing_message_id,
    ).then(original_message_et => {
      if (from !== original_message_et.from) {
        throw new z.conversation.ConversationError(
          z.conversation.ConversationError.TYPE.WRONG_USER,
        );
      }

      if (!original_message_et.timestamp()) {
        throw new TypeError('Missing timestamp');
      }

      event_json.edited_time = time;
      event_json.time = new Date(original_message_et.timestamp()).toISOString();
      this._delete_message_by_id(conversation_et, id);
      this._delete_message_by_id(
        conversation_et,
        event_data.replacing_message_id,
      );
      this.conversation_service.save_event(event_json);
      return event_json;
    });
  }

  /**
   * Update link preview message.
   *
   * @private
   * @param {Conversation} conversation_et - Conversation of updated message
   * @param {JSON} event_json - Link preview message event
   * @returns {Promise} Resolves with the updated event_json
   */
  _update_link_preview(conversation_et, event_json) {
    return this.get_message_in_conversation_by_id(
      conversation_et,
      event_json.id,
    )
      .then(original_message_et => {
        const first_asset = original_message_et.get_first_asset();

        if (!first_asset.previews().length) {
          return this._delete_message(conversation_et, original_message_et);
        }
      })
      .then(() => event_json);
  }

  //##############################################################################
  // Tracking helpers
  //##############################################################################

  /**
   * Track generic messages for media actions.
   *
   * @private
   * @param {Conversation} conversation_et - Conversation entity
   * @param {z.protobuf.GenericMessage} generic_message - Protobuf message
   * @param {ECallMessage} e_call_message_et - Optional e-call message
   * @returns {undefined} No return value
   */
  _track_completed_media_action(
    conversation_et,
    generic_message,
    e_call_message_et,
  ) {
    let ephemeral_time, is_ephemeral, message, message_content_type;

    if (
      generic_message.content === z.cryptography.GENERIC_MESSAGE_TYPE.EPHEMERAL
    ) {
      message = generic_message.ephemeral;
      message_content_type = generic_message.ephemeral.content;
      is_ephemeral = true;
      ephemeral_time = generic_message.ephemeral.expire_after_millis / 1000;
    } else {
      message = generic_message;
      message_content_type = generic_message.content;
      is_ephemeral = false;
    }

    let action_type;
    switch (message_content_type) {
      case 'asset': {
        if (message.asset.original !== null) {
          action_type = message.asset.original.image !== null
            ? 'photo'
            : 'file';
        }
        break;
      }

      case 'calling': {
        const {props: properties} = e_call_message_et;
        action_type = properties.videosend ===
          z.calling.enum.PROPERTY_STATE.TRUE
          ? 'video_call'
          : 'audio_call';
        break;
      }

      case 'image': {
        action_type = 'photo';
        break;
      }

      case 'knock': {
        action_type = 'ping';
        break;
      }

      case 'text': {
        if (!message.text.link_preview.length) {
          action_type = 'text';
        }
        break;
      }

      default:
        break;
    }

    if (action_type) {
      amplify.publish(
        z.event.WebApp.ANALYTICS.EVENT,
        z.tracking.EventName.MEDIA.COMPLETED_MEDIA_ACTION,
        {
          action: action_type,
          conversation_type: z.tracking.helpers.get_conversation_type(
            conversation_et,
          ),
          ephemeral_time: is_ephemeral ? ephemeral_time : undefined,
          is_ephemeral: is_ephemeral,
          with_bot: conversation_et.is_with_bot(),
        },
      );
    }
  }

  /**
   * Track delete action.
   *
   * @private
   * @param {Conversation} conversation_et - Conversation entity
   * @param {Message} message_et - Message entity
   * @param {z.tracking.attribute.DeleteType} method - Deletion method
   * @returns {undefined} No return value
   */
  _track_delete_message(conversation_et, message_et, method) {
    const seconds_since_message_creation = Math.round(
      (Date.now() - message_et.timestamp()) / 1000,
    );

    amplify.publish(
      z.event.WebApp.ANALYTICS.EVENT,
      z.tracking.EventName.CONVERSATION.DELETED_MESSAGE,
      {
        conversation_type: z.tracking.helpers.get_conversation_type(
          conversation_et,
        ),
        method: method,
        time_elapsed: z.util.bucket_values(seconds_since_message_creation, [
          0,
          60,
          300,
          600,
          1800,
          3600,
          86400,
        ]),
        time_elapsed_action: seconds_since_message_creation,
        type: z.tracking.helpers.get_message_type(message_et),
      },
    );
  }

  /**
   * Track edit action.
   *
   * @param {Conversation} conversation_et - Conversation entity
   * @param {Message} message_et - Message that was edited
   * @returns {undefined} No return value
   */
  _track_edit_message(conversation_et, message_et) {
    const seconds_since_message_creation = Math.round(
      (Date.now() - message_et.timestamp()) / 1000,
    );

    amplify.publish(
      z.event.WebApp.ANALYTICS.EVENT,
      z.tracking.EventName.CONVERSATION.EDITED_MESSAGE,
      {
        conversation_type: z.tracking.helpers.get_conversation_type(
          conversation_et,
        ),
        time_elapsed: z.util.bucket_values(seconds_since_message_creation, [
          0,
          60,
          300,
          600,
          1800,
          3600,
          86400,
        ]),
        time_elapsed_action: seconds_since_message_creation,
      },
    );
  }

  /**
   * Track reaction action.
   *
   * @param {Conversation} conversation_et - Conversation entity
   * @param {Message} message_et - Message that was reacted tp
   * @param {z.message.ReactionType} reaction - Type of reaction
   * @param {boolean} [button=true] - Button source of reaction
   * @returns {undefined} No return value
   */
  _track_reaction(conversation_et, message_et, reaction, button = true) {
    amplify.publish(
      z.event.WebApp.ANALYTICS.EVENT,
      z.tracking.EventName.CONVERSATION.REACTED_TO_MESSAGE,
      {
        action: reaction ? 'like' : 'unlike',
        conversation_type: z.tracking.helpers.get_conversation_type(
          conversation_et,
        ),
        method: button ? 'button' : 'menu',
        reacted_to_last_message:
          conversation_et.get_last_message() === message_et,
        type: z.tracking.helpers.get_message_type(message_et),
        user: message_et.user().is_me ? 'sender' : 'receiver',
        with_bot: conversation_et.is_with_bot(),
      },
    );
  }
};<|MERGE_RESOLUTION|>--- conflicted
+++ resolved
@@ -146,12 +146,7 @@
         const {team_id} = conversation_et;
 
         const is_team_conversation = team_id === active_team_id;
-<<<<<<< HEAD
-        const is_guest_conversation =
-          !active_team_id && team_id && conversation_et.is_guest;
-=======
         const is_guest_conversation = !active_team_id && team_id && conversation_et.is_guest();
->>>>>>> f578e2e6
 
         if (is_team_conversation || is_guest_conversation) {
           if (conversation_et.has_active_call()) {
@@ -573,14 +568,8 @@
    * @returns {undefined} No return value
    */
   unblocked_user(user_et) {
-<<<<<<< HEAD
-    this.get_one_to_one_conversation(user_et).then(conversation_et =>
-      conversation_et.status(z.conversation.ConversationStatus.CURRENT_MEMBER),
-    );
-=======
     this.get_1to1_conversation(user_et)
       .then((conversation_et) => conversation_et.status(z.conversation.ConversationStatus.CURRENT_MEMBER));
->>>>>>> f578e2e6
   }
 
   /**
@@ -997,24 +986,9 @@
   }
 
   map_conversations(payload) {
-<<<<<<< HEAD
-    const is_guest_mapping = conversation_et => {
-      const team_id = conversation_et.team_id;
-      conversation_et.is_guest = !!(
-        team_id && !this.team_repository.known_team_ids().includes(team_id)
-      );
-    };
-
-    if (payload.length) {
-      const conversation_ets = this.conversation_mapper.map_conversations(
-        payload,
-      );
-      conversation_ets.forEach(is_guest_mapping);
-=======
     if (payload.length) {
       const conversation_ets = this.conversation_mapper.map_conversations(payload);
       conversation_ets.forEach((conversation_et) => this._map_guest_status(conversation_et));
->>>>>>> f578e2e6
       return conversation_ets;
     }
 
