--- conflicted
+++ resolved
@@ -1068,17 +1068,12 @@
   /**
    * Remove bot from conversation.
    *
-   * @param {Conversation} conversation_et - Conversation to remove member from
+   * @param {Conversation} conversationEntity - Conversation to remove member from
    * @param {z.entity.User} botUserEntity - Bot user to be removed from the conversation
    * @returns {Promise} Resolves when bot was removed from the conversation
    */
-<<<<<<< HEAD
-  removeBot(conversation_et, bot_user_id) {
-    return this.conversation_service.delete_bots(conversation_et.id, bot_user_id).then(response => {
-=======
-  remove_bot(conversation_et, botUserEntity) {
-    return this.conversation_service.delete_bots(conversation_et.id, botUserEntity.id).then(response => {
->>>>>>> 6e8fe014
+  removeBot(conversationEntity, botUserEntity) {
+    return this.conversation_service.delete_bots(conversationEntity.id, botUserEntity.id).then(response => {
       if (response) {
         amplify.publish(z.event.WebApp.EVENT.INJECT, response, z.event.EventRepository.SOURCE.BACKEND_RESPONSE);
 
@@ -1114,11 +1109,7 @@
    */
   remove_participant(conversation_et, user_et) {
     if (user_et.isBot) {
-<<<<<<< HEAD
-      return this.removeBot(conversation_et, user_et.id);
-=======
-      return this.remove_bot(conversation_et, user_et);
->>>>>>> 6e8fe014
+      return this.removeBot(conversation_et, user_et);
     }
 
     return this.remove_member(conversation_et, user_et.id);
