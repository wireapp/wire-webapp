--- conflicted
+++ resolved
@@ -153,16 +153,6 @@
     this.init_promise = undefined;
     this.init_total = 0;
 
-<<<<<<< HEAD
-    this.supportConversationLinks = ko.observable();
-    this.enableConversationLinks = ko.pureComputed(() => {
-      const isBoolean = _.isBoolean(this.supportConversationLinks());
-      const isEnabled = isBoolean ? this.supportConversationLinks() : !z.util.Environment.frontend.isProduction();
-      return this.isTeam() && isEnabled;
-    });
-
-=======
->>>>>>> 99907605
     this._init_subscriptions();
 
     this.stateHandler = new z.conversation.ConversationStateHandler(this.conversation_service, this);
