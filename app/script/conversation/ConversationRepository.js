--- conflicted
+++ resolved
@@ -113,15 +113,9 @@
     this.sending_queue = new z.util.PromiseQueue({name: 'ConversationRepository.Sending', paused: true});
 
     // @note Only use the client request queue as to unblock if not blocked by event handling or the cryptographic order of messages will be ruined and sessions might be deleted
-<<<<<<< HEAD
-    this.conversation_service.client.request_queue_blocked_state.subscribe(state => {
-      const request_queue_blocked = state !== z.service.RequestQueueBlockedState.NONE;
-      this.sending_queue.pause(request_queue_blocked || this.block_event_handling());
-=======
-    this.conversation_service.client.queue_state.subscribe((queue_state) => {
+    this.conversation_service.client.queue_state.subscribe(queue_state => {
       const queue_ready = queue_state === z.service.QUEUE_STATE.READY;
       this.sending_queue.pause(!queue_ready || this.block_event_handling());
->>>>>>> b3d8e6d0
     });
 
     this.conversations_archived = ko.observableArray([]);
