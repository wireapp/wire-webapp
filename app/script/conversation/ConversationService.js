--- conflicted
+++ resolved
@@ -558,38 +558,22 @@
    * @returns {Promise} Resolves when the message was updated in database
    */
   update_asset_as_uploaded_in_db(primary_key, asset_data) {
-<<<<<<< HEAD
-    return this.storage_service
-      .load(z.storage.StorageService.OBJECT_STORE.EVENTS, primary_key)
-      .then(record => {
+    return this.storage_service.load(z.storage.StorageService.OBJECT_STORE.EVENTS, primary_key).then(record => {
+      if (record) {
         record.data.id = asset_data.id;
+        record.data.key = asset_data.key;
         record.data.otr_key = asset_data.otr_key;
         record.data.sha256 = asset_data.sha256;
-        record.data.key = asset_data.key;
+        record.data.status = z.assets.AssetTransferState.UPLOADED;
         record.data.token = asset_data.token;
-        record.data.status = z.assets.AssetTransferState.UPLOADED;
-        return this.storage_service.update(z.storage.StorageService.OBJECT_STORE.EVENTS, primary_key, record);
-      })
-      .then(() => {
-        this.logger.info('Updated asset message_et (uploaded)', primary_key);
-=======
-    return this.storage_service.load(z.storage.StorageService.OBJECT_STORE.EVENTS, primary_key)
-      .then((record) => {
-        if (record) {
-          record.data.id = asset_data.id;
-          record.data.key = asset_data.key;
-          record.data.otr_key = asset_data.otr_key;
-          record.data.sha256 = asset_data.sha256;
-          record.data.status = z.assets.AssetTransferState.UPLOADED;
-          record.data.token = asset_data.token;
-
-          return this.storage_service.update(z.storage.StorageService.OBJECT_STORE.EVENTS, primary_key, record)
-            .then(() => this.logger.info('Updated asset message_et (uploaded)', primary_key));
-        }
-
-        this.logger.warn('Did not find message to update asset (uploaded)', primary_key);
->>>>>>> c6aa6366
-      });
+
+        return this.storage_service
+          .update(z.storage.StorageService.OBJECT_STORE.EVENTS, primary_key, record)
+          .then(() => this.logger.info('Updated asset message_et (uploaded)', primary_key));
+      }
+
+      this.logger.warn('Did not find message to update asset (uploaded)', primary_key);
+    });
   }
 
   /**
@@ -600,36 +584,21 @@
    * @returns {Promise} Resolves when the message was updated in database
    */
   update_asset_preview_in_db(primary_key, asset_data) {
-<<<<<<< HEAD
-    return this.storage_service
-      .load(z.storage.StorageService.OBJECT_STORE.EVENTS, primary_key)
-      .then(record => {
+    return this.storage_service.load(z.storage.StorageService.OBJECT_STORE.EVENTS, primary_key).then(record => {
+      if (record) {
         record.data.preview_id = asset_data.id;
+        record.data.preview_key = asset_data.key;
         record.data.preview_otr_key = asset_data.otr_key;
         record.data.preview_sha256 = asset_data.sha256;
-        record.data.preview_key = asset_data.key;
         record.data.preview_token = asset_data.token;
-        return this.storage_service.update(z.storage.StorageService.OBJECT_STORE.EVENTS, primary_key, record);
-      })
-      .then(() => {
-        this.logger.info('Updated asset message_et (preview)', primary_key);
-=======
-    return this.storage_service.load(z.storage.StorageService.OBJECT_STORE.EVENTS, primary_key)
-      .then((record) => {
-        if (record) {
-          record.data.preview_id = asset_data.id;
-          record.data.preview_key = asset_data.key;
-          record.data.preview_otr_key = asset_data.otr_key;
-          record.data.preview_sha256 = asset_data.sha256;
-          record.data.preview_token = asset_data.token;
-
-          return this.storage_service.update(z.storage.StorageService.OBJECT_STORE.EVENTS, primary_key, record)
-            .then(() => this.logger.info('Updated asset message_et (preview)', primary_key));
-        }
-
-        this.logger.warn('Did not find message to update asset (preview)', primary_key);
->>>>>>> c6aa6366
-      });
+
+        return this.storage_service
+          .update(z.storage.StorageService.OBJECT_STORE.EVENTS, primary_key, record)
+          .then(() => this.logger.info('Updated asset message_et (preview)', primary_key));
+      }
+
+      this.logger.warn('Did not find message to update asset (preview)', primary_key);
+    });
   }
 
   /**
@@ -640,30 +609,18 @@
    * @returns {Promise} Resolves when the message was updated in database
    */
   update_asset_as_failed_in_db(primary_key, reason) {
-<<<<<<< HEAD
-    return this.storage_service
-      .load(z.storage.StorageService.OBJECT_STORE.EVENTS, primary_key)
-      .then(record => {
+    return this.storage_service.load(z.storage.StorageService.OBJECT_STORE.EVENTS, primary_key).then(record => {
+      if (record) {
+        record.data.reason = reason;
         record.data.status = z.assets.AssetTransferState.UPLOAD_FAILED;
-        record.data.reason = reason;
-        return this.storage_service.update(z.storage.StorageService.OBJECT_STORE.EVENTS, primary_key, record);
-      })
-      .then(() => {
-        this.logger.info('Updated asset message_et (failed)', primary_key);
-=======
-    return this.storage_service.load(z.storage.StorageService.OBJECT_STORE.EVENTS, primary_key)
-      .then((record) => {
-        if (record) {
-          record.data.reason = reason;
-          record.data.status = z.assets.AssetTransferState.UPLOAD_FAILED;
-
-          return this.storage_service.update(z.storage.StorageService.OBJECT_STORE.EVENTS, primary_key, record)
-            .then(() => this.logger.info('Updated asset message_et (failed)', primary_key));
-        }
-
-        this.logger.warn('Did not find message to update asset (failed)', primary_key);
->>>>>>> c6aa6366
-      });
+
+        return this.storage_service
+          .update(z.storage.StorageService.OBJECT_STORE.EVENTS, primary_key, record)
+          .then(() => this.logger.info('Updated asset message_et (failed)', primary_key));
+      }
+
+      this.logger.warn('Did not find message to update asset (failed)', primary_key);
+    });
   }
 
   /**
