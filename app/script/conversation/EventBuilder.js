/*
 * Wire
 * Copyright (C) 2017 Wire Swiss GmbH
 *
 * This program is free software: you can redistribute it and/or modify
 * it under the terms of the GNU General Public License as published by
 * the Free Software Foundation, either version 3 of the License, or
 * (at your option) any later version.
 *
 * This program is distributed in the hope that it will be useful,
 * but WITHOUT ANY WARRANTY; without even the implied warranty of
 * MERCHANTABILITY or FITNESS FOR A PARTICULAR PURPOSE. See the
 * GNU General Public License for more details.
 *
 * You should have received a copy of the GNU General Public License
 * along with this program. If not, see http://www.gnu.org/licenses/.
 *
 */

'use strict';

window.z = window.z || {};
window.z.conversation = z.conversation || {};

z.conversation.EventBuilder = (function() {
  const _build_all_verified = conversation_et => {
    const {self, id} = conversation_et;

    return {
      conversation: id,
      data: {
        type: z.message.VerificationMessageType.VERIFIED,
      },
      from: self.id,
      id: z.util.create_random_uuid(),
      time: new Date().toISOString(),
      type: z.event.Client.CONVERSATION.VERIFICATION,
    };
  };

  const _build_calling = (conversation_et, e_call_message, user_id, client_id) => {
    return {
      content: e_call_message,
      conversation: conversation_et.id,
      from: user_id,
      sender: client_id,
      type: z.event.Client.CALL.E_CALL,
    };
  };

  const _build_degraded = (conversation_et, user_ids, type) => {
    const {self, id} = conversation_et;

    return {
      conversation: id,
      data: {
        type: type,
        user_ids: user_ids,
      },
      from: self.id,
      id: z.util.create_random_uuid(),
      time: new Date().toISOString(),
      type: z.event.Client.CONVERSATION.VERIFICATION,
    };
  };

  const _build_delete = (conversation_id, message_id, time, message_to_delete_et) => {
    return {
      conversation: conversation_id,
      data: {
        deleted_time: time,
      },
      from: message_to_delete_et.from,
      id: message_id,
      time: new Date(message_to_delete_et.timestamp()).toISOString(),
      type: z.event.Client.CONVERSATION.DELETE_EVERYWHERE,
    };
  };

  const _build_missed = (conversation_et, self_user_et) => {
    return {
      conversation: conversation_et.id,
      from: self_user_et.id,
      id: z.util.create_random_uuid(),
      time: new Date().toISOString(),
      type: z.event.Client.CONVERSATION.MISSED_MESSAGES,
    };
  };

  const _build_team_member_leave = (conversation_et, user_id) => {
    return {
      conversation: conversation_et.id,
      data: {
        user_ids: [user_id],
      },
      from: user_id,
      id: z.util.create_random_uuid(),
      time: new Date().toISOString(),
      type: z.event.Client.CONVERSATION.TEAM_MEMBER_LEAVE,
    };
  };

  const _build_unable_to_decrypt = (event, decrypt_error, error_code) => {
    const {conversation: conversation_id, data: event_data, from, time} = event;

    return {
      conversation: conversation_id,
      error: `${decrypt_error.message} (${event_data.sender})`,
      error_code: `${error_code} (${event_data.sender})`,
      from: from,
      id: z.util.create_random_uuid(),
      time: time,
      type: z.event.Client.CONVERSATION.UNABLE_TO_DECRYPT,
    };
  };

<<<<<<< HEAD
  const _build_voice_channel_activate = call_message_et => {
=======
  const _build_incoming_message_too_big = (event, message_error, error_code) => {
    const {conversation: conversation_id, data: event_data, from, time} = event;

    return {
      conversation: conversation_id,
      error: `${message_error.message} (${event_data.sender})`,
      error_code: `${error_code} (${event_data.sender})`,
      from: from,
      id: z.util.create_random_uuid(),
      time: time,
      type: z.event.Client.CONVERSATION.INCOMING_MESSAGE_TOO_BIG,
    };
  };

  const _build_voice_channel_activate = (call_message_et) => {
>>>>>>> c6aa6366
    const {conversation_id, user_id, time} = call_message_et;

    return {
      conversation: conversation_id,
      from: user_id,
      id: z.util.create_random_uuid(),
      protocol_version: z.calling.CallingRepository.CONFIG.PROTOCOL_VERSION,
      time: time,
      type: z.event.Backend.CONVERSATION.VOICE_CHANNEL_ACTIVATE,
    };
  };

  const _build_voice_channel_deactivate = (
    call_message_et,
    creating_user_et,
    reason = z.calling.enum.TERMINATION_REASON.COMPLETED
  ) => {
    const {conversation_id, user_id, time = new Date().toISOString()} = call_message_et;

    return {
      conversation: conversation_id,
      data: {
        reason: reason,
      },
      from: creating_user_et ? creating_user_et.id : user_id,
      id: z.util.create_random_uuid(),
      protocol_version: z.calling.CallingRepository.CONFIG.PROTOCOL_VERSION,
      time: time,
      type: z.event.Backend.CONVERSATION.VOICE_CHANNEL_DEACTIVATE,
    };
  };

  return {
    build_all_verified: _build_all_verified,
    build_calling: _build_calling,
    build_degraded: _build_degraded,
    build_delete: _build_delete,
    build_incoming_message_too_big: _build_incoming_message_too_big,
    build_missed: _build_missed,
    build_team_member_leave: _build_team_member_leave,
    build_unable_to_decrypt: _build_unable_to_decrypt,
    build_voice_channel_activate: _build_voice_channel_activate,
    build_voice_channel_deactivate: _build_voice_channel_deactivate,
  };
})();<|MERGE_RESOLUTION|>--- conflicted
+++ resolved
@@ -114,9 +114,6 @@
     };
   };
 
-<<<<<<< HEAD
-  const _build_voice_channel_activate = call_message_et => {
-=======
   const _build_incoming_message_too_big = (event, message_error, error_code) => {
     const {conversation: conversation_id, data: event_data, from, time} = event;
 
@@ -131,8 +128,7 @@
     };
   };
 
-  const _build_voice_channel_activate = (call_message_et) => {
->>>>>>> c6aa6366
+  const _build_voice_channel_activate = call_message_et => {
     const {conversation_id, user_id, time} = call_message_et;
 
     return {
