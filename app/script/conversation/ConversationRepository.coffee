--- conflicted
+++ resolved
@@ -1367,15 +1367,6 @@
         resolve()
       else
         send_anyway = false
-<<<<<<< HEAD
-        amplify.publish z.event.WebApp.WARNING.MODAL, z.ViewModel.ModalType.NEW_DEVICE,
-          data: 'Lipis'
-          action: ->
-            send_anyway = true
-            resolve()
-          close: ->
-            reject new Error 'Sending to degraded conversation was denied by user' if not send_anyway
-=======
 
         @user_repository.get_users_by_id user_ids, (user_ets) ->
           joined_usernames = z.util.LocalizerUtil.join_names user_ets
@@ -1386,10 +1377,7 @@
               send_anyway = true
               resolve()
             close: ->
-              window.setTimeout ->
-                reject new Error 'Sending to degraded conversation was denied by user.' if not send_anyway
-              , 200
->>>>>>> 35fcb17f
+              reject new Error 'Sending to degraded conversation was denied by user' if not send_anyway
 
   ###
   Sends otr asset to a conversation.
