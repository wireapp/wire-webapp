/*
 * Wire
 * Copyright (C) 2017 Wire Swiss GmbH
 *
 * This program is free software: you can redistribute it and/or modify
 * it under the terms of the GNU General Public License as published by
 * the Free Software Foundation, either version 3 of the License, or
 * (at your option) any later version.
 *
 * This program is distributed in the hope that it will be useful,
 * but WITHOUT ANY WARRANTY; without even the implied warranty of
 * MERCHANTABILITY or FITNESS FOR A PARTICULAR PURPOSE. See the
 * GNU General Public License for more details.
 *
 * You should have received a copy of the GNU General Public License
 * along with this program. If not, see http://www.gnu.org/licenses/.
 *
 */

'use strict';

window.z = window.z || {};
window.z.calling = z.calling || {};

z.calling.SDPMapper = {
  CONFIG: {
    AUDIO_BITRATE: '30',
    AUDIO_PTIME: '60',
  },

  /**
   * Get the tool version that generated the SDP
   * @param {string} sdp_string - Full SDP string
   * @returns {string} Tool version of SDP
   */
  get_tool_version(sdp_string) {
    for (const sdp_line of sdp_string.split('\r\n')) {
      if (sdp_line.startsWith('a=tool')) {
        return sdp_line.replace('a=tool:', '');
      }
    }
  },

  /**
   * Map call setup message to RTCSessionDescription.
   * @param {CallMessage} call_message_et - Call message entity of type z.calling.enum.CALL_MESSAGE_TYPE.SETUP
   * @returns {Promise} Resolves with a webRTC standard compliant RTCSessionDescription
   */
  map_call_message_to_object(call_message_et) {
    const {response, sdp: sdp_string} = call_message_et;
    const sdp = {
      sdp: sdp_string,
      type: response === true ? z.calling.rtc.SDP_TYPE.ANSWER : z.calling.rtc.SDP_TYPE.OFFER,
    };

    return Promise.resolve(new window.RTCSessionDescription(sdp));
  },

  /**
   * Rewrite the SDP for compatibility reasons.
   *
   * @param {RTCSessionDescription} rtc_sdp - Session Description Protocol to be rewritten
   * @param {z.calling.enum.SDP_SOURCE} [sdp_source=z.calling.enum.SDP_SOURCE.REMOTE] - Source of the SDP - local or remote
   * @param {Flow} flow_et - Flow entity
   * @returns {Object} Object containing rewritten Session Description Protocol and number of ICE candidates
   */
  rewrite_sdp(rtc_sdp, sdp_source = z.calling.enum.SDP_SOURCE.REMOTE, flow_et) {
    if (!rtc_sdp) {
      throw new z.calling.CallError(z.calling.CallError.TYPE.NOT_FOUND, 'Cannot rewrite undefined SDP');
    }

    if (sdp_source === z.calling.enum.SDP_SOURCE.LOCAL) {
      rtc_sdp.sdp = rtc_sdp.sdp.replace('UDP/TLS/', '');
    }

    const sdp_lines = [];
    const ice_candidates = [];

    rtc_sdp.sdp.split('\r\n').forEach(sdp_line => {
      let outline = sdp_line;

      if (sdp_line.startsWith('t=')) {
        if (sdp_source === z.calling.enum.SDP_SOURCE.LOCAL) {
          sdp_lines.push(sdp_line);

          const browser_string = `${z.util.Environment.browser.name} ${z.util.Environment.browser.version}`;
<<<<<<< HEAD
          if (z.util.Environment.electron) {
            outline = `a=tool:electron ${z.util.Environment.version()} ${z.util.Environment.version(
              false
            )} (${browser_string})`;
=======
          if (z.util.Environment.desktop) {
            outline = `a=tool:electron ${z.util.Environment.version()} ${z.util.Environment.version(false)} (${browser_string})`;
>>>>>>> c6aa6366
          } else {
            outline = `a=tool:webapp ${z.util.Environment.version(false)} (${browser_string})`;
          }
        }
      } else if (sdp_line.startsWith('a=candidate')) {
        ice_candidates.push(sdp_line);

        // Remove once obsolete due to high uptake of clients based on AVS build 3.3.11 containing fix for AUDIO-1215
      } else if (sdp_line.startsWith('a=mid')) {
        if (
          sdp_source === z.calling.enum.SDP_SOURCE.REMOTE &&
          z.util.Environment.browser.firefox &&
          rtc_sdp.type === z.calling.rtc.SDP_TYPE.ANSWER
        ) {
          if (sdp_line === 'a=mid:data') {
            outline = 'a=mid:sdparta_2';
          }
        }

        // Code to nail in bit-rate and ptime settings for improved performance and experience
      } else if (sdp_line.startsWith('m=audio')) {
        if (
          flow_et.negotiation_mode() === z.calling.enum.SDP_NEGOTIATION_MODE.ICE_RESTART ||
          (sdp_source === z.calling.enum.SDP_SOURCE.LOCAL && flow_et.is_group)
        ) {
          sdp_lines.push(sdp_line);
          outline = `b=AS:${z.calling.SDPMapper.CONFIG.AUDIO_BITRATE}`;
        }
      } else if (sdp_line.startsWith('a=rtpmap')) {
        if (
          flow_et.negotiation_mode() === z.calling.enum.SDP_NEGOTIATION_MODE.ICE_RESTART ||
          (sdp_source === z.calling.enum.SDP_SOURCE.LOCAL && flow_et.is_group)
        ) {
          if (z.util.StringUtil.includes(sdp_line, 'opus')) {
            sdp_lines.push(sdp_line);
            outline = `a=ptime:${z.calling.SDPMapper.CONFIG.AUDIO_PTIME}`;
          }
        }

        // Workaround for incompatibility between Chrome 57 and AVS builds. Remove once update of clients with AVS 3.3.x is high enough.
      } else if (sdp_line.startsWith('a=fmtp')) {
        if (sdp_line === 'a=fmtp:125 apt=100') {
          outline = 'a=fmtp:125 apt=96';
        }
      }

      if (outline !== undefined) {
        sdp_lines.push(outline);
      }
    });

    rtc_sdp.sdp = sdp_lines.join('\r\n');
    return Promise.resolve({ice_candidates: ice_candidates, sdp: rtc_sdp});
  },
};<|MERGE_RESOLUTION|>--- conflicted
+++ resolved
@@ -84,15 +84,10 @@
           sdp_lines.push(sdp_line);
 
           const browser_string = `${z.util.Environment.browser.name} ${z.util.Environment.browser.version}`;
-<<<<<<< HEAD
-          if (z.util.Environment.electron) {
+          if (z.util.Environment.desktop) {
             outline = `a=tool:electron ${z.util.Environment.version()} ${z.util.Environment.version(
               false
             )} (${browser_string})`;
-=======
-          if (z.util.Environment.desktop) {
-            outline = `a=tool:electron ${z.util.Environment.version()} ${z.util.Environment.version(false)} (${browser_string})`;
->>>>>>> c6aa6366
           } else {
             outline = `a=tool:webapp ${z.util.Environment.version(false)} (${browser_string})`;
           }
