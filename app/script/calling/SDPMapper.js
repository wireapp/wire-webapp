/*
 * Wire
 * Copyright (C) 2017 Wire Swiss GmbH
 *
 * This program is free software: you can redistribute it and/or modify
 * it under the terms of the GNU General Public License as published by
 * the Free Software Foundation, either version 3 of the License, or
 * (at your option) any later version.
 *
 * This program is distributed in the hope that it will be useful,
 * but WITHOUT ANY WARRANTY; without even the implied warranty of
 * MERCHANTABILITY or FITNESS FOR A PARTICULAR PURPOSE. See the
 * GNU General Public License for more details.
 *
 * You should have received a copy of the GNU General Public License
 * along with this program. If not, see http://www.gnu.org/licenses/.
 *
 */

'use strict';

window.z = window.z || {};
window.z.calling = z.calling || {};

z.calling.SDPMapper = {
  CONFIG: {
    AUDIO_BITRATE: '30',
    AUDIO_PTIME: '60',
  },

  /**
   * Get the tool version that generated the SDP
   * @param {string} sdp_string - Full SDP string
   * @returns {string} Tool version of SDP
   */
  get_tool_version(sdp_string) {
    for (const sdp_line of sdp_string.split('\r\n')) {
      if (sdp_line.startsWith('a=tool')) {
        return sdp_line.replace('a=tool:', '');
      }
    }
  },

  /**
   * Map call setup message to RTCSessionDescription.
   * @param {CallMessage} call_message_et - Call message entity of type z.calling.enum.CALL_MESSAGE_TYPE.SETUP
   * @returns {Promise} Resolves with a webRTC standard compliant RTCSessionDescription
   */
  map_call_message_to_object(call_message_et) {
    const {response, sdp: sdp_string} = call_message_et;
    const sdp = {
      sdp: sdp_string,
      type: response === true
        ? z.calling.rtc.SDP_TYPE.ANSWER
        : z.calling.rtc.SDP_TYPE.OFFER,
    };

    return Promise.resolve(new window.RTCSessionDescription(sdp));
  },

  /**
   * Rewrite the SDP for compatibility reasons.
   *
   * @param {RTCSessionDescription} rtc_sdp - Session Description Protocol to be rewritten
   * @param {z.calling.enum.SDP_SOURCE} [sdp_source=z.calling.enum.SDP_SOURCE.REMOTE] - Source of the SDP - local or remote
   * @param {Flow} flow_et - Flow entity
   * @returns {Object} Object containing rewritten Session Description Protocol and number of ICE candidates
   */
  rewrite_sdp(rtc_sdp, sdp_source = z.calling.enum.SDP_SOURCE.REMOTE, flow_et) {
    if (sdp_source === z.calling.enum.SDP_SOURCE.LOCAL) {
      rtc_sdp.sdp = rtc_sdp.sdp.replace('UDP/TLS/', '');
    }

    const sdp_lines = [];
    const ice_candidates = [];

<<<<<<< HEAD
    rtc_sdp.sdp.split('\r\n').forEach(sdp_line => {
=======
    rtc_sdp.sdp.split('\r\n').forEach((sdp_line) => {
>>>>>>> 60b4cc47
      let outline = sdp_line;

      if (sdp_line.startsWith('t=')) {
        if (sdp_source === z.calling.enum.SDP_SOURCE.LOCAL) {
          sdp_lines.push(sdp_line);

          const browser_string = `${z.util.Environment.browser.name} ${z.util
            .Environment.browser.version}`;
          if (z.util.Environment.electron) {
            outline = `a=tool:electron ${z.util.Environment.version()} ${z.util.Environment.version(
              false,
            )} (${browser_string})`;
          } else {
            outline = `a=tool:webapp ${z.util.Environment.version(
              false,
            )} (${browser_string})`;
          }
        }
      } else if (sdp_line.startsWith('a=candidate')) {
        ice_candidates.push(sdp_line);

        // Remove once obsolete due to high uptake of clients based on AVS build 3.3.11 containing fix for AUDIO-1215
      } else if (sdp_line.startsWith('a=mid')) {
        if (
          sdp_source === z.calling.enum.SDP_SOURCE.REMOTE &&
          z.util.Environment.browser.firefox &&
          rtc_sdp.type === z.calling.rtc.SDP_TYPE.ANSWER
        ) {
          if (sdp_line === 'a=mid:data') {
            outline = 'a=mid:sdparta_2';
          }
        }

        // Code to nail in bit-rate and ptime settings for improved performance and experience
      } else if (sdp_line.startsWith('m=audio')) {
        if (
          flow_et.negotiation_mode() ===
            z.calling.enum.SDP_NEGOTIATION_MODE.ICE_RESTART ||
          (sdp_source === z.calling.enum.SDP_SOURCE.LOCAL && flow_et.is_group)
        ) {
          sdp_lines.push(sdp_line);
          outline = `b=AS:${z.calling.SDPMapper.CONFIG.AUDIO_BITRATE}`;
        }
      } else if (sdp_line.startsWith('a=rtpmap')) {
        if (
          flow_et.negotiation_mode() ===
            z.calling.enum.SDP_NEGOTIATION_MODE.ICE_RESTART ||
          (sdp_source === z.calling.enum.SDP_SOURCE.LOCAL && flow_et.is_group)
        ) {
          if (z.util.StringUtil.includes(sdp_line, 'opus')) {
            sdp_lines.push(sdp_line);
            outline = `a=ptime:${z.calling.SDPMapper.CONFIG.AUDIO_PTIME}`;
          }
        }

        // Workaround for incompatibility between Chrome 57 and AVS builds. Remove once update of clients with AVS 3.3.x is high enough.
      } else if (sdp_line.startsWith('a=fmtp')) {
        if (sdp_line === 'a=fmtp:125 apt=100') {
          outline = 'a=fmtp:125 apt=96';
        }
      }

      if (outline !== undefined) {
        sdp_lines.push(outline);
      }
    });

    rtc_sdp.sdp = sdp_lines.join('\r\n');
    return Promise.resolve({ice_candidates: ice_candidates, sdp: rtc_sdp});
  },
};<|MERGE_RESOLUTION|>--- conflicted
+++ resolved
@@ -74,11 +74,7 @@
     const sdp_lines = [];
     const ice_candidates = [];
 
-<<<<<<< HEAD
-    rtc_sdp.sdp.split('\r\n').forEach(sdp_line => {
-=======
     rtc_sdp.sdp.split('\r\n').forEach((sdp_line) => {
->>>>>>> 60b4cc47
       let outline = sdp_line;
 
       if (sdp_line.startsWith('t=')) {
