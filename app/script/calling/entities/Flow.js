/*
 * Wire
 * Copyright (C) 2018 Wire Swiss GmbH
 *
 * This program is free software: you can redistribute it and/or modify
 * it under the terms of the GNU General Public License as published by
 * the Free Software Foundation, either version 3 of the License, or
 * (at your option) any later version.
 *
 * This program is distributed in the hope that it will be useful,
 * but WITHOUT ANY WARRANTY; without even the implied warranty of
 * MERCHANTABILITY or FITNESS FOR A PARTICULAR PURPOSE. See the
 * GNU General Public License for more details.
 *
 * You should have received a copy of the GNU General Public License
 * along with this program. If not, see http://www.gnu.org/licenses/.
 *
 */

'use strict';

window.z = window.z || {};
window.z.calling = z.calling || {};
window.z.calling.entities = z.calling.entities || {};

z.calling.entities.Flow = class Flow {
  static get CONFIG() {
    return {
      DATA_CHANNEL_LABEL: 'calling-3.0',
      NEGOTIATION_FAILED_TIMEOUT: 30 * 1000 + 500,
      NEGOTIATION_RESTART_TIMEOUT: 2500,
      SDP_SEND_TIMEOUT: 5 * 1000,
      SDP_SEND_TIMEOUT_RESET: 1000,
    };
  }

  /**
   * Construct a new flow entity.
   *
   * @class z.calling.entities.Flow
   * @param {Call} callEntity - Call entity that the flow belongs to
   * @param {Participant} participantEntity - Participant entity that the flow belongs to
   * @param {CallSetupTimings} timings - Timing statistics of call setup steps
   */
  constructor(callEntity, participantEntity, timings) {
    this.callingRepository = callEntity.callingRepository;

    this.callEntity = callEntity;
    this.participantEntity = participantEntity;
    this.logger = new z.util.Logger(`z.calling.entities.Flow (${this.participantEntity.id})`, z.config.LOGGER.OPTIONS);

    this.id = this.participantEntity.id;
    this.conversationId = this.callEntity.id;

    // States
    this.isAnswer = ko.observable(false);
    this.selfState = this.callEntity.selfState;

    // Audio
    this.audio = new z.calling.entities.FlowAudio(this, this.callingRepository.mediaRepository);

    // Users
    this.remoteClientId = undefined;
    this.remoteUser = this.participantEntity.user;
    this.remoteUserId = this.remoteUser.id;
    this.selfUser = this.callEntity.selfUser;
    this.selfUserId = this.selfUser.id;

    // Telemetry
    this.telemetry = new z.telemetry.calling.FlowTelemetry(this.id, this.remoteUserId, this.callEntity, timings);

    //##############################################################################
    // PeerConnection
    //##############################################################################

    this.peerConnection = undefined;
    this.pcInitialized = ko.observable(false);

    this.mediaStream = this.callEntity.localMediaStream;
    this.dataChannel = undefined;
    this.dataChannelOpened = false;

    this.connectionState = ko.observable(z.calling.rtc.ICE_CONNECTION_STATE.NEW);
    this.gatheringState = ko.observable(z.calling.rtc.ICE_GATHERING_STATE.NEW);
    this.signalingState = ko.observable(z.calling.rtc.SIGNALING_STATE.NEW);

    this.connectionState.subscribe(iceConnectionState => {
      switch (iceConnectionState) {
        case z.calling.rtc.ICE_CONNECTION_STATE.COMPLETED:
        case z.calling.rtc.ICE_CONNECTION_STATE.CONNECTED: {
          this.clearNegotiationTimeout();
          this.negotiationMode(z.calling.enum.SDP_NEGOTIATION_MODE.DEFAULT);
          this.telemetry.timeStep(z.telemetry.calling.CallSetupSteps.ICE_CONNECTION_CONNECTED);

          this.callEntity.isConnected(true);
          this.participantEntity.isConnected(true);

          this.callEntity.interruptedParticipants.remove(this.participantEntity);
          this.callEntity.state(z.calling.enum.CALL_STATE.ONGOING);
          this.callEntity.terminationReason = undefined;
          break;
        }

        case z.calling.rtc.ICE_CONNECTION_STATE.CLOSED: {
          this.participantEntity.isConnected(false);

          if (this.callEntity.selfClientJoined()) {
            this.callEntity.deleteParticipant(this.participantEntity.id, this.remoteClientId);
          }
          break;
        }

        case z.calling.rtc.ICE_CONNECTION_STATE.DISCONNECTED: {
          this.setNegotiationRestartTimeout();
          break;
        }

        case z.calling.rtc.ICE_CONNECTION_STATE.FAILED: {
          if (this.callEntity.selfClientJoined()) {
            this.removeParticipant();
          }
          break;
        }

        case z.calling.rtc.ICE_CONNECTION_STATE.CHECKING:
        default: {
          break;
        }
      }
    });

    this.signalingState.subscribe(signalingState => {
      switch (signalingState) {
        case z.calling.rtc.SIGNALING_STATE.CLOSED: {
          this.logger.info(`PeerConnection with '${this.remoteUser.name()}' was closed`);
          this.callEntity.deleteParticipant(this.participantEntity.id, this.remoteClientId);
          break;
        }

        case z.calling.rtc.SIGNALING_STATE.STABLE: {
          this.clearNegotiationTimeout();
          break;
        }

        default: {
          break;
        }
      }
    });

    this.negotiationMode = ko.observable(z.calling.enum.SDP_NEGOTIATION_MODE.DEFAULT);
    this.negotiationNeeded = ko.observable(false);
    this.negotiationTimeout = undefined;

    this.sdpStateChanging = ko.observable(false);

    //##############################################################################
    // Local SDP
    //##############################################################################

    this.localSdpType = ko.observable(undefined);
    this.localSdp = ko.observable(undefined);
    this.localSdp.subscribe((sdp = {}) => {
      this.localSdpType(sdp.type);

      if (sdp.type) {
        if (!this.shouldSendLocalSdp()) {
          this.shouldSendLocalSdp(true);
          this.shouldSetLocalSdp(true);
        }
      }
    });

    this.shouldSendLocalSdp = ko.observable(false);
    this.shouldSetLocalSdp = ko.observable(false);

    this.sendSdpTimeout = undefined;

    this.properLocalSdpState = ko.pureComputed(() => {
      const isAnswer = this.localSdpType() === z.calling.rtc.SDP_TYPE.ANSWER;
      const isOffer = this.localSdpType() === z.calling.rtc.SDP_TYPE.OFFER;
      const inRemoteOfferState = this.signalingState() === z.calling.rtc.SIGNALING_STATE.REMOTE_OFFER;
      const inStableState = this.signalingState() === z.calling.rtc.SIGNALING_STATE.STABLE;

      return (isOffer && inStableState) || (isAnswer && inRemoteOfferState);
    });

    this.canSetLocalSdp = ko.pureComputed(() => {
      const inConnectionProgress = this.connectionState() === z.calling.rtc.ICE_CONNECTION_STATE.CHECKING;
      const progressGatheringStates = [
        z.calling.rtc.ICE_GATHERING_STATE.COMPLETE,
        z.calling.rtc.ICE_GATHERING_STATE.GATHERING,
      ];
      const inProgress = inConnectionProgress && progressGatheringStates.includes(this.gatheringState());

      return (
        this.localSdp() &&
        this.shouldSetLocalSdp() &&
        this.properLocalSdpState() &&
        !inProgress &&
        !this.sdpStateChanging()
      );
    });

    this.canSetLocalSdp.subscribe(canSet => {
      if (canSet) {
        this.setLocalSdp();
      }
    });

    //##############################################################################
    // Remote SDP
    //##############################################################################

    this.remoteSdpType = ko.observable(undefined);
    this.remoteSdp = ko.observable(undefined);
    this.remoteSdp.subscribe((sdp = {}) => {
      this.remoteSdpType(sdp.type);

      if (sdp.type) {
        this.shouldSetRemoteSdp(true);
      }
    });

    this.shouldSetRemoteSdp = ko.observable(false);

    this.properRemoteSdpState = ko.pureComputed(() => {
      const isAnswer = this.remoteSdpType() === z.calling.rtc.SDP_TYPE.ANSWER;
      const isOffer = this.remoteSdpType() === z.calling.rtc.SDP_TYPE.OFFER;
      const inLocalOfferState = this.signalingState() === z.calling.rtc.SIGNALING_STATE.LOCAL_OFFER;
      const inStableState = this.signalingState() === z.calling.rtc.SIGNALING_STATE.STABLE;

      return (isOffer && inStableState) || (isAnswer && inLocalOfferState);
    });

    this.canSetRemoteSdp = ko.pureComputed(() => {
      return (
        this.pcInitialized() && this.shouldSetRemoteSdp() && this.properRemoteSdpState() && !this.sdpStateChanging()
      );
    });

    this.canSetRemoteSdp.subscribe(canSet => {
      if (canSet) {
        this.setRemoteSdp();
      }
    });

    //##############################################################################
    // Gates
    //##############################################################################

    this.canCreateSdp = ko.pureComputed(() => {
      const isConnectionClosed = this.signalingState() === z.calling.rtc.SIGNALING_STATE.CLOSED;
      const inStateForCreation = this.negotiationNeeded() && !isConnectionClosed;
      return this.pcInitialized() && inStateForCreation;
    });

    this.canCreateSdpAnswer = ko.pureComputed(() => {
      const answerState = this.isAnswer() && this.signalingState() === z.calling.rtc.SIGNALING_STATE.REMOTE_OFFER;
      return this.canCreateSdp() && answerState;
    });

    this.canCreateSdpAnswer.subscribe(canCreate => {
      if (canCreate) {
        this.createSdpAnswer();
      }
    });

    this.canCreateSdpOffer = ko.pureComputed(() => {
      const offerState = !this.isAnswer() && this.signalingState() === z.calling.rtc.SIGNALING_STATE.STABLE;
      return this.canCreateSdp() && offerState;
    });

    this.canCreateSdpOffer.subscribe(canCreate => {
      if (canCreate) {
        this.createSdpOffer();
      }
    });
  }

  /**
   * Restart the peer connection negotiation.
   *
   * @param {z.calling.enum.SDP_NEGOTIATION_MODE} negotiationMode - Mode for renegotiation
   * @param {boolean} isAnswer - Flow is answer
   * @param {MediaStream} [mediaStream] - Local media stream
   * @returns {undefined} No return value
   */
  restartNegotiation(negotiationMode, isAnswer, mediaStream) {
    this.logger.info(`Negotiation restart triggered by '${negotiationMode}'`);

    this.clearTimeouts();
    this.closePeerConnection();
    this.closeDataChannel();
    this.resetSignalingStates();
    this.isAnswer(isAnswer);
    this.resetSdp();

    if (negotiationMode !== z.calling.enum.SDP_NEGOTIATION_MODE.STATE_COLLISION) {
      this.startNegotiation(negotiationMode, mediaStream);
    }
  }

  /**
   * Set the remote client ID.
   * @param {string} clientId - Remote client ID
   * @returns {Undefined} No return value
   */
  setRemoteClientId(clientId) {
    if (!this.remoteClientId) {
      this.remoteClientId = clientId;
      this.logger.info(`Identified remote client as '${clientId}'`);
    }
  }

  /**
   * Start the peer connection negotiation.
   *
   * @param {z.calling.enum.SDP_NEGOTIATION_MODE} [negotiationMode=z.calling.enum.SDP_NEGOTIATION_MODE.DEFAULT] - Mode for renegotiation
   * @param {MediaStream} [mediaStream=this.mediaStream()] - Local media stream
   * @returns {undefined} No return value
   */
  startNegotiation(negotiationMode = z.calling.enum.SDP_NEGOTIATION_MODE.DEFAULT, mediaStream = this.mediaStream()) {
    this.logger.info(
      `Start negotiating PeerConnection with '${this.remoteUser.name()}' triggered by '${negotiationMode}'`
    );

    this.createPeerConnection().then(() => {
      this.addMediaStream(mediaStream);
      this.audio.hookup(true);
      this.setSdpStates();
      this.negotiationMode(negotiationMode);
      this.negotiationNeeded(true);
      this.pcInitialized(true);
      this.setNegotiationFailedTimeout();
    });
  }

  /**
   * Remove the participant from the call
   *
   * @private
   * @param {z.calling.enum.TERMINATION_REASON} terminationReason - Reason for termination
   * @returns {undefined} No return value
   */
  removeParticipant(terminationReason) {
    this.participantEntity.isConnected(false);

    this.callEntity
      .deleteParticipant(
        this.participantEntity.id,
        this.remoteClientId,
        z.calling.enum.TERMINATION_REASON.CONNECTION_DROP
      )
      .then(() => {
        if (!this.callEntity.participants().length) {
          if (!terminationReason) {
            terminationReason = this.callEntity.isConnected()
              ? z.calling.enum.TERMINATION_REASON.CONNECTION_DROP
              : z.calling.enum.TERMINATION_REASON.CONNECTION_FAILED;
          }
          amplify.publish(z.event.WebApp.CALL.STATE.LEAVE, this.callEntity.id, terminationReason);
        }
      });
  }

  /**
   * Set SDP gate states.
   * @private
   * @returns {undefined} No return value
   */
  setSdpStates() {
    this.shouldSetRemoteSdp(true);
    this.shouldSetLocalSdp(true);
    this.shouldSendLocalSdp(true);
  }

  //##############################################################################
  // PeerConnection handling
  //##############################################################################

  /**
   * Close the PeerConnection.
   * @private
   * @returns {undefined} No return value
   */
  closePeerConnection() {
    if (this.peerConnection) {
      this.peerConnection.oniceconnectionstatechange = () => {
        this.logger.log(this.logger.levels.OFF, 'State change ignored - ICE connection');
      };

      this.peerConnection.onsignalingstatechange = () => {
        this.logger.log(
          this.logger.levels.OFF,
          `State change ignored - signaling state: ${this.peerConnection.signalingState}`
        );
      };

      if (this.peerConnection.signalingState !== z.calling.rtc.SIGNALING_STATE.CLOSED) {
        this.peerConnection.close();
        this.logger.info(`Closing PeerConnection '${this.remoteUser.name()}' successful`);
      }
    }
  }

  /**
   * Create the PeerConnection configuration.
   * @private
   * @returns {Promise} Resolves with the configuration object to initialize PeerConnection
   */
  createPeerConnectionConfiguration() {
    return this.callingRepository.getConfig().then(({iceServers}) => {
      return {
        bundlePolicy: 'max-bundle',
        iceServers: iceServers,
        rtcpMuxPolicy: 'require', // @deprecated Default value beginning Chrome 57
      };
    });
  }

  /**
   * Initialize the PeerConnection for the flow.
   *
   * @see https://developer.mozilla.org/en-US/docs/Web/API/RTCConfiguration
   * @private
   * @returns {Promise} Resolves when the PeerConnection was created
   */
  createPeerConnection() {
    return this.createPeerConnectionConfiguration().then(pcConfiguration => {
      this.peerConnection = new window.RTCPeerConnection(pcConfiguration);
      this.telemetry.timeStep(z.telemetry.calling.CallSetupSteps.PEER_CONNECTION_CREATED);
      this.signalingState(this.peerConnection.signalingState);
      this.logger.debug(
        `PeerConnection with '${this.remoteUser.name()}' created - isAnswer '${this.isAnswer()}'`,
        pcConfiguration
      );

      this.peerConnection.onaddstream = this.onAddStream.bind(this);
      this.peerConnection.ontrack = this.onTrack.bind(this);
      this.peerConnection.ondatachannel = this.onDataChannel.bind(this);
      this.peerConnection.onicecandidate = this.onIceCandidate.bind(this);
      this.peerConnection.oniceconnectionstatechange = this.onIceConnectionStateChange.bind(this);
      this.peerConnection.onremovestream = this.onRemoveStream.bind(this);
      this.peerConnection.onsignalingstatechange = this.onSignalingStateChange.bind(this);

      this.telemetry.setPeerConnection(this.peerConnection);
    });
  }

  /**
   * A MediaStream was added to the PeerConnection.
   *
   * @deprecated
   * @private
   * @param {MediaStream} mediaStream - MediaStream from event
   * @returns {undefined} No return value
   */
  onAddStream({stream: mediaStream}) {
    this.logger.info('Remote MediaStream added to PeerConnection', {
      audioTracks: mediaStream.getAudioTracks(),
      stream: mediaStream,
      videoTracks: mediaStream.getVideoTracks(),
    });

    mediaStream = z.media.MediaStreamHandler.detectMediaStreamType(mediaStream);
    if (mediaStream.type === z.media.MediaType.AUDIO) {
      mediaStream = this.audio.wrapAudioOutputStream(mediaStream);
    }

    const mediaStreamInfo = new z.media.MediaStreamInfo(
      z.media.MediaStreamSource.REMOTE,
      this.remoteUser.id,
      mediaStream,
      this.callEntity
    );
    amplify.publish(z.event.WebApp.CALL.MEDIA.ADD_STREAM, mediaStreamInfo);
  }

  /**
   * A local ICE candidates is available.
   *
   * @private
   * @param {RTCIceCandidate} iceCandidate - RTCIceCandidate from event
   * @returns {undefined} No return value
   */
  onIceCandidate({candidate: iceCandidate}) {
    if (!iceCandidate) {
      if (this.shouldSendLocalSdp()) {
        this.logger.info('Generation of ICE candidates completed - sending SDP');
        this.telemetry.timeStep(z.telemetry.calling.CallSetupSteps.ICE_GATHERING_COMPLETED);
        this.sendLocalSdp();
      }
    }
  }

  /**
   * ICE connection state has changed.
   *
   * @private
   * @param {Object} event - State change event
   * @returns {undefined} No return value
   */
  onIceConnectionStateChange(event) {
    const endingCallStates = [z.calling.enum.CALL_STATE.DISCONNECTING, z.calling.enum.CALL_STATE.ENDED];
    const isEndingCall = endingCallStates.includes(this.callEntity.state());

    if (this.peerConnection || !isEndingCall) {
      this.logger.info('State changed - ICE connection', event);
      this.logger.log(this.logger.levels.LEVEL_1, `ICE connection state: ${this.peerConnection.iceConnectionState}`);
      this.logger.log(this.logger.levels.LEVEL_1, `ICE gathering state: ${this.peerConnection.iceGatheringState}`);

      this.gatheringState(this.peerConnection.iceGatheringState);
      this.connectionState(this.peerConnection.iceConnectionState);
    }
  }

  /**
   * A MediaStream was removed from the PeerConnection.
   *
   * @private
   * @param {MediaStreamEvent} event - Event that a MediaStream has been removed
   * @returns {undefined} No return value
   */
  onRemoveStream(event) {
    this.logger.info('Remote MediaStream removed from PeerConnection', event);
  }

  /**
   * Signaling state has changed.
   *
   * @private
   * @param {Object} event - State change event
   * @returns {undefined} No return value
   */
  onSignalingStateChange(event) {
    this.logger.info(`State changed - signaling state: ${this.peerConnection.signalingState}`, event);
    this.signalingState(this.peerConnection.signalingState);
  }

  /**
   * A MediaStreamTrack was added to the PeerConnection.
   *
   * @private
   * @param {RTCTrackEvent} event - Event that contains the newly added MediaStreamTrack
   * @returns {undefined} No return value
   */
  onTrack(event) {
    this.logger.info('Remote MediaStreamTrack added to PeerConnection', event);
  }

  //##############################################################################
  // Data channel handling
  //##############################################################################

  /**
   * Send an call message through the data channel.
   * @param {CallMessage} callMessageEntity - Call message to be send
   * @returns {undefined} No return value
   */
  sendMessage(callMessageEntity) {
    const {conversationId, response, type} = callMessageEntity;

    if (this.dataChannel && this.dataChannelOpened) {
      try {
        this.dataChannel.send(callMessageEntity.to_content_string());
        this.logger.info(
          `Sending '${type}' message to conversation '${conversationId}' via data channel`,
          callMessageEntity.toJSON()
        );
        return;
      } catch (error) {
        if (!response) {
          this.logger.warn(`Failed to send calling message via data channel: ${error.name}`, error);
          throw new z.calling.CallError(z.calling.CallError.TYPE.NO_DATA_CHANNEL);
        }
      }
    }

    throw new z.calling.CallError(z.calling.CallError.TYPE.NO_DATA_CHANNEL);
  }

  /**
   * Close the data channel.
   * @private
   * @returns {undefined} No return value
   */
  closeDataChannel() {
    if (this.dataChannel) {
      if (this.dataChannel.readyState === z.calling.rtc.DATA_CHANNEL_STATE.OPEN) {
        this.dataChannel.close();
      }
      delete this.dataChannel;
    }
    this.dataChannelOpened = false;
  }

  /**
   * Initialize the data channel.
   * @private
   * @returns {undefined} No return value
   */
  initializeDataChannel() {
    if (this.peerConnection.createDataChannel && !this.dataChannel) {
      this.setupDataChannel(this.peerConnection.createDataChannel(Flow.CONFIG.DATA_CHANNEL_LABEL, {ordered: true}));
    }
  }

  /**
   * Set up the data channel.
   *
   * @private
   * @param {RTCDataChannel} dataChannel - Data channel object
   * @returns {undefined} No return value
   */
  setupDataChannel(dataChannel) {
    this.dataChannel = dataChannel;
    dataChannel.onclose = this.onClose.bind(this);
    dataChannel.onerror = this.onError.bind(this);
    dataChannel.onmessage = this.onMessage.bind(this);
    dataChannel.onopen = this.onOpen.bind(this);
  }

  /**
   * A data channel was received on the PeerConnection.
   *
   * @private
   * @param {RTCDataChannel} dataChannel - Data channel from event
   * @returns {undefined} No return value
   */
  onDataChannel({channel: dataChannel}) {
    this.setupDataChannel(dataChannel);
  }

  /**
   * Data channel was closed.
   *
   * @private
   * @param {RTCDataChannel} dataChannel - Data channel that was closed
   * @returns {undefined} No return value
   */
  onClose({target: dataChannel}) {
    this.logger.info(`Data channel '${dataChannel.label}' was closed`, dataChannel);

    if (this.dataChannel && this.dataChannel.readyState === z.calling.rtc.DATA_CHANNEL_STATE.CLOSED) {
      delete this.dataChannel;
      this.dataChannelOpened = false;
    }
  }

  /**
   * An error was caught on the data channel.
   *
   * @private
   * @param {Error} error - Error thrown
   * @returns {undefined} No return value
   */
  onError(error) {
    throw error;
  }

  /**
   * New incoming message on the data channel.
   *
   * @private
   * @param {string} message - Incoming message
   * @returns {undefined} No return value
   */
  onMessage({data: message}) {
    const callMessage = JSON.parse(message);
    const {resp: response, type} = callMessage;
    const {conversationEntity} = this.callEntity;

    if (response) {
      this.logger.debug(`Received confirmation for '${type}' message via data channel`, callMessage);
    } else {
      this.logger.debug(`Received '${type}' (response: ${response}) message via data channel`, callMessage);
    }

<<<<<<< HEAD
    const callEvent = z.conversation.EventBuilder.buildCalling(
      conversationEntity,
      callMessage,
      this.remoteUserId,
      this.remoteClientId
=======
    const call_event = z.conversation.EventBuilder.buildCalling(
      conversation_et,
      call_message,
      this.remote_user_id,
      this.remote_client_id
>>>>>>> 77cc3524
    );
    amplify.publish(z.event.WebApp.CALL.EVENT_FROM_BACKEND, callEvent, z.event.EventRepository.SOURCE.WEB_SOCKET);
  }

  /**
   * Data channel was successfully opened.
   *
   * @private
   * @param {RTCDataChannel} dataChannel - Opened data channel
   * @returns {undefined} No return value
   */
  onOpen({target: dataChannel}) {
    this.logger.info(`Data channel '${dataChannel.label}' was opened and can be used`, dataChannel);
    this.dataChannelOpened = true;
  }

  //##############################################################################
  // SDP handling
  //##############################################################################

  /**
   * Save the remote SDP received via an call message within the flow.
   *
   * @note The resolving value indicates whether negotiation should be skipped for the current state.
   * @param {CallMessage} callMessageEntity - Call message entity of type z.calling.enum.CALL_MESSAGE_TYPE.SETUP
   * @returns {Promise} Resolves when the remote SDP was saved
   */
  saveRemoteSdp(callMessageEntity) {
    let skipNegotiation = false;

    return z.calling.SDPMapper.mapCallMessageToObject(callMessageEntity)
      .then(rtcSdp => z.calling.SDPMapper.rewriteSdp(rtcSdp, z.calling.enum.SDP_SOURCE.REMOTE, this))
      .then(({sdp: remoteSdp}) => {
        const isRemoteOffer = remoteSdp.type === z.calling.rtc.SDP_TYPE.OFFER;
        if (isRemoteOffer) {
          switch (this.signalingState()) {
            case z.calling.rtc.SIGNALING_STATE.LOCAL_OFFER: {
              if (this.solveCollidingStates()) {
                return true;
              }
              break;
            }

            case z.calling.rtc.SIGNALING_STATE.NEW:
            case z.calling.rtc.SIGNALING_STATE.STABLE: {
              const isUpdate = callMessageEntity.type === z.calling.enum.CALL_MESSAGE_TYPE.UPDATE;

              if (isUpdate) {
                this.restartNegotiation(z.calling.enum.SDP_NEGOTIATION_MODE.STREAM_CHANGE, true);
                skipNegotiation = true;
              }

              this.isAnswer(true);
              break;
            }

            default: {
              break;
            }
          }
        }

        this.remoteSdp(remoteSdp);
        this.logger.debug(`Saved remote '${remoteSdp.type}' SDP`, this.remoteSdp());
        return skipNegotiation;
      });
  }

  /**
   * Initiates sending the local RTCSessionDescriptionProtocol to the remote user.
   * @param {boolean} [sendingOnTimeout=false] - SDP sending on timeout
   * @returns {undefined} No return value
   */
  sendLocalSdp(sendingOnTimeout = false) {
    this.clearSendSdpTimeout();

    z.calling.SDPMapper.rewriteSdp(this.peerConnection.localDescription, z.calling.enum.SDP_SOURCE.LOCAL, this)
      .then(({iceCandidates, sdp: localSdp}) => {
        this.localSdp(localSdp);

        if (sendingOnTimeout && this.negotiationMode() === z.calling.enum.SDP_NEGOTIATION_MODE.DEFAULT) {
          if (!this.containsRelayCandidate(iceCandidates)) {
            this.logger.warn(`No relay ICE candidates in local SDP. Timeout reset\n${iceCandidates}`, iceCandidates);
            return this.setSendSdpTimeout(false);
          }
        }

        this.logger.debug(
          `Sending local '${localSdp.type}' SDP containing '${
            iceCandidates.length
          }' ICE candidates for flow with '${this.remoteUser.name()}'\n${this.localSdp().sdp}`
        );
        this.shouldSendLocalSdp(false);

        const response = localSdp.type === z.calling.rtc.SDP_TYPE.ANSWER;
        let callMessageEntity;

        const additionalPayload = this.createAdditionalPayload();
        const sessionId = this.callEntity.sessionId;
        const inDefaultMode = this.negotiationMode() === z.calling.enum.SDP_NEGOTIATION_MODE.DEFAULT;
        if (inDefaultMode) {
          if (this.callEntity.isGroup) {
            callMessageEntity = z.calling.CallMessageBuilder.buildGroupSetup(response, sessionId, additionalPayload);
          } else {
            callMessageEntity = z.calling.CallMessageBuilder.buildSetup(response, sessionId, additionalPayload);
          }
        } else {
          callMessageEntity = z.calling.CallMessageBuilder.buildUpdate(response, sessionId, additionalPayload);
        }

        return this.callEntity.sendCallMessage(callMessageEntity).then(() => {
          this.telemetry.timeStep(z.telemetry.calling.CallSetupSteps.LOCAL_SDP_SEND);
          this.logger.debug(`Sending local '${localSdp.type}' SDP successful`, this.localSdp());
        });
      })
      .catch(error => {
        this.shouldSendLocalSdp(true);
        throw error;
      });
  }

  /**
   * Clear the negotiation timeout.
   * @private
   * @returns {undefined} No return value
   */
  clearNegotiationTimeout() {
    if (this.negotiationTimeout) {
      window.clearTimeout(this.negotiationTimeout);
      this.negotiationTimeout = undefined;
    }
  }

  /**
   * Clear the SDP send timeout.
   * @private
   * @returns {undefined} No return value
   */
  clearSendSdpTimeout() {
    if (this.sendSdpTimeout) {
      window.clearTimeout(this.sendSdpTimeout);
      this.sendSdpTimeout = undefined;
    }
  }

  /**
   * Check for relay candidate among given ICE candidates
   *
   * @private
   * @param {Array<string>} iceCandidates - ICE candidate strings from SDP
   * @returns {boolean} True if relay candidate found
   */
  containsRelayCandidate(iceCandidates) {
    for (const iceCandidate of iceCandidates) {
      if (iceCandidate.toLowerCase().includes('relay')) {
        return true;
      }
    }
  }

  /**
   * Create a local SDP of type 'answer'.
   *
   * @see https://developer.mozilla.org/en-US/docs/Web/API/RTCPeerConnection/createAnswer
   * @private
   * @returns {undefined} No return value
   */
  createSdpAnswer() {
    this.negotiationNeeded(false);
    this.logger.debug(`Creating '${z.calling.rtc.SDP_TYPE.ANSWER}' for flow with '${this.remoteUser.name()}'`);

    this.peerConnection
      .createAnswer()
      .then(rtcSdp => this.createSdpSuccess(rtcSdp))
      .catch(error => this.createSdpFailure(error, z.calling.rtc.SDP_TYPE.ANSWER));
  }

  /**
   * Failed to create local SDP
   *
   * @private
   * @param {Error} error - Error that was thrown
   * @param {z.calling.rtc.SDP_TYPE} sdpType - Type of SDP
   * @returns {undefined} No return value
   */
  createSdpFailure(error, sdpType) {
    const {message, name} = error;
    this.logger.error(`Creating '${sdpType}' failed: ${name} - ${message}`, error);

    const attributes = {cause: name, step: 'create_sdp', type: sdpType};
    this.callEntity.telemetry.trackEvent(z.tracking.EventName.CALLING.FAILED_RTC, undefined, attributes);

    amplify.publish(z.event.WebApp.CALL.STATE.LEAVE, this.callEntity.id, z.calling.enum.TERMINATION_REASON.SDP_FAILED);
  }

  /**
   * Creating local SDP succeeded.
   *
   * @private
   * @param {RTCSessionDescription} rctSdp - New local SDP
   * @returns {undefined} No return value
   */
  createSdpSuccess(rctSdp) {
    this.logger.info(`Creating '${rctSdp.type}' successful`, rctSdp);

    z.calling.SDPMapper.rewriteSdp(rctSdp, z.calling.enum.SDP_SOURCE.LOCAL, this).then(({sdp: localSdp}) =>
      this.localSdp(localSdp)
    );
  }

  /**
   * Create a local SDP of type 'offer'.
   *
   * @see https://developer.mozilla.org/en-US/docs/Web/API/RTCPeerConnection/createOffer
   * @private
   * @param {boolean} restart - Is ICE restart negotiation
   * @returns {undefined} No return value
   */
  createSdpOffer(restart) {
    this.negotiationNeeded(false);
    this.initializeDataChannel();

    /*
     * https://www.w3.org/TR/webrtc/#offer-answer-options
     * https://www.w3.org/TR/webrtc/#configuration-data-extensions
     *
     * Set offerToReceiveVideo to true on audio calls. Else it should be undefined for Firefox compatibility reasons.
     */
    const offerOptions = {
      iceRestart: restart,
      voiceActivityDetection: true,
    };

    this.logger.debug(`Creating '${z.calling.rtc.SDP_TYPE.OFFER}' for flow with '${this.remoteUser.name()}'`);

    this.peerConnection
      .createOffer(offerOptions)
      .then(rtcSdp => this.createSdpSuccess(rtcSdp))
      .catch(error => this.createSdpFailure(error, z.calling.rtc.SDP_TYPE.OFFER));
  }

  /**
   * Create the additional payload.
   * @private
   * @returns {Object} Additional payload
   */
  createAdditionalPayload() {
    const payload = z.calling.CallMessageBuilder.createPayload(
      this.conversationId,
      this.selfUserId,
      this.remoteUserId,
      this.remoteClientId
    );
    const additionalPayload = Object.assign({remoteUser: this.remoteUser, sdp: this.localSdp().sdp}, payload);

    return z.calling.CallMessageBuilder.createPayloadPropSync(
      this.callEntity.selfState,
      this.callEntity.selfState.videoSend(),
      false,
      additionalPayload
    );
  }

  /**
   * Sets the local Session Description Protocol on the PeerConnection.
   * @private
   * @returns {undefined} No return value
   */
  setLocalSdp() {
    this.sdpStateChanging(true);
    const localSdp = this.localSdp();
    this.logger.debug(`Setting local '${localSdp.type}' SDP`, localSdp);

    this.peerConnection
      .setLocalDescription(localSdp)
      .then(() => {
        this.logger.info(`Setting local '${localSdp.type}' SDP successful`, this.peerConnection.localDescription);
        this.telemetry.timeStep(z.telemetry.calling.CallSetupSteps.LOCAL_SDP_SET);

        this.shouldSetLocalSdp(false);
        this.sdpStateChanging(false);
        this.setSendSdpTimeout();
      })
      .catch(error => this.setSdpFailure(error, z.calling.enum.SDP_SOURCE.LOCAL, localSdp.type));
  }

  /**
   * Sets the remote Session Description Protocol on the PeerConnection.
   * @private
   * @returns {undefined} No return value
   */
  setRemoteSdp() {
    this.sdpStateChanging(false);
    const remoteSdp = this.remoteSdp();
    this.logger.debug(`Setting remote '${remoteSdp.type}' SDP\n${remoteSdp.sdp}`, remoteSdp);

    this.peerConnection
      .setRemoteDescription(remoteSdp)
      .then(() => {
        this.logger.info(`Setting remote '${remoteSdp.type}' SDP successful`, this.peerConnection.remoteDescription);
        this.telemetry.timeStep(z.telemetry.calling.CallSetupSteps.REMOTE_SDP_SET);

        this.shouldSetRemoteSdp(false);
        this.sdpStateChanging(false);
      })
      .catch(error => this.setSdpFailure(error, z.calling.enum.SDP_SOURCE.REMOTE, remoteSdp.type));
  }

  /**
   * Failed to set SDP.
   *
   * @private
   * @param {Error} error - Error that was thrown
   * @param {z.calling.enum.SDP_SOURCE} sdpSource - Source of SDP
   * @param {z.calling.rtc.SDP_TYPE} sdpType - SDP type
   * @returns {undefined} No return value
   */
  setSdpFailure(error, sdpSource, sdpType) {
    const {message, name} = error;

    const failedLocalSdp = sdpSource === z.calling.enum.SDP_SOURCE.LOCAL && !this.properLocalSdpState();
    const failedRemoteSdp = sdpSource === z.calling.enum.SDP_SOURCE.REMOTE && !this.properRemoteSdpState();

    if (failedLocalSdp || failedRemoteSdp) {
      this.solveCollidingSdps(failedLocalSdp);
      return this.sdpStateChanging(false);
    }

    this.logger.error(`Setting ${sdpSource} '${sdpType}' SDP failed: ${name} - ${message}`, error);

    const attributes = {cause: name, location: sdpSource, step: 'set_sdp', type: sdpType};
    this.callEntity.telemetry.trackEvent(z.tracking.EventName.CALLING.FAILED_RTC, undefined, attributes);

    this.removeParticipant(z.calling.enum.TERMINATION_REASON.SDP_FAILED);
  }

  /**
   * Set the negotiation failed timeout.
   * @private
   * @returns {undefined} No return value
   */
  setNegotiationFailedTimeout() {
    this.negotiationTimeout = window.setTimeout(() => {
      this.logger.info('Removing call participant on negotiation timeout');
      this.removeParticipant(z.calling.enum.TERMINATION_REASON.RENEGOTIATION);
    }, Flow.CONFIG.NEGOTIATION_FAILED_TIMEOUT);
  }

  /**
   * Set the negotiation restart timeout.
   * @private
   * @returns {undefined} No return value
   */
  setNegotiationRestartTimeout() {
    this.negotiationTimeout = window.setTimeout(() => {
      this.callEntity.terminationReason = z.calling.enum.TERMINATION_REASON.CONNECTION_DROP;
      this.participantEntity.isConnected(false);

      this.callEntity.interruptedParticipants.push(this.participantEntity);
      if (this.negotiationMode() === z.calling.enum.SDP_NEGOTIATION_MODE.DEFAULT) {
        return this.restartNegotiation(z.calling.enum.SDP_NEGOTIATION_MODE.ICE_RESTART, false);
      }
    }, Flow.CONFIG.NEGOTIATION_RESTART_TIMEOUT);
  }

  /**
   * Set the SDP send timeout.
   * @private
   * @param {boolean} [initialTimeout=true] - Choose initial timeout length
   * @returns {undefined} No return value
   */
  setSendSdpTimeout(initialTimeout = true) {
    this.sendSdpTimeout = window.setTimeout(() => {
      this.logger.info('Sending local SDP on timeout');
      this.sendLocalSdp(true);
    }, initialTimeout ? Flow.CONFIG.SDP_SEND_TIMEOUT : Flow.CONFIG.SDP_SEND_TIMEOUT_RESET);
  }

  //##############################################################################
  // SDP state collision handling
  //##############################################################################

  /**
   * Solve colliding SDP states.
   *
   * @note If we receive a remote offer while we have a local offer, we need to check who needs to switch his SDP type.
   * @private
   * @param {boolean} [forceRenegotiation=false] - Force local renegotiation to switch to
   * @returns {boolean} False if we locally needed to switch sides
   */
  solveCollidingStates(forceRenegotiation = false) {
    this.logger.debug(
      `Solving state collision: Self user ID '${this.selfUserId}', remote user ID '${
        this.remoteUserId
      }', forceRenegotiation '${forceRenegotiation}'`
    );

    const selfUserIdLooses = this.selfUserId < this.remoteUserId;
    if (selfUserIdLooses || forceRenegotiation) {
      this.logger.warn(`We need to switch SDP state of flow with '${this.remoteUser.name()}' to answer.`);

      this.restartNegotiation(z.calling.enum.SDP_NEGOTIATION_MODE.STATE_COLLISION, true);
      return forceRenegotiation || false;
    }

    this.logger.warn(`Remote side '${this.remoteUser.name()}' needs to switch SDP state flow to answer.`);
    return true;
  }

  /**
   * Solve colliding SDP states when setting SDP failed.
   * @private
   * @param {boolean} failedLocalSdp - Failed to set local SDP
   * @returns {undefined} No return value
   */
  solveCollidingSdps(failedLocalSdp) {
    const remoteSdp = this.remoteSdp();

    if (!this.solveCollidingStates(failedLocalSdp)) {
      this.remoteSdp(remoteSdp);
    }
  }

  //##############################################################################
  // Media stream handling
  //##############################################################################

  /**
   * Update the local MediaStream.
   * @param {z.media.MediaStreamInfo} mediaStreamInfo - Object containing the required MediaStream information
   * @returns {Promise} Resolves when the updated MediaStream is used
   */
  updateMediaStream(mediaStreamInfo) {
    return this.replaceMediaTrack(mediaStreamInfo).catch(error => {
      const {message, type} = error;
      const expectedErrorTypes = [
        z.calling.CallError.TYPE.NO_REPLACEABLE_TRACK,
        z.calling.CallError.TYPE.RTP_SENDER_NOT_SUPPORTED,
      ];

      if (expectedErrorTypes.includes(type)) {
        this.logger.debug(`Replacement of MediaStream and renegotiation necessary: ${message}`, error);
        return this.replaceMediaStream(mediaStreamInfo);
      }
      throw error;
    });
  }

  /**
   * Adds a local MediaStream to the PeerConnection.
   *
   * @private
   * @param {MediaStream} mediaStream - MediaStream to add to the PeerConnection
   * @returns {undefined} No return value
   */
  addMediaStream(mediaStream) {
    if (mediaStream) {
      if (mediaStream.type === z.media.MediaType.AUDIO) {
        mediaStream = this.audio.wrapAudioInputStream(mediaStream);
      }

      if (this.peerConnection.addTrack) {
        return mediaStream.getTracks().forEach(mediaStreamTrack => {
          this.peerConnection.addTrack(mediaStreamTrack, mediaStream);

          this.logger.debug(`Added local '${mediaStreamTrack.kind}' MediaStreamTrack to PeerConnection`, {
            audioTracks: mediaStream.getAudioTracks(),
            stream: mediaStream,
            videoTracks: mediaStream.getVideoTracks(),
          });
        });
      }

      this.peerConnection.addStream(mediaStream);
      this.logger.debug(`Added local '${mediaStream.type}' MediaStream to PeerConnection`, {
        audioTracks: mediaStream.getAudioTracks(),
        stream: mediaStream,
        videoTracks: mediaStream.getVideoTracks(),
      });
    } else {
      throw new Error('Failed to add MediaStream: Provided MediaStream undefined');
    }
  }

  /**
   * Get RTC Sender of matching type.
   *
   * @private
   * @param {z.media.MediaType} mediaType - Requested MediaType
   * @returns {RTCRtpSender} Matching RTC Rtp Sender
   */
  getRtcSender(mediaType) {
    for (const rtpSender of this.peerConnection.getSenders()) {
      const {track: mediaStreamTrack} = rtpSender;

      if (mediaStreamTrack.kind === mediaType) {
        if (!rtpSender.replaceTrack) {
          throw new z.calling.CallError(z.calling.CallError.TYPE.RTP_SENDER_NOT_SUPPORTED);
        }

        return rtpSender;
      }
    }

    throw new z.calling.CallError(z.calling.CallError.TYPE.NO_REPLACEABLE_TRACK);
  }

  /**
   * Replace the MediaStream attached to the PeerConnection.
   *
   * @private
   * @param {z.media.MediaStreamInfo} mediaStreamInfo - Object containing the required MediaStream information
   * @returns {Promise} Resolves when MediaStream has been replaced
   */
  replaceMediaStream(mediaStreamInfo) {
    const mediaType = mediaStreamInfo.type;

    return Promise.resolve()
      .then(() => this.removeMediaStream(this.mediaStream()))
      .then(() => this.upgradeMediaStream(mediaStreamInfo))
      .then(upgradedMediaStreamInfo => {
        const {stream: mediaStream} = upgradedMediaStreamInfo;
        upgradedMediaStreamInfo.replaced = true;

        this.logger.info(`Upgraded the MediaStream to update '${mediaType}'`, mediaStream);
        this.restartNegotiation(z.calling.enum.SDP_NEGOTIATION_MODE.STREAM_CHANGE, false, mediaStream);
        return upgradedMediaStreamInfo;
      })
      .catch(error => {
        this.logger.error(`Failed to replace local MediaStream: ${error.message}`, error);
        throw error;
      });
  }

  /**
   * Replace the a MediaStreamTrack attached to the MediaStream of the PeerConnection.
   *
   * @private
   * @param {z.media.MediaStreamInfo} mediaStreamInfo - Object containing the required MediaStream information
   * @returns {Promise} Resolves when a MediaStreamTrack has been replaced
   */
  replaceMediaTrack(mediaStreamInfo) {
    const {stream: mediaStream, type: mediaType} = mediaStreamInfo;

    return Promise.resolve()
      .then(() => {
        if (this.peerConnection.getSenders) {
          return this.getRtcSender(mediaType);
        }

        throw new z.calling.CallError(z.calling.CallError.TYPE.RTP_SENDER_NOT_SUPPORTED);
      })
      .then(rtpSender => {
        const [mediaStreamTrack] = mediaStream.getTracks();

        rtpSender.replaceTrack(mediaStreamTrack);
      })
      .then(() => {
        this.logger.debug(`Replaced the '${mediaType}' track`);
        return mediaStreamInfo;
      })
      .catch(error => {
        const {message, name, type} = error;

        const expectedErrorTypes = [
          z.calling.CallError.TYPE.NO_REPLACEABLE_TRACK,
          z.calling.CallError.TYPE.RTP_SENDER_NOT_SUPPORTED,
        ];

        if (!expectedErrorTypes.includes(type)) {
          this.logger.error(`Failed to replace the '${mediaType}' track: ${name} - ${message}`, error);
        }
        throw error;
      });
  }

  /**
   * Removes a MediaStreamTrack from the PeerConnection.
   *
   * @private
   * @param {string} trackId - ID of MediaStreamTrack
   * @param {z.media.MediaType} mediaType - MediaType of MediaStreamTrack
   * @returns {undefined} No return value
   */
  removeMediaStreamTrack(trackId, mediaType) {
    for (const rtpSender of this.peerConnection.getSenders()) {
      const {track: mediaStreamTrack} = rtpSender;

      if (mediaStreamTrack.id === trackId) {
        this.peerConnection.removeTrack(rtpSender);
        this.logger.debug(`Removed local '${mediaType}' MediaStreamTrack from PeerConnection`);
        break;
      }
    }
  }

  /**
   * Remove all MediaStreamTracks of a MediaStream from the PeerConnection.
   *
   * @private
   * @param {MediaStream} mediaStream - Local MediaStream to remove from the PeerConnection
   * @returns {undefined} No return value
   */
  removeMediaStreamTracks(mediaStream) {
    mediaStream
      .getTracks()
      .forEach(({id: trackId, kind: mediaType}) => this.removeMediaStreamTrack(trackId, mediaType));
  }

  /**
   * Remove the MediaStream.
   *
   * @private
   * @param {MediaStream} mediaStream - Local MediaStream to stop
   * @returns {undefined} No return value
   */
  removeMediaStream(mediaStream) {
    if (this.peerConnection) {
      const signalingState_stable = this.peerConnection.signalingState === z.calling.rtc.SIGNALING_STATE.STABLE;

      if (signalingState_stable && typeof this.peerConnection.removeTrack === 'function') {
        return this.removeMediaStreamTracks(mediaStream);
      }

      const signalingState_not_closed = this.peerConnection.signalingState !== z.calling.rtc.SIGNALING_STATE.CLOSED;
      if (signalingState_not_closed && typeof this.peerConnection.removeStream === 'function') {
        this.peerConnection.removeStream(mediaStream);
        this.logger.debug(`Removed local '${mediaStream.type}' MediaStream from PeerConnection`, {
          audioTracks: mediaStream.getAudioTracks(),
          stream: mediaStream,
          videoTracks: mediaStream.getVideoTracks(),
        });
      }
    }
  }

  /**
   * Upgrade the local MediaStream with new MediaStreamTracks
   *
   * @private
   * @param {z.media.MediaStreamInfo} mediaStreamInfo - MediaStreamInfo containing new MediaStreamTracks
   * @returns {z.media.MediaStreamInfo} New MediaStream to be used
   */
  upgradeMediaStream(mediaStreamInfo) {
    if (this.mediaStream()) {
      const {stream: newMediaStream, type: mediaType} = mediaStreamInfo;

      z.media.MediaStreamHandler.getMediaTracks(this.mediaStream(), mediaType).forEach(mediaStreamTrack => {
        this.mediaStream().removeTrack(mediaStreamTrack);
        mediaStreamTrack.stop();
        const mediaKind = mediaStreamTrack.kind;
        this.logger.debug(`Stopping MediaStreamTrack of kind '${mediaKind}' successful`, mediaStreamTrack);
      });

      const mediaStream = this.mediaStream().clone();

      z.media.MediaStreamHandler.getMediaTracks(newMediaStream, mediaType).forEach(mediaStreamTrack =>
        mediaStream.addTrack(mediaStreamTrack)
      );

      return new z.media.MediaStreamInfo(z.media.MediaStreamSource.LOCAL, 'self', mediaStream);
    }

    return mediaStreamInfo;
  }

  //##############################################################################
  // Reset
  //##############################################################################

  /**
   * Clear the timeouts.
   * @returns {undefined} No return value
   */
  clearTimeouts() {
    this.clearNegotiationTimeout();
    this.clearSendSdpTimeout();
  }

  /**
   * Reset the flow.
   * @returns {undefined} No return value
   */
  resetFlow() {
    if (this.mediaStream()) {
      this.removeMediaStream(this.mediaStream());
    }

    if (this.pcInitialized()) {
      this.logger.debug(`Resetting flow with user '${this.remoteUser.id}'`);
      this.remoteClientId = undefined;
      this.telemetry.disconnected();

      this.clearTimeouts();
      this.closeDataChannel();
      this.closePeerConnection();
      this.resetSignalingStates();
      this.resetSdp();
      this.pcInitialized(false);
    }
  }

  /**
   * Reset the SDP.
   * @private
   * @returns {undefined} No return value
   */
  resetSdp() {
    this.localSdp(undefined);
    this.remoteSdp(undefined);
  }

  /**
   * Reset the signaling states.
   * @private
   * @returns {undefined} No return value
   */
  resetSignalingStates() {
    this.connectionState(z.calling.rtc.ICE_CONNECTION_STATE.NEW);
    this.gatheringState(z.calling.rtc.ICE_GATHERING_STATE.NEW);
    this.signalingState(z.calling.rtc.SIGNALING_STATE.NEW);
  }

  //##############################################################################
  // Logging
  //##############################################################################

  /**
   * Get full telemetry report for automation.
   * @returns {Object} Automation report
   */
  getTelemetry() {
    return this.telemetry.getAutomationReport();
  }

  /**
   * Log flow status to console.
   * @returns {undefined} No return value
   */
  logStatus() {
    this.telemetry.logStatus(this.participantEntity);
  }

  /**
   * Log flow setup step timings to console.
   * @returns {undefined} No return value
   */
  logTimings() {
    this.telemetry.logTimings();
  }

  /**
   * Report flow status to Raygun.
   * @returns {undefined} No return value
   */
  reportStatus() {
    this.telemetry.reportStatus();
  }

  /**
   * Report flow setup step timings to Raygun.
   * @returns {undefined} No return value
   */
  reportTimings() {
    return this.telemetry.reportTimings();
  }
};<|MERGE_RESOLUTION|>--- conflicted
+++ resolved
@@ -677,19 +677,11 @@
       this.logger.debug(`Received '${type}' (response: ${response}) message via data channel`, callMessage);
     }
 
-<<<<<<< HEAD
     const callEvent = z.conversation.EventBuilder.buildCalling(
       conversationEntity,
       callMessage,
       this.remoteUserId,
       this.remoteClientId
-=======
-    const call_event = z.conversation.EventBuilder.buildCalling(
-      conversation_et,
-      call_message,
-      this.remote_user_id,
-      this.remote_client_id
->>>>>>> 77cc3524
     );
     amplify.publish(z.event.WebApp.CALL.EVENT_FROM_BACKEND, callEvent, z.event.EventRepository.SOURCE.WEB_SOCKET);
   }
