/*
 * Wire
 * Copyright (C) 2017 Wire Swiss GmbH
 *
 * This program is free software: you can redistribute it and/or modify
 * it under the terms of the GNU General Public License as published by
 * the Free Software Foundation, either version 3 of the License, or
 * (at your option) any later version.
 *
 * This program is distributed in the hope that it will be useful,
 * but WITHOUT ANY WARRANTY; without even the implied warranty of
 * MERCHANTABILITY or FITNESS FOR A PARTICULAR PURPOSE. See the
 * GNU General Public License for more details.
 *
 * You should have received a copy of the GNU General Public License
 * along with this program. If not, see http://www.gnu.org/licenses/.
 *
 */

'use strict';

window.z = window.z || {};
window.z.calling = z.calling || {};
window.z.calling.entities = z.calling.entities || {};

z.calling.entities.FlowAudio = class FlowAudio {
  /**
   * Create a new flow audio.
   *
   * @class z.calling.entities.FlowAudio
   * @param {z.entities.Flow} flow_et - Flow entity
   * @param {MediaRepository} media_repository - Media repository
   */
  constructor(flow_et, media_repository) {
    this.flow_et = flow_et;
    this.media_repository = media_repository;
    this.logger = new z.util.Logger(
      `z.calling.FlowAudio (${this.flow_et.id})`,
      z.config.LOGGER.OPTIONS,
    );

    this.audio_context = undefined;

    // Panning
<<<<<<< HEAD
    if (this.flow_et.e_participant_et) {
      this.panning = this.flow_et.e_participant_et.panning;
    } else {
      this.panning = this.flow_et.participant_et.panning;
    }
    this.panning.subscribe(updated_panning_value => {
      this.logger.debug(
        `Panning of ${this.flow_et.remote_user.name()} changed to '${updated_panning_value}'`,
      );
=======
    this.panning = this.flow_et.participant_et.panning;
    this.panning.subscribe((updated_panning_value) => {
      this.logger.debug(`Panning of ${this.flow_et.remote_user.name()} changed to '${updated_panning_value}'`);
>>>>>>> 984fc7dc
      this.set_pan(updated_panning_value);
    });

    this.pan_node = undefined;
    this.gain_node = undefined;
    this.audio_source = undefined;
    this.audio_remote = undefined;

    amplify.subscribe(
      z.event.WebApp.CALL.MEDIA.MUTE_AUDIO,
      this.set_gain_node.bind(this),
    );
  }

  /**
   * Hookup flow audio.
   * @param {boolean} is_active - Whether the flow is active
   * @returns {undefined} No return value
   */
  hookup(is_active) {
    if (is_active === true) {
      return this._hookup_audio();
    }

    if (this.audio_source) {
      this.audio_source.disconnect();
    }
  }

  /**
   * Set muted state on gain node.
   * @param {boolean} is_muted - Muted state
   * @returns {undefined} No return value
   */
  set_gain_node(is_muted) {
    if (this.gain_node) {
      if (is_muted) {
        this.gain_node.gain.value = 0;
      } else {
        this.gain_node.gain.value = 1;
      }
      this.logger.debug(`Outgoing audio on flow muted '${is_muted}'`);
    }
  }

  /**
   * Set pan value.
   * @param {number} panning_value - Updated panning value
   * @returns {undefined} No return value
   */
  set_pan(panning_value) {
    if (this.pan_node) {
      this.pan_node.pan.value = panning_value;
    }
  }

  /**
   * Wrap audio input stream.
   * @param {MediaStream} media_stream - MediaStream to wrap
   * @returns {MediaStream} Wrapped MediaStream
   */
  wrap_audio_input_stream(media_stream) {
    const audio_context = this._get_audio_context();

    if (audio_context) {
      this.audio_source = audio_context.createMediaStreamSource(media_stream);
      this.gain_node = audio_context.createGain();
      this.audio_remote = audio_context.createMediaStreamDestination();
      this._hookup_audio();

      $.extend(true, media_stream, this.audio_remote.stream);
      this.logger.debug('Wrapped audio stream from microphone', media_stream);
    }

    return media_stream;
  }

  /**
   * Wrap audio output stream.
   * @param {MediaStream} media_stream - MediaStream to wrap
   * @returns {MediaStream} Wrapped MediaStream
   */
  wrap_audio_output_stream(media_stream) {
    if (z.util.Environment.browser.firefox) {
      const audio_context = this._get_audio_context();

      if (audio_context) {
        const remote_source = audio_context.createMediaStreamSource(
          media_stream,
        );
        const audio_output_device = audio_context.createMediaStreamDestination();

        this.pan_node = audio_context.createStereoPanner();
        this.pan_node.pan.value = this.panning();

        remote_source.connect(this.pan_node);
        this.pan_node.connect(audio_output_device);

        $.extend(true, media_stream, audio_output_device.stream);
        this.logger.debug(
          `Wrapped audio stream to speaker to create stereo. Initial panning set to '${this.panning()}'.`,
          media_stream,
        );
      }
    }

    return media_stream;
  }

  /**
   * Get running AudioContext.
   * @returns {AudioContext} Active AudioContext
   */
  _get_audio_context() {
    if (
      !this.audio_context ||
      this.audio_context.state ===
        z.media.MediaRepository.AUDIO_CONTEXT_STATE.CLOSED
    ) {
      this.audio_context = this.media_repository.get_audio_context();
    }
    return this.audio_context;
  }

  /**
   * Hookup flow audio.
   * @private
   * @returns {undefined} No return value
   */
  _hookup_audio() {
    if (this.audio_source && this.gain_node) {
      this.audio_source.connect(this.gain_node);
      this.gain_node.connect(this.audio_remote);
    }
  }
};<|MERGE_RESOLUTION|>--- conflicted
+++ resolved
@@ -42,21 +42,11 @@
     this.audio_context = undefined;
 
     // Panning
-<<<<<<< HEAD
-    if (this.flow_et.e_participant_et) {
-      this.panning = this.flow_et.e_participant_et.panning;
-    } else {
-      this.panning = this.flow_et.participant_et.panning;
-    }
+    this.panning = this.flow_et.participant_et.panning;
     this.panning.subscribe(updated_panning_value => {
       this.logger.debug(
         `Panning of ${this.flow_et.remote_user.name()} changed to '${updated_panning_value}'`,
       );
-=======
-    this.panning = this.flow_et.participant_et.panning;
-    this.panning.subscribe((updated_panning_value) => {
-      this.logger.debug(`Panning of ${this.flow_et.remote_user.name()} changed to '${updated_panning_value}'`);
->>>>>>> 984fc7dc
       this.set_pan(updated_panning_value);
     });
 
