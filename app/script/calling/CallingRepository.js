/*
 * Wire
 * Copyright (C) 2017 Wire Swiss GmbH
 *
 * This program is free software: you can redistribute it and/or modify
 * it under the terms of the GNU General Public License as published by
 * the Free Software Foundation, either version 3 of the License, or
 * (at your option) any later version.
 *
 * This program is distributed in the hope that it will be useful,
 * but WITHOUT ANY WARRANTY; without even the implied warranty of
 * MERCHANTABILITY or FITNESS FOR A PARTICULAR PURPOSE. See the
 * GNU General Public License for more details.
 *
 * You should have received a copy of the GNU General Public License
 * along with this program. If not, see http://www.gnu.org/licenses/.
 *
 */

'use strict';

window.z = window.z || {};
window.z.calling = z.calling || {};

z.calling.CallingRepository = class CallingRepository {
  static get CONFIG() {
    return {
      DATA_CHANNEL_MESSAGE_TYPES: [z.calling.enum.CALL_MESSAGE_TYPE.HANGUP, z.calling.enum.CALL_MESSAGE_TYPE.PROP_SYNC],
      DEFAULT_CONFIG_TTL: 60 * 60, // 60 minutes in seconds
      MESSAGE_LOG_LENGTH: 250,
      PROTOCOL_VERSION: '3.0',
    };
  }

  /**
   * Extended check for calling support of browser.
   * @returns {boolean} True if calling is supported
   */
  static get supports_calling() {
    return z.util.Environment.browser.supports.calling;
  }

  /**
   * Extended check for screen sharing support of browser.
   * @returns {boolean} True if screen sharing is supported
   */
  static get supports_screen_sharing() {
    return z.util.Environment.browser.supports.screen_sharing;
  }

  /**
   * Construct a new Calling repository.
   *
   * @param {CallingService} calling_service -  Backend REST API calling service implementation
   * @param {ClientRepository} client_repository - Repository for client interactions
   * @param {ConversationRepository} conversation_repository -  Repository for conversation interactions
   * @param {MediaRepository} media_repository -  Repository for media interactions
   * @param {UserRepository} user_repository -  Repository for all user and connection interactions
   */
  constructor(calling_service, client_repository, conversation_repository, media_repository, user_repository) {
    this.get_config = this.get_config.bind(this);

    this.calling_service = calling_service;
    this.client_repository = client_repository;
    this.conversation_repository = conversation_repository;
    this.media_repository = media_repository;
    this.user_repository = user_repository;
    this.logger = new z.util.Logger('z.calling.CallingRepository', z.config.LOGGER.OPTIONS);

    this.self_user_id = ko.pureComputed(() => {
      if (this.user_repository.self()) {
        return this.user_repository.self().id;
      }
    });

    this.time_offset = 0;

    this.calling_config = undefined;
    this.calling_config_timeout = undefined;

    // Telemetry
    this.telemetry = new z.telemetry.calling.CallTelemetry();
    this.message_log = [];

    // Media Handler
    this.media_devices_handler = this.media_repository.devices_handler;
    this.media_stream_handler = this.media_repository.stream_handler;
    this.media_element_handler = this.media_repository.element_handler;
    this.remote_media_streams = this.media_repository.stream_handler.remote_media_streams;
    this.self_stream_state = this.media_repository.stream_handler.self_stream_state;

    this.self_state = this.media_stream_handler.self_stream_state;

    this.calls = ko.observableArray([]);
    this.joined_call = ko.pureComputed(() => {
      for (const call_et of this.calls()) {
        if (call_et.self_client_joined()) {
          return call_et;
        }
      }
    });

    this.flow_status = undefined;
    this.debug_enabled = false;

    this.share_call_states();
    this.subscribe_to_events();
  }
  /**
   * Share call states with MediaRepository.
   * @returns {undefined} No return value
   */
  share_call_states() {
    this.media_repository.stream_handler.calls = this.calls;
    this.media_repository.stream_handler.joined_call = this.joined_call;
  }

  /**
   * Subscribe to amplify topics.
   * @returns {undefined} No return value
   */
  subscribe_to_events() {
    amplify.subscribe(z.event.WebApp.CALL.EVENT_FROM_BACKEND, this.on_call_event.bind(this));
    amplify.subscribe(z.event.WebApp.CALL.MEDIA.TOGGLE, this.toggle_media.bind(this));
    amplify.subscribe(z.event.WebApp.CALL.STATE.DELETE, this.delete_call.bind(this));
    amplify.subscribe(z.event.WebApp.CALL.STATE.JOIN, this.join_call.bind(this));
    amplify.subscribe(z.event.WebApp.CALL.STATE.LEAVE, this.leave_call.bind(this));
    amplify.subscribe(z.event.WebApp.CALL.STATE.REJECT, this.reject_call.bind(this));
    amplify.subscribe(z.event.WebApp.CALL.STATE.PARTICIPANT_LEFT, this.participant_left.bind(this));
    amplify.subscribe(z.event.WebApp.CALL.STATE.TOGGLE, this.toggle_state.bind(this));
    amplify.subscribe(z.event.WebApp.DEBUG.UPDATE_LAST_CALL_STATUS, this.store_flow_status.bind(this));
    amplify.subscribe(z.event.WebApp.EVENT.UPDATE_TIME_OFFSET, this.update_time_offset.bind(this));
    amplify.subscribe(z.event.WebApp.LIFECYCLE.LOADED, this.get_config);
    amplify.subscribe(z.util.Logger.prototype.LOG_ON_DEBUG, this.set_debug_state.bind(this));
  }

  //##############################################################################
  // Inbound call events
  //##############################################################################

  /**
   * Handle incoming calling events from backend.
   *
   * @param {Object} event - Event payload
   * @param {z.event.EventRepository.SOURCE} source - Source of event
   * @returns {undefined} No return value
   */
  on_call_event(event, source) {
    const {content: event_content, time: event_date, type: event_type} = event;
    const is_call = event_type === z.event.Client.CALL.E_CALL;

    this.logger.info(`»» Call Event: '${event_type}' (Source: ${source})`, {
      event_json: JSON.stringify(event),
      event_object: event,
    });

    if (is_call) {
      const is_supported_version = event_content.version === z.calling.entities.CallMessage.CONFIG.VERSION;
      if (!is_supported_version) {
        throw new z.calling.CallError(z.calling.CallError.TYPE.UNSUPPORTED_VERSION);
      }

      const call_message_et = z.calling.CallMessageMapper.map_event(event);
      this._log_message(false, call_message_et, event_date);

      this._validate_message_type(call_message_et)
        .then(conversation_et => {
          const is_backend_timestamp = source !== z.event.EventRepository.SOURCE.INJECTED;
          conversation_et.update_timestamp_server(call_message_et.time, is_backend_timestamp);
        })
        .then(() => {
          if (z.calling.CallingRepository.supports_calling) {
            return this._on_call_event_in_supported_browsers(call_message_et, source);
          }
          this._on_call_event_in_unsupported_browsers(call_message_et, source);
        });
    }
  }

  /**
   * Call event handling for browsers supporting calling.
   *
   * @private
   * @param {CallMessage} call_message_et - Mapped incoming call message entity
   * @param {z.event.EventRepository.SOURCE} source - Source of event
   * @returns {undefined} No return value
   */
  _on_call_event_in_supported_browsers(call_message_et, source) {
    const message_type = call_message_et.type;

    switch (message_type) {
      case z.calling.enum.CALL_MESSAGE_TYPE.CANCEL:
        this._on_cancel(call_message_et, source);
        break;
      case z.calling.enum.CALL_MESSAGE_TYPE.GROUP_CHECK:
        this._on_group_check(call_message_et, source);
        break;
      case z.calling.enum.CALL_MESSAGE_TYPE.GROUP_LEAVE:
        this._on_group_leave(call_message_et);
        break;
      case z.calling.enum.CALL_MESSAGE_TYPE.GROUP_SETUP:
        this._on_group_setup(call_message_et);
        break;
      case z.calling.enum.CALL_MESSAGE_TYPE.GROUP_START:
        this._on_group_start(call_message_et, source);
        break;
      case z.calling.enum.CALL_MESSAGE_TYPE.HANGUP:
        this._on_hangup(call_message_et);
        break;
      case z.calling.enum.CALL_MESSAGE_TYPE.PROP_SYNC:
        this._on_prop_sync(call_message_et);
        break;
      case z.calling.enum.CALL_MESSAGE_TYPE.REJECT:
        this._on_reject(call_message_et);
        break;
      case z.calling.enum.CALL_MESSAGE_TYPE.SETUP:
        this._on_setup(call_message_et, source);
        break;
      case z.calling.enum.CALL_MESSAGE_TYPE.UPDATE:
        this._on_update(call_message_et);
        break;
      default:
        this.logger.warn(`Call event of unknown type '${message_type}' was ignored`, call_message_et);
    }
  }

  /**
   * Call event handling for browsers not supporting calling.
   *
   * @private
   * @param {CallMessage} call_message_et - Mapped incoming call message entity
   * @param {z.event.EventRepository.SOURCE} source - Source of event
   * @returns {undefined} No return value
   */
  _on_call_event_in_unsupported_browsers(call_message_et, source) {
    const {conversation_id, response, type, user_id} = call_message_et;

    if (!response) {
      switch (type) {
        case z.calling.enum.CALL_MESSAGE_TYPE.SETUP: {
          this.inject_activate_event(call_message_et, source);
          this.user_repository.get_user_by_id(user_id).then(user_et => {
            amplify.publish(z.event.WebApp.WARNING.SHOW, z.ViewModel.WarningType.UNSUPPORTED_INCOMING_CALL, {
              call_id: conversation_id,
              first_name: user_et.name(),
            });
          });
          break;
        }

        case z.calling.enum.CALL_MESSAGE_TYPE.CANCEL: {
          amplify.publish(z.event.WebApp.WARNING.DISMISS, z.ViewModel.WarningType.UNSUPPORTED_INCOMING_CALL);
          break;
        }

        default: {
          break;
        }
      }
    }
  }

  /**
   * Call cancel message handling.
   *
   * @private
   * @param {CallMessage} call_message_et - Call message entity of type z.calling.enum.CALL_MESSAGE_TYPE.CANCEL
   * @param {z.event.EventRepository.SOURCE} source - Source of event
   * @returns {undefined} No return value
   */
  _on_cancel(call_message_et, source) {
    const {client_id, conversation_id, response, user_id} = call_message_et;

    if (!response) {
      this.get_call_by_id(conversation_id)
        .then(call_et => call_et.verify_session_id(call_message_et))
        .then(call_et => call_et.delete_participant(user_id, client_id, z.calling.enum.TERMINATION_REASON.OTHER_USER))
        .then(call_et => call_et.deactivate_call(call_message_et, z.calling.enum.TERMINATION_REASON.OTHER_USER))
        .catch(error => {
          if (error.type !== z.calling.CallError.TYPE.NOT_FOUND) {
            this.inject_deactivate_event(call_message_et, source);
            throw error;
          }
        });
    }
  }

  /**
   * call group check message handling.
   *
   * @private
   * @param {CallMessage} call_message_et - call message entity of type z.calling.enum.CALL_MESSAGE_TYPE.GROUP_CHECK
   * @param {z.event.EventRepository.SOURCE} source - Source of event
   * @returns {undefined} No return value
   */
  _on_group_check(call_message_et, source) {
    this.get_call_by_id(call_message_et.conversation_id)
      .then(call_et => call_et.schedule_group_check())
      .catch(error => this._validate_incoming_call(call_message_et, source, error));
  }

  /**
   * call group leave message handling.
   *
   * @private
   * @param {CallMessage} call_message_et - call message entity of type z.calling.enum.CALL_MESSAGE_TYPE.GROUP_LEAVE
   * @param {z.calling.enum.TERMINATION_REASON} [termination_reason=z.calling.enum.TERMINATION_REASON.OTHER_USER] - Reason for participant to leave
   * @returns {undefined} No return value
   */
  _on_group_leave(call_message_et, termination_reason = z.calling.enum.TERMINATION_REASON.OTHER_USER) {
    const {conversation_id, client_id, user_id} = call_message_et;

    this.get_call_by_id(conversation_id)
      .then(call_et => {
        const is_outgoing = call_et.state() === z.calling.enum.CALL_STATE.OUTGOING;
        if (is_outgoing) {
          throw new z.calling.CallError(
            z.calling.CallError.TYPE.WRONG_SENDER,
            'Remote user tried to leave outgoing call'
          );
        }

        const is_self_user = user_id === this.self_user_id();
        if (is_self_user) {
          call_et.self_user_joined(false);
          return call_et;
        }

        return call_et.delete_participant(user_id, client_id, termination_reason);
      })
      .then(call_et => call_et.participant_left(call_message_et, termination_reason))
      .catch(this._throw_message_error);
  }

  /**
   * call group setup message handling.
   *
   * @private
   * @param {CallMessage} call_message_et - call message entity of type z.calling.enum.CALL_MESSAGE_TYPE.GROUP_SETUP
   * @returns {undefined} No return value
   */
  _on_group_setup(call_message_et) {
    const {conversation_id, response, user_id} = call_message_et;

    this.get_call_by_id(conversation_id)
      .then(call_et => {
        // @todo Grant message for ongoing call

        this._validate_message_destination(call_et, call_message_et);
        call_et.set_remote_version(call_message_et);
        call_et.add_or_update_participant(user_id, response !== true, call_message_et);
      })
      .catch(this._throw_message_error);
  }

  /**
   * call group start message handling.
   *
   * @private
   * @param {CallMessage} call_message_et - call message entity of type z.calling.enum.CALL_MESSAGE_TYPE.GROUP_START
   * @param {z.event.EventRepository.SOURCE} source - Source of event
   * @returns {undefined} No return value
   */
  _on_group_start(call_message_et, source) {
    const {conversation_id, user_id} = call_message_et;

    this.get_call_by_id(conversation_id)
      .then(call_et => {
        // @todo Grant message for ongoing call

        const is_self_user = user_id === this.self_user_id();
        if (is_self_user && !call_et.self_client_joined()) {
          call_et.self_user_joined(true);
          call_et.was_connected = true;
          return call_et.state(z.calling.enum.CALL_STATE.REJECTED);
        }

        if (call_et.state() === z.calling.enum.CALL_STATE.OUTGOING) {
          call_et.state(z.calling.enum.CALL_STATE.CONNECTING);
        }

        // Add the correct participant, start negotiating
        call_et.add_or_update_participant(user_id, call_et.self_client_joined(), call_message_et);
      })
      .catch(error => this._validate_incoming_call(call_message_et, source, error));
  }

  /**
   * call hangup message handling.
   *
   * @private
   * @param {CallMessage} call_message_et - call message entity of type z.calling.enum.CALL_MESSAGE_TYPE.HANGUP
   * @param {z.calling.enum.TERMINATION_REASON} termination_reason - Reason for the participant to hangup
   * @returns {undefined} No return value
   */
  _on_hangup(call_message_et, termination_reason = z.calling.enum.TERMINATION_REASON.OTHER_USER) {
    const {conversation_id, client_id, response, user_id} = call_message_et;

    if (!response) {
      this.get_call_by_id(conversation_id)
        .then(call_et => call_et.verify_session_id(call_message_et))
        .then(call_et => this._confirm_call_message(call_et, call_message_et))
        .then(call_et => call_et.delete_participant(user_id, client_id, termination_reason))
        .then(call_et => {
          if (!call_et.is_group) {
            call_et.deactivate_call(call_message_et, termination_reason);
          }
        })
        .catch(this._throw_message_error);
    }
  }

  /**
   * call prop-sync message handling.
   *
   * @private
   * @param {CallMessage} call_message_et - call message entity of type z.calling.enum.CALL_MESSAGE_TYPE.SETUP
   * @returns {undefined} No return value
   */
  _on_prop_sync(call_message_et) {
    const {conversation_id, user_id} = call_message_et;

    this.get_call_by_id(conversation_id)
      .then(call_et => call_et.verify_session_id(call_message_et))
      .then(call_et => this._confirm_call_message(call_et, call_message_et))
      .then(call_et => call_et.add_or_update_participant(user_id, false, call_message_et))
      .catch(this._throw_message_error);
  }

  /**
   * call reject message handling.
   *
   * @private
   * @param {CallMessage} call_message_et - call message entity of type z.calling.enum.CALL_MESSAGE_TYPE.REJECT
   * @returns {undefined} No return value
   */
  _on_reject(call_message_et) {
    const {conversation_id, user_id} = call_message_et;

    this.get_call_by_id(conversation_id)
      .then(call_et => {
        const is_self_user = user_id !== this.self_user_id();
        if (!is_self_user) {
          throw new z.calling.CallError(z.calling.CallError.TYPE.WRONG_SENDER, 'Call rejected by wrong user');
        }

        if (!call_et.self_client_joined()) {
          this.logger.info(`Rejecting call in conversation '${conversation_id}'`, call_et);
          call_et.state(z.calling.enum.CALL_STATE.REJECTED);
          this.media_stream_handler.reset_media_stream();
        }
      })
      .catch(this._throw_message_error);
  }

  /**
   * call setup message handling.
   *
   * @private
   * @param {CallMessage} call_message_et - call message entity of type z.calling.enum.CALL_MESSAGE_TYPE.SETUP
   * @param {z.event.EventRepository.SOURCE} source - Source of event
   * @returns {undefined} No return value
   */
  _on_setup(call_message_et, source) {
    const {conversation_id, response, user_id} = call_message_et;

    this.get_call_by_id(conversation_id)
      .then(call_et => {
        call_et.set_remote_version(call_message_et);

        if (response && user_id === this.self_user_id()) {
          this.logger.info(
            `Incoming call in conversation '${call_et.conversation_et.display_name()}' accepted on other device`
          );
          return this.delete_call(conversation_id);
        }

        return call_et.add_or_update_participant(user_id, response !== true, call_message_et).then(() => {
          if (response) {
            call_et.state(z.calling.enum.CALL_STATE.CONNECTING);
          }
        });
      })
      .catch(error => this._validate_incoming_call(call_message_et, source, error));
  }

  /**
   * call setup message handling.
   *
   * @private
   * @param {CallMessage} call_message_et - call message entity of type z.calling.enum.CALL_MESSAGE_TYPE.SETUP
   * @returns {undefined} No return value
   */
  _on_update(call_message_et) {
    const {conversation_id, user_id} = call_message_et;

    this.get_call_by_id(conversation_id)
      .then(call_et => {
        this._validate_message_destination(call_et, call_message_et);
        return call_et.verify_session_id(call_message_et);
      })
      .then(call_et => call_et.add_or_update_participant(user_id, false, call_message_et))
      .catch(this._throw_message_error);
  }

  /**
   * Throw error is not expected types.
   *
   * @private
   * @param {z.calling.CallError|Error} error - Error thrown during call message handling
   * @returns {undefined} No return value
   */
  _throw_message_error(error) {
    const expected_error_types = [z.calling.CallError.TYPE.MISTARGETED_MESSAGE, z.calling.CallError.TYPE.NOT_FOUND];

    if (!expected_error_types.includes(error.type)) {
      throw error;
    }
  }

  /**
   * Verify validity of incoming call.
   *
   * @param {CallMessage} call_message_et - call message to validate
   * @param {z.event.EventRepository.SOURCE} source - Source of event
   * @param {z.calling.CallError|Error} error - Error thrown during call message handling
   * @returns {undefined} No return value
   */
  _validate_incoming_call(call_message_et, source, error) {
    this._throw_message_error(error);

    const {conversation_id, response, type, user_id} = call_message_et;

    const is_group_check = type === z.calling.enum.CALL_MESSAGE_TYPE.GROUP_CHECK;
    const is_self_user = user_id === this.self_user_id();
    const valid_message = response === is_group_check;

    if (!is_self_user && valid_message) {
      const event_from_stream = source === z.event.EventRepository.SOURCE.STREAM;
      const silent_call = is_group_check || event_from_stream;
      const promises = [this._create_incoming_call(call_message_et, source, silent_call)];

      if (!event_from_stream) {
        promises.push(
          this.conversation_repository.grant_message(conversation_id, z.ViewModel.MODAL_CONSENT_TYPE.INCOMING_CALL, [
            user_id,
          ])
        );
      }

      Promise.all(promises)
        .then(([call_et, granted_call]) => {
          if (granted_call) {
            const media_type = call_et.is_remote_video_send() ? z.media.MediaType.AUDIO_VIDEO : z.media.MediaType.AUDIO;
            this.join_call(conversation_id, media_type);
          }
        })
        .catch(_error => {
          if (_error.type !== z.conversation.ConversationError.TYPE.DEGRADED_CONVERSATION_CANCELLATION) {
            throw _error;
          }

          this.reject_call(conversation_id);
        });
    }
  }

  /**
   * Validate that content of call message is targeted at local client.
   * @param {Call} call_et - Call the message belongs to
   * @param {CallMessage} call_message_et - call message to validate
   * @returns {undefined} Resolves if the message is valid
   */
  _validate_message_destination(call_et, call_message_et) {
    if (call_et.is_group) {
      const {dest_client_id, dest_user_id, type} = call_message_et;

      if (dest_user_id !== this.self_user_id() || dest_client_id !== this.client_repository.current_client().id) {
        this.logger.log(
          `Ignored non-targeted call '${type}' message intended for client '${dest_client_id}' of user '${dest_user_id}'`
        );
        throw new z.calling.CallError(z.calling.CallError.TYPE.MISTARGETED_MESSAGE);
      }
    }
  }

  /**
   * Validate that type of call message matches conversation type.
   * @param {CallMessage} call_message_et - call message to validate
   * @returns {Promise} Resolves if the message is valid
   */
  _validate_message_type(call_message_et) {
    const {conversation_id, type} = call_message_et;

    return this.conversation_repository.get_conversation_by_id(conversation_id).then(conversation_et => {
      if (conversation_et.is_one2one()) {
        const group_message_types = [
          z.calling.enum.CALL_MESSAGE_TYPE.GROUP_CHECK,
          z.calling.enum.CALL_MESSAGE_TYPE.GROUP_LEAVE,
          z.calling.enum.CALL_MESSAGE_TYPE.GROUP_SETUP,
          z.calling.enum.CALL_MESSAGE_TYPE.GROUP_START,
        ];

        if (group_message_types.includes(type)) {
          throw new z.calling.CallError(z.calling.CallError.TYPE.WRONG_CONVERSATION_TYPE);
        }
      } else if (conversation_et.is_group()) {
        const one2one_message_types = [z.calling.enum.CALL_MESSAGE_TYPE.SETUP];

        if (one2one_message_types.includes(type)) {
          throw new z.calling.CallError(z.calling.CallError.TYPE.WRONG_CONVERSATION_TYPE);
        }
      } else {
        throw new z.calling.CallError(z.calling.CallError.TYPE.WRONG_CONVERSATION_TYPE);
      }

      return conversation_et;
    });
  }

  //##############################################################################
  // Outbound call events
  //##############################################################################

  /**
   * Send an call event.
   *
   * @param {z.entity.Conversation} conversation_et - Conversation to send message in
   * @param {CallMessage} call_message_et - call message entity
   * @returns {Promise} Resolves when the event has been sent
   */
  send_call_message(conversation_et, call_message_et) {
    if (!_.isObject(call_message_et)) {
      throw new z.calling.CallError(z.calling.CallError.TYPE.WRONG_PAYLOAD_FORMAT);
    }

    const {conversation_id, remote_user_id, type} = call_message_et;

    return this.get_call_by_id(conversation_id || conversation_et.id)
      .then(call_et => {
        if (!CallingRepository.CONFIG.DATA_CHANNEL_MESSAGE_TYPES.includes(type)) {
          throw new z.calling.CallError(z.calling.CallError.TYPE.NO_DATA_CHANNEL);
        }

        return call_et.get_participant_by_id(remote_user_id);
      })
      .then(({flow_et}) => flow_et.send_message(call_message_et))
      .catch(error => {
        const expected_error_types = [z.calling.CallError.TYPE.NO_DATA_CHANNEL, z.calling.CallError.TYPE.NOT_FOUND];

        if (!expected_error_types.includes(error.type)) {
          throw error;
        }

        return this._limit_message_recipients(call_message_et).then(({precondition_option, recipients}) => {
          if (type === z.calling.enum.CALL_MESSAGE_TYPE.HANGUP) {
            call_message_et.type = z.calling.enum.CALL_MESSAGE_TYPE.CANCEL;
          }

          return this.conversation_repository.send_e_call(
            conversation_et,
            call_message_et,
            recipients,
            precondition_option
          );
        });
      })
      .then(() => this._log_message(true, call_message_et));
  }

  /**
   *
   * @private
   * @param {Call} call_et - Call entity
   * @param {CallMessage} incoming_call_message_et - Incoming call message
   * @returns {Promise} Resolves with the call
   */
  _confirm_call_message(call_et, incoming_call_message_et) {
    const {response} = incoming_call_message_et;

    if (response || !call_et.self_client_joined()) {
      return Promise.resolve(call_et);
    }

    return call_et.confirm_message(incoming_call_message_et).then(() => call_et);
  }

  /**
   * Limit the message recipients for a call message.
   *
   * @private
   * @param {CallMessage} call_message_et - Call message to target at clients
   * @returns {Promise} Resolves with the client user map and precondition option
   */
  _limit_message_recipients(call_message_et) {
    const {remote_client_id, remote_user, remote_user_id, response, type} = call_message_et;
    let recipients_promise;

    if (type === z.calling.enum.CALL_MESSAGE_TYPE.REJECT) {
      recipients_promise = Promise.resolve({self_user_et: this.user_repository.self()});
    } else if (remote_user) {
      recipients_promise = Promise.resolve({remote_user_et: remote_user, self_user_et: this.user_repository.self()});
    } else {
      recipients_promise = this.user_repository
        .get_user_by_id(remote_user_id)
        .then(remote_user_et => ({remote_user_et: remote_user_et, self_user_et: this.user_repository.self()}));
    }

    return recipients_promise.then(({remote_user_et, self_user_et}) => {
      let precondition_option, recipients;

      switch (type) {
        case z.calling.enum.CALL_MESSAGE_TYPE.CANCEL: {
          if (response) {
            // Send to remote client that initiated call
            precondition_option = true;
            recipients = {
              [remote_user_et.id]: [`${remote_client_id}`],
            };
          } else {
            // Send to all clients of remote user
            precondition_option = [remote_user_et.id];
            recipients = {
              [remote_user_et.id]: remote_user_et.devices().map(device => device.id),
            };
          }
          break;
        }

        case z.calling.enum.CALL_MESSAGE_TYPE.GROUP_SETUP:
        case z.calling.enum.CALL_MESSAGE_TYPE.HANGUP:
        case z.calling.enum.CALL_MESSAGE_TYPE.PROP_SYNC:
        case z.calling.enum.CALL_MESSAGE_TYPE.UPDATE: {
          // Send to remote client that call is connected with
          if (remote_client_id) {
            precondition_option = true;
            recipients = {
              [remote_user_et.id]: [`${remote_client_id}`],
            };
          }
          break;
        }

        case z.calling.enum.CALL_MESSAGE_TYPE.REJECT: {
          // Send to all clients of self user
          precondition_option = [self_user_et.id];
          recipients = {
            [self_user_et.id]: self_user_et.devices().map(device => device.id),
          };
          break;
        }

        case z.calling.enum.CALL_MESSAGE_TYPE.SETUP: {
          if (response) {
            // Send to remote client that initiated call and all clients of self user
            precondition_option = [self_user_et.id];
            recipients = {
              [remote_user_et.id]: [`${remote_client_id}`],
              [self_user_et.id]: self_user_et.devices().map(device => device.id),
            };
          } else {
            // Send to all clients of remote user
            precondition_option = [remote_user_et.id];
            recipients = {
              [remote_user_et.id]: remote_user_et.devices().map(device => device.id),
            };
          }
          break;
        }

        default: {
          break;
        }
      }

      return {precondition_option: precondition_option, recipients: recipients};
    });
  }

  //##############################################################################
  // Call actions
  //##############################################################################

  /**
   * Delete an call.
   * @param {string} conversation_id - ID of conversation to delete call from
   * @returns {undefined} No return value
   */
  delete_call(conversation_id) {
    this.get_call_by_id(conversation_id)
      .then(call_et => {
        this.logger.info(`Deleting call in conversation '${conversation_id}'`, call_et);

        call_et.delete_call();
        this.calls.remove(call => call.id === conversation_id);
        this.media_stream_handler.reset_media_stream();
      })
      .catch(error => {
        if (error.type !== z.calling.CallError.TYPE.NOT_FOUND) {
          throw error;
        }
      });
  }

  /**
   * Join a call.
   *
   * @param {string} conversation_id - ID of conversation to join call in
   * @param {z.media.MediaType} media_type - Media type for this call
   * @returns {undefined} No return value
   */
  join_call(conversation_id, media_type) {
    this.get_call_by_id(conversation_id)
      .then(call_et => ({call_et: call_et, call_state: call_et.state()}))
      .catch(error => {
        if (error.type !== z.calling.CallError.TYPE.NOT_FOUND) {
          throw error;
        }

        return {call_state: z.calling.enum.CALL_STATE.OUTGOING};
      })
      .then(({call_et, call_state}) => {
        return this._check_calling_support(conversation_id, call_state)
          .then(() => this._check_concurrent_joined_call(conversation_id, call_state))
          .then(() => {
            if (call_et) {
              return call_et;
            }

            const video_send = media_type === z.media.MediaType.AUDIO_VIDEO;
            const prop_sync_payload = z.calling.CallMessageBuilder.create_payload_prop_sync(
              this.self_state,
              video_send,
              false,
              {conversation_id: conversation_id}
            );
            return this._create_outgoing_call(
              z.calling.CallMessageBuilder.build_prop_sync(false, undefined, prop_sync_payload)
            );
          });
      })
      .then(call_et => {
        this.logger.info(`Joining call in conversation '${conversation_id}'`, call_et);

        call_et.initiate_telemetry(media_type);
        if (this.media_stream_handler.local_media_stream()) {
          return call_et;
        }

        return this.media_stream_handler.initiate_media_stream(conversation_id, media_type).then(() => call_et);
      })
      .then(call_et => {
        call_et.timings.time_step(z.telemetry.calling.CallSetupSteps.STREAM_RECEIVED);
        call_et.join_call();
      })
      .catch(error => {
        if (error.type !== z.calling.CallError.TYPE.NOT_SUPPORTED) {
          this.delete_call(conversation_id);
          if (!(error instanceof z.media.MediaError)) {
            throw error;
          }
        }
      });
  }

  /**
   * User action to leave an call.
   *
   * @param {string} conversation_id - ID of conversation to leave call in
   * @param {z.calling.enum.TERMINATION_REASON} termination_reason - Reason for call termination
   * @returns {undefined} No return value
   */
  leave_call(conversation_id, termination_reason) {
    this.get_call_by_id(conversation_id)
      .then(call_et => {
        this.logger.info(
          `Leaving call in conversation '${conversation_id}' triggered by '${termination_reason}'`,
          call_et
        );

        if (call_et.state() !== z.calling.enum.CALL_STATE.ONGOING) {
          termination_reason = undefined;
        }

        this.media_stream_handler.release_media_stream();
        call_et.leave_call(termination_reason);
      })
      .catch(error => {
        if (error.type !== z.calling.CallError.TYPE.NOT_FOUND) {
          throw error;
        }
      });
  }

  /**
   * Remove a participant from an call if he was removed from the group.
   *
   * @param {string} conversation_id - ID of conversation for which the user should be removed from the call
   * @param {string} user_id - ID of user to be removed
   * @returns {undefined} No return value
   */
  participant_left(conversation_id, user_id) {
    const additional_payload = z.calling.CallMessageBuilder.create_payload(
      conversation_id,
      this.self_user_id(),
      user_id
    );
    const call_message_et = z.calling.CallMessageBuilder.build_group_leave(false, this.session_id, additional_payload);

    this._on_group_leave(call_message_et, z.calling.enum.TERMINATION_REASON.MEMBER_LEAVE);
  }

  /**
   * User action to reject incoming call.
   * @param {string} conversation_id - ID of conversation to ignore call in
   * @returns {undefined} No return value
   */
  reject_call(conversation_id) {
    this.get_call_by_id(conversation_id)
      .then(call_et => {
        this.logger.info(`Rejecting call in conversation '${conversation_id}'`, call_et);

        call_et.reject_call();
      })
      .catch(error => {
        if (error.type !== z.calling.CallError.TYPE.NOT_FOUND) {
          throw error;
        }
      });
  }

  /**
   * User action to toggle one of the media stats of an call.
   *
   * @param {string} conversation_id - ID of conversation with call
   * @param {z.media.MediaType} media_type - MediaType of requested change
   * @returns {undefined} No return value
   */
  toggle_media(conversation_id, media_type) {
    this.get_call_by_id(conversation_id)
      .then(call_et => call_et.toggle_media(media_type))
      .then(() => {
        switch (media_type) {
          case z.media.MediaType.AUDIO:
            return this.media_stream_handler.toggle_audio_send();
          case z.media.MediaType.SCREEN:
            return this.media_stream_handler.toggle_screen_send();
          case z.media.MediaType.VIDEO:
            return this.media_stream_handler.toggle_video_send();
          default:
            throw new z.media.MediaError(z.media.MediaError.TYPE.UNHANDLED_MEDIA_TYPE);
        }
      })
      .catch(error => {
        if (error.type !== z.calling.CallError.TYPE.NOT_FOUND) {
          throw error;
        }
      });
  }

  /**
   * User action to toggle the call state.
   *
   * @param {z.media.MediaType} media_type - Media type of call
   * @param {Conversation} [conversation_et=this.conversation_repository.active_conversation()] - Conversation for which state will be toggled
   * @returns {undefined} No return value
   */
  toggle_state(media_type, conversation_et = this.conversation_repository.active_conversation()) {
    if (conversation_et) {
      if (conversation_et.id === this._self_client_on_a_call()) {
        return this.leave_call(conversation_et.id);
      }

      const is_video_call = media_type === z.media.MediaType.AUDIO_VIDEO;
      if (conversation_et.is_group() && is_video_call) {
        amplify.publish(z.event.WebApp.WARNING.MODAL, z.ViewModel.ModalType.CALL_NO_VIDEO_IN_GROUP);
      } else {
        this.join_call(conversation_et.id, media_type);
      }
    }
  }

  /**
   * Check whether conversation supports calling.
   * @param {string} conversation_id - ID of conversation to join call in
   * @param {z.calling.enum.CALL_STATE} call_state - Current state of call
   * @returns {Promise} Resolves when conversation supports calling
   */
  _check_calling_support(conversation_id, call_state) {
    return this.conversation_repository.get_conversation_by_id(conversation_id).then(({participating_user_ids}) => {
      if (!participating_user_ids().length) {
        amplify.publish(z.event.WebApp.WARNING.MODAL, z.ViewModel.ModalType.CALL_EMPTY_CONVERSATION);
        throw new z.calling.CallError(z.calling.CallError.TYPE.NOT_SUPPORTED);
      }

      const is_outgoing_call = call_state === z.calling.enum.CALL_STATE.OUTGOING;
      if (is_outgoing_call && !z.calling.CallingRepository.supports_calling) {
        amplify.publish(z.event.WebApp.WARNING.SHOW, z.ViewModel.WarningType.UNSUPPORTED_OUTGOING_CALL);
        throw new z.calling.CallError(z.calling.CallError.TYPE.NOT_SUPPORTED);
      }
    });
  }

  /**
   * Check whether we are actively participating in a call.
   *
   * @private
   * @param {string} new_call_id - Conversation ID of call about to be joined
   * @param {z.calling.enum.CALL_STATE} call_state - Call state of new call
   * @returns {Promise} Resolves when the new call was joined
   */
  _check_concurrent_joined_call(new_call_id, call_state) {
    return new Promise(resolve => {
      const ongoing_call_id = this._self_participant_on_a_call();

      if (ongoing_call_id) {
        amplify.publish(z.event.WebApp.WARNING.MODAL, z.ViewModel.ModalType.CALL_START_ANOTHER, {
          action() {
            amplify.publish(
              z.event.WebApp.CALL.STATE.LEAVE,
              ongoing_call_id,
              z.calling.enum.TERMINATION_REASON.CONCURRENT_CALL
            );
            window.setTimeout(resolve, 1000);
          },
          close() {
            if (call_state === z.calling.enum.CALL_STATE.INCOMING) {
              amplify.publish(z.event.WebApp.CALL.STATE.REJECT, new_call_id);
            }
          },
          data: call_state,
        });
        this.logger.warn(`You cannot join a second call while calling in conversation '${ongoing_call_id}'.`);
      } else {
        resolve();
      }
    });
  }

  //##############################################################################
  // call entity creation
  //##############################################################################

  /**
   * Constructs a call entity.
   *
   * @private
   * @param {CallMessage} call_message_et - Call message entity of type z.calling.enum.CALL_MESSAGE_TYPE.SETUP
   * @param {z.entity.User} creating_user_et - User that created call
   * @returns {Promise} Resolves with the new call entity
   */
  _create_call(call_message_et, creating_user_et) {
    const {conversation_id, session_id} = call_message_et;

    return this.get_call_by_id(conversation_id).catch(() => {
      return this.conversation_repository.get_conversation_by_id(conversation_id).then(conversation_et => {
        const call_et = new z.calling.entities.Call(conversation_et, creating_user_et, session_id, this);

        this.calls.push(call_et);
        return call_et;
      });
    });
  }

  /**
   * Constructs an incoming call entity.
   *
   * @private
   * @param {CallMessage} call_message_et - call message entity of type z.calling.enum.CALL_MESSAGE_TYPE.SETUP
   * @param {z.event.EventRepository.SOURCE} source - Source of event
   * @param {boolean} [silent=false] - Start call in rejected mode
   * @returns {Promise} Resolves with the new call entity
   */
  _create_incoming_call(call_message_et, source, silent = false) {
    const {conversation_id, props, user_id} = call_message_et;

<<<<<<< HEAD
    return this.user_repository
      .get_user_by_id(user_id)
      .then(remote_user_et => this._create_call(call_message_et, remote_user_et))
      .then(call_et => {
        this.logger.info(
          `Incoming '${this._get_media_type_from_properties(
            props
          )}' call in conversation '${call_et.conversation_et.display_name()}'`,
          call_et
        );
=======
    return this.user_repository.get_user_by_id(user_id)
      .then((remote_user_et) => this._create_call(call_message_et, remote_user_et))
      .then((call_et) => {
        const media_type = this._get_media_type_from_properties(props);
        this.logger.info(`Incoming '${media_type}' call in conversation '${call_et.conversation_et.display_name()}'`, call_et);
>>>>>>> b7e29e85

        call_et.direction = z.calling.enum.CALL_STATE.INCOMING;
        call_et.set_remote_version(call_message_et);
        call_et.state(silent ? z.calling.enum.CALL_STATE.REJECTED : z.calling.enum.CALL_STATE.INCOMING);

<<<<<<< HEAD
        return call_et.add_or_update_participant(user_id, false, call_message_et).then(() => {
          this.telemetry.track_event(z.tracking.EventName.CALLING.RECEIVED_CALL, call_et);
          this.inject_activate_event(call_message_et, source);
=======
        return call_et.add_or_update_participant(user_id, false, call_message_et)
          .then(() => {
            this.telemetry.set_media_type(media_type);
            this.telemetry.track_event(z.tracking.EventName.CALLING.RECEIVED_CALL, call_et);
            this.inject_activate_event(call_message_et, source);
>>>>>>> b7e29e85

          const event_from_web_socket = source === z.event.EventRepository.SOURCE.WEB_SOCKET;
          if (event_from_web_socket && call_et.is_remote_video_send()) {
            this.media_stream_handler.initiate_media_stream(call_et.id, z.media.MediaType.AUDIO_VIDEO);
          }

          return call_et;
        });
      })
      .catch(error => {
        this.delete_call(conversation_id);

        if (!(error instanceof z.media.MediaError)) {
          throw error;
        }
      });
  }

  /**
   * Constructs an outgoing call entity.
   *
   * @private
   * @param {CallMessage} call_message_et - call message entity of type z.calling.enum.CALL_MESSAGE_TYPE.PROP_SYNC
   * @returns {Promise} Resolves with the new call entity
   */
  _create_outgoing_call(call_message_et) {
    const {props} = call_message_et;

    return this._create_call(call_message_et, this.user_repository.self()).then(call_et => {
      const media_type = this._get_media_type_from_properties(props);
      this.logger.info(
        `Outgoing '${media_type}' call in conversation '${call_et.conversation_et.display_name()}'`,
        call_et
      );

      call_et.direction = z.calling.enum.CALL_STATE.OUTGOING;
      call_et.state(z.calling.enum.CALL_STATE.OUTGOING);

      this.telemetry.set_media_type(media_type);
      this.telemetry.track_event(z.tracking.EventName.CALLING.INITIATED_CALL, call_et);
      return call_et;
    });
  }

  //##############################################################################
  // Notifications
  //##############################################################################

  /**
   * Inject a call activate event.
   * @param {CallMessage} call_message_et - call message to create event from
   * @param {z.event.EventRepository.SOURCE} source - Source of event
   * @returns {undefined} No return value
   */
  inject_activate_event(call_message_et, source) {
    const activate_event = z.conversation.EventBuilder.build_voice_channel_activate(call_message_et);
    amplify.publish(z.event.WebApp.EVENT.INJECT, activate_event, source);
  }

  /**
   * Inject a call deactivate event.
   * @param {CallMessage} call_message_et - Call message to create event from
   * @param {z.event.EventRepository.SOURCE} source - Source of event
   * @param {z.calling.enum.TERMINATION_REASON} [reason] - Reason for call to end
   * @returns {undefined} No return value
   */
  inject_deactivate_event(call_message_et, source, reason) {
    const deactivate_event = z.conversation.EventBuilder.build_voice_channel_deactivate(
      call_message_et,
      reason,
      this.time_offset
    );
    amplify.publish(z.event.WebApp.EVENT.INJECT, deactivate_event, source);
  }

  /**
   * Update time offset.
   * @param {number} time_offset - Approximate time different to backend in milliseconds
   * @returns {undefined} No return value
   */
  update_time_offset(time_offset) {
    this.time_offset = time_offset;
  }

  //##############################################################################
  // Helper functions
  //##############################################################################

  /**
   * Get an call entity for a given conversation ID.
   * @param {string} conversation_id - ID of Conversation of requested call
   * @returns {Promise} Resolves with the call entity for conversation ID
   */
  get_call_by_id(conversation_id) {
    if (conversation_id) {
      for (const call_et of this.calls()) {
        if (call_et.id === conversation_id) {
          return Promise.resolve(call_et);
        }
      }

      return Promise.reject(new z.calling.CallError(z.calling.CallError.TYPE.NOT_FOUND));
    }

    return Promise.reject(new z.calling.CallError(z.calling.CallError.TYPE.NO_CONVERSATION_ID));
  }

  /**
   * Leave a call we are joined immediately in case the browser window is closed.
   * @note Should only used by "window.onbeforeunload".
   * @returns {undefined} No return value
   */
  leave_call_on_unload() {
    const conversation_id = this._self_client_on_a_call();

    if (conversation_id) {
      this.leave_call(conversation_id);
    }
  }

  /**
   * Get the MediaType from given call event properties.
   * @param {Object} properties - call event properties
   * @returns {z.media.MediaType} MediaType of call
   */
  _get_media_type_from_properties(properties) {
    if (properties && properties.videosend === z.calling.enum.PROPERTY_STATE.TRUE) {
      return z.media.MediaType.VIDEO;
    }

    return z.media.MediaType.AUDIO;
  }

  /**
   * Check if self client is participating in a call.
   * @private
   * @returns {string|boolean} Conversation ID of call or false
   */
  _self_client_on_a_call() {
    for (const call_et of this.calls()) {
      if (call_et.self_client_joined()) {
        return call_et.id;
      }
    }

    return false;
  }

  /**
   * Check if self participant is participating in a call.
   * @private
   * @returns {string|boolean} Conversation ID of call or false
   */
  _self_participant_on_a_call() {
    for (const call_et of this.calls()) {
      if (call_et.self_user_joined()) {
        return call_et.id;
      }
    }

    return false;
  }

  //##############################################################################
  // Calling config
  //##############################################################################

  /**
   * Get the current calling config.
   * @returns {Promise} Resolves with calling config
   */
  get_config() {
    if (this.calling_config) {
      const is_expired_config = this.calling_config.expiration.getTime() < Date.now();

      if (!is_expired_config) {
        this.logger.debug('Returning local calling configuration. No update needed.', this.calling_config);
        return Promise.resolve(this.calling_config);
      }

      this._clear_config();
    }

    return this._get_config_from_backend();
  }

  _clear_config() {
    if (this.calling_config) {
      this.logger.debug(
        `Removing calling configuration with expiration of '${this.calling_config.expiration.toISOString()}'`
      );
      this.calling_config = undefined;
    }
  }

  _clear_config_timeout() {
    if (this.calling_config_timeout) {
      window.clearTimeout(this.calling_config_timeout);
      this.calling_config_timeout = undefined;
    }
  }

  /**
   * Get the calling config from the backend and store it.
   *
   * @private
   * @returns {Promise} Resolves with the updated calling config
   */
  _get_config_from_backend() {
    return this.calling_service.get_config().then(calling_config => {
      if (calling_config) {
        this._clear_config_timeout();

        const ttl = calling_config.ttl * 0.9 || CallingRepository.CONFIG.DEFAULT_CONFIG_TTL;
        const timeout = Math.min(ttl, CallingRepository.CONFIG.DEFAULT_CONFIG_TTL) * 1000;
        const expiration_date = new Date(Date.now() + timeout);
        calling_config.expiration = expiration_date;

        this.logger.info(`Updated calling configuration expires on '${expiration_date.toISOString()}'`, calling_config);
        this.calling_config = calling_config;

        this.calling_config_timeout = window.setTimeout(() => {
          this._clear_config();
          this.get_config();
        }, timeout);

        return this.calling_config;
      }
    });
  }

  //##############################################################################
  // Logging
  //##############################################################################

  /**
   * Print the call message log.
   * @returns {undefined} No return value
   */
  print_log() {
    this.logger.force_log(`Call message log contains '${this.message_log.length}' events`, this.message_log);
    this.message_log.forEach(({date, log, message}) => {
      this.logger.force_log(`${date} - ${log}`, message);
    });
  }

  /**
   * Report a call for call analysis.
   * @param {string} conversation_id - ID of conversation
   * @returns {undefined} No return value
   */
  report_call(conversation_id) {
    this.get_call_by_id(conversation_id)
      .catch(() => {
        for (const call_et of this.calls()) {
          if (!z.calling.enum.CALL_STATE_GROUP.IS_ENDED.includes(call_et.state())) {
            return call_et;
          }
        }
      })
      .then(call_et => {
        if (call_et) {
          return this._send_report(call_et.get_flows().map(flow_et => flow_et.report_status()));
        }

        if (this.flow_status) {
          return this._send_report(this.flow_status);
        }

        this.logger.warn('Could not find flows to report for call analysis');
      });
  }

  /**
   * Set logging on adapter.js.
   * @param {boolean} is_debugging_enabled - Updated debug state
   * @returns {undefined} No return value
   */
  set_debug_state(is_debugging_enabled) {
    if (this.debug_enabled !== is_debugging_enabled) {
      this.debug_enabled = is_debugging_enabled;
      this.logger.debug(`Debugging enabled state set to '${is_debugging_enabled}'`);
      if (!is_debugging_enabled) {
        this.message_log.length = 0;
      }
    }

    if (adapter) {
      this.logger.debug(`Set logging for WebRTC Adapter: ${is_debugging_enabled}`);
      adapter.disableLog = !is_debugging_enabled;
    }
  }

  /**
   * Store last flow status.
   * @param {Object} flow_status - Status to store
   * @returns {undefined} No return value
   */
  store_flow_status(flow_status) {
    if (flow_status) {
      this.flow_status = flow_status;
    }
  }

  /**
   * Log call messages for debugging.
   *
   * @private
   * @param {boolean} is_outgoing - Is message outgoing
   * @param {CallMessage} call_message_et - Call message to be logged in the sequence
   * @param {string} [date] - Date of message as ISO string
   * @returns {undefined} No return value
   */
  _log_message(is_outgoing, call_message_et, date = new Date().toISOString()) {
    while (this.message_log.length >= CallingRepository.CONFIG.MESSAGE_LOG_LENGTH) {
      this.message_log.shift();
    }

    const {conversation_id, dest_user_id, remote_user_id, response, type, user_id} = call_message_et;

    let log_message;
    if (is_outgoing) {
      if (remote_user_id) {
        log_message = `Sending '${type}' message (response: ${response}) to user '${remote_user_id}' in conversation '${conversation_id}'`;
      } else {
        log_message = `Sending '${type}' message (response: ${response}) to conversation '${conversation_id}'`;
      }
    } else {
      if (dest_user_id && dest_user_id !== this.self_user_id()) {
        return;
      }

      log_message = `Received '${type}' message (response: ${response}) from user '${user_id}' in conversation '${conversation_id}'`;
    }

    this.logger.info(log_message, call_message_et);

    if (this.debug_enabled) {
      const log_entry = {
        date: date,
        log: log_message,
        message: call_message_et,
      };

      this.message_log.push(log_entry);
    }
  }

  /**
   * Send Raygun report.
   *
   * @private
   * @param {Object} custom_data - Information to add to the call report
   * @returns {undefined} No return value
   */
  _send_report(custom_data) {
    Raygun.send(new Error('Call failure report'), custom_data);
    this.logger.debug(`Reported status of flow id '${custom_data.meta.flow_id}' for call analysis`, custom_data);
  }
};<|MERGE_RESOLUTION|>--- conflicted
+++ resolved
@@ -1074,40 +1074,24 @@
   _create_incoming_call(call_message_et, source, silent = false) {
     const {conversation_id, props, user_id} = call_message_et;
 
-<<<<<<< HEAD
     return this.user_repository
       .get_user_by_id(user_id)
       .then(remote_user_et => this._create_call(call_message_et, remote_user_et))
       .then(call_et => {
+        const media_type = this._get_media_type_from_properties(props);
         this.logger.info(
-          `Incoming '${this._get_media_type_from_properties(
-            props
-          )}' call in conversation '${call_et.conversation_et.display_name()}'`,
+          `Incoming '${media_type}' call in conversation '${call_et.conversation_et.display_name()}'`,
           call_et
         );
-=======
-    return this.user_repository.get_user_by_id(user_id)
-      .then((remote_user_et) => this._create_call(call_message_et, remote_user_et))
-      .then((call_et) => {
-        const media_type = this._get_media_type_from_properties(props);
-        this.logger.info(`Incoming '${media_type}' call in conversation '${call_et.conversation_et.display_name()}'`, call_et);
->>>>>>> b7e29e85
 
         call_et.direction = z.calling.enum.CALL_STATE.INCOMING;
         call_et.set_remote_version(call_message_et);
         call_et.state(silent ? z.calling.enum.CALL_STATE.REJECTED : z.calling.enum.CALL_STATE.INCOMING);
 
-<<<<<<< HEAD
         return call_et.add_or_update_participant(user_id, false, call_message_et).then(() => {
+          this.telemetry.set_media_type(media_type);
           this.telemetry.track_event(z.tracking.EventName.CALLING.RECEIVED_CALL, call_et);
           this.inject_activate_event(call_message_et, source);
-=======
-        return call_et.add_or_update_participant(user_id, false, call_message_et)
-          .then(() => {
-            this.telemetry.set_media_type(media_type);
-            this.telemetry.track_event(z.tracking.EventName.CALLING.RECEIVED_CALL, call_et);
-            this.inject_activate_event(call_message_et, source);
->>>>>>> b7e29e85
 
           const event_from_web_socket = source === z.event.EventRepository.SOURCE.WEB_SOCKET;
           if (event_from_web_socket && call_et.is_remote_video_send()) {
