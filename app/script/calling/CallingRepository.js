--- conflicted
+++ resolved
@@ -1138,15 +1138,9 @@
    * @param {z.event.EventRepository.SOURCE} source - Source of event
    * @returns {undefined} No return value
    */
-<<<<<<< HEAD
   injectActivateEvent(callMessageEntity, source) {
     const activateEvent = z.conversation.EventBuilder.buildVoiceChannelActivate(callMessageEntity);
     amplify.publish(z.event.WebApp.EVENT.INJECT, activateEvent, source);
-=======
-  inject_activate_event(call_message_et, source) {
-    const activate_event = z.conversation.EventBuilder.buildVoiceChannelActivate(call_message_et);
-    amplify.publish(z.event.WebApp.EVENT.INJECT, activate_event, source);
->>>>>>> 77cc3524
   }
 
   /**
@@ -1156,15 +1150,9 @@
    * @param {z.calling.enum.TERMINATION_REASON} [reason] - Reason for call to end
    * @returns {undefined} No return value
    */
-<<<<<<< HEAD
   injectDeactivateEvent(callMessageEntity, source, reason) {
     const deactivateEvent = z.conversation.EventBuilder.buildVoiceChannelDeactivate(
       callMessageEntity,
-=======
-  inject_deactivate_event(call_message_et, source, reason) {
-    const deactivate_event = z.conversation.EventBuilder.buildVoiceChannelDeactivate(
-      call_message_et,
->>>>>>> 77cc3524
       reason,
       this.timeOffset
     );
@@ -1176,13 +1164,8 @@
    * @param {number} timeOffset - Approximate time different to backend in milliseconds
    * @returns {undefined} No return value
    */
-<<<<<<< HEAD
   updateTimeOffset(timeOffset) {
     this.timeOffset = timeOffset;
-=======
-  update_time_offset(time_offset) {
-    this.timeOffset = time_offset;
->>>>>>> 77cc3524
   }
 
   //##############################################################################
