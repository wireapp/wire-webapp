--- conflicted
+++ resolved
@@ -55,18 +55,7 @@
    * @param {MediaRepository} media_repository -  Repository for media interactions
    * @param {UserRepository} user_repository -  Repository for all user and connection interactions
    */
-<<<<<<< HEAD
-  constructor(
-    call_service,
-    calling_service,
-    client_repository,
-    conversation_repository,
-    media_repository,
-    user_repository,
-  ) {
-=======
   constructor(calling_service, client_repository, conversation_repository, media_repository, user_repository) {
->>>>>>> 984fc7dc
     this.get_config = this.get_config.bind(this);
 
     this.calling_service = calling_service;
@@ -88,24 +77,8 @@
     this.calling_config = undefined;
     this.calling_config_timeouts = [];
 
-<<<<<<< HEAD
-    this.v2_call_center = new z.calling.v2.CallCenter(
-      this.call_service,
-      this.conversation_repository,
-      this.media_repository,
-      this.user_repository,
-    );
-    this.v3_call_center = new z.calling.v3.CallCenter(
-      this,
-      this.client_repository,
-      this.conversation_repository,
-      this.media_repository,
-      this.user_repository,
-    );
-=======
     // Telemetry
     this.telemetry = new z.telemetry.calling.CallTelemetry();
->>>>>>> 984fc7dc
 
     // Media Handler
     this.media_devices_handler = this.media_repository.devices_handler;
@@ -118,17 +91,11 @@
 
     this.calls = ko.observableArray([]);
     this.joined_call = ko.pureComputed(() => {
-<<<<<<< HEAD
-      return (
-        this.v3_call_center.joined_e_call() || this.v2_call_center.joined_call()
-      );
-=======
       for (const call_et of this.calls()) {
         if (call_et.self_client_joined()) {
           return call_et;
         }
       }
->>>>>>> 984fc7dc
     });
 
 
@@ -151,68 +118,6 @@
    * @returns {undefined} No return value
    */
   subscribe_to_events() {
-<<<<<<< HEAD
-    amplify.subscribe(
-      z.event.WebApp.CALL.MEDIA.TOGGLE,
-      (conversation_id, media_type) => {
-        this.switch_call_center(z.calling.enum.CALL_ACTION.TOGGLE_MEDIA, [
-          conversation_id,
-          media_type,
-        ]);
-      },
-    );
-
-    amplify.subscribe(z.event.WebApp.CALL.STATE.DELETE, conversation_id => {
-      this.switch_call_center(z.calling.enum.CALL_ACTION.DELETE, [
-        conversation_id,
-      ]);
-    });
-
-    amplify.subscribe(
-      z.event.WebApp.CALL.STATE.JOIN,
-      this.join_call.bind(this),
-    );
-
-    amplify.subscribe(
-      z.event.WebApp.CALL.STATE.LEAVE,
-      (conversation_id, termination_reason) => {
-        this.switch_call_center(z.calling.enum.CALL_ACTION.LEAVE, [
-          conversation_id,
-          termination_reason,
-        ]);
-      },
-    );
-
-    amplify.subscribe(z.event.WebApp.CALL.STATE.REJECT, conversation_id => {
-      this.switch_call_center(z.calling.enum.CALL_ACTION.REJECT, [
-        conversation_id,
-      ]);
-    });
-
-    amplify.subscribe(
-      z.event.WebApp.CALL.STATE.PARTICIPANT_LEFT,
-      (conversation_id, user_id) => {
-        this.switch_call_center(z.calling.enum.CALL_ACTION.PARTICIPANT_LEFT, [
-          conversation_id,
-          user_id,
-        ]);
-      },
-    );
-
-    amplify.subscribe(
-      z.event.WebApp.CALL.STATE.TOGGLE,
-      this.toggle_state.bind(this),
-    );
-    amplify.subscribe(
-      z.event.WebApp.DEBUG.UPDATE_LAST_CALL_STATUS,
-      this.store_flow_status.bind(this),
-    );
-    amplify.subscribe(z.event.WebApp.LOADED, this.get_config);
-    amplify.subscribe(
-      z.util.Logger.prototype.LOG_ON_DEBUG,
-      this.set_logging.bind(this),
-    );
-=======
     amplify.subscribe(z.event.WebApp.CALL.EVENT_FROM_BACKEND, this.on_event.bind(this));
     amplify.subscribe(z.event.WebApp.CALL.MEDIA.TOGGLE, this.toggle_media.bind(this));
     amplify.subscribe(z.event.WebApp.CALL.STATE.DELETE, this.delete_call.bind(this));
@@ -304,7 +209,6 @@
             this.logger.warn(`call event of unknown type '${type}' was ignored`, call_message_et);
         }
       });
->>>>>>> 984fc7dc
   }
 
   /**
@@ -314,16 +218,6 @@
    * @param {CallMessage} call_message_et - Mapped incoming call message entity
    * @returns {undefined} No return value
    */
-<<<<<<< HEAD
-  get_call_by_id(conversation_id) {
-    return this.v2_call_center.get_call_by_id(conversation_id).catch(error => {
-      if (error.type !== z.calling.v2.CallError.prototype.TYPE.CALL_NOT_FOUND) {
-        throw error;
-      }
-
-      return this.v3_call_center.get_e_call_by_id(conversation_id);
-    });
-=======
   _on_event_in_unsupported_browsers(call_message_et) {
     const {conversation_id, response, type, user_id} = call_message_et;
 
@@ -351,7 +245,6 @@
         }
       }
     }
->>>>>>> 984fc7dc
   }
 
   /**
@@ -361,13 +254,6 @@
    * @param {CallMessage} call_message_et - Call message entity of type z.calling.enum.CALL_MESSAGE_TYPE.CANCEL
    * @returns {undefined} No return value
    */
-<<<<<<< HEAD
-  get_protocol_version(conversation_id) {
-    return this.get_call_by_id(conversation_id).then(function(call) {
-      if (call instanceof z.calling.entities.Call) {
-        if (z.util.Environment.frontend.is_localhost()) {
-          window.alert('Call is using the deprecated v2 API');
-=======
   _on_cancel(call_message_et) {
     const {client_id, conversation_id, response, user_id} = call_message_et;
 
@@ -481,17 +367,10 @@
 
         if (call_et.state() === z.calling.enum.CALL_STATE.OUTGOING) {
           call_et.state(z.calling.enum.CALL_STATE.CONNECTING);
->>>>>>> 984fc7dc
         }
         return z.calling.enum.PROTOCOL.VERSION_2;
       }
 
-<<<<<<< HEAD
-      if (call instanceof z.calling.entities.ECall) {
-        return z.calling.enum.PROTOCOL.VERSION_3;
-      }
-    });
-=======
         // Add the correct participant, start negotiating
         this.user_repository.get_user_by_id(user_id)
           .then((remote_user_et) => call_et.add_participant(remote_user_et, call_message_et, call_et.self_client_joined()));
@@ -504,7 +383,6 @@
             .then(() => this._create_incoming_call(call_message_et, source));
         }
       });
->>>>>>> 984fc7dc
   }
 
   /**
@@ -543,12 +421,6 @@
     const {conversation_id, user_id} = call_message_et;
 
     this.get_call_by_id(conversation_id)
-<<<<<<< HEAD
-      .then(call_et => call_et.state())
-      .catch(function(error) {
-        if (error.type !== z.calling.v3.CallError.TYPE.NOT_FOUND) {
-          throw error;
-=======
       .then((call_et) => call_et.verify_session_id(call_message_et))
       .then((call_et) => this._confirm_call_message(call_et, call_message_et))
       .then((call_et) => call_et.update_participant(user_id, call_message_et))
@@ -569,35 +441,12 @@
       .then((call_et) => {
         if (user_id !== this.self_user_id()) {
           throw new z.calling.CallError(z.calling.CallError.TYPE.WRONG_SENDER, 'Call rejected by wrong user');
->>>>>>> 984fc7dc
         }
 
         this.logger.info(`Rejecting call in conversation '${conversation_id}'`, call_et);
         call_et.state(z.calling.enum.CALL_STATE.REJECTED);
         this.media_stream_handler.reset_media_stream();
       })
-<<<<<<< HEAD
-      .then(call_state => {
-        if (
-          call_state === z.calling.enum.CALL_STATE.OUTGOING &&
-          !z.calling.CallingRepository.supports_calling
-        ) {
-          return amplify.publish(
-            z.event.WebApp.WARNING.SHOW,
-            z.ViewModel.WarningType.UNSUPPORTED_OUTGOING_CALL,
-          );
-        }
-
-        return this._check_concurrent_joined_call(
-          conversation_id,
-          call_state,
-        ).then(() =>
-          this.switch_call_center(z.calling.enum.CALL_ACTION.JOIN, [
-            conversation_id,
-            video_send,
-          ]),
-        );
-=======
       .catch(this._throw_message_error);
   }
 
@@ -636,7 +485,6 @@
           this.conversation_repository.grant_message(conversation_id, z.ViewModel.MODAL_CONSENT_TYPE.INCOMING_CALL, [user_id])
             .then(() => this._create_incoming_call(call_message_et, source));
         }
->>>>>>> 984fc7dc
       });
   }
 
@@ -699,17 +547,6 @@
    * @param {CallMessage} call_message_et - call message to validate
    * @returns {Promise} Resolves if the message is valid
    */
-<<<<<<< HEAD
-  set_protocol_version(conversation_id) {
-    return this.conversation_repository
-      .get_conversation_by_id_async(conversation_id)
-      .then(conversation_et => {
-        if (conversation_et.is_group()) {
-          if (this.use_v3_api !== undefined) {
-            return this.use_v3_api
-              ? z.calling.enum.PROTOCOL.VERSION_3
-              : z.calling.enum.PROTOCOL.VERSION_2;
-=======
   _validate_message_type(call_message_et) {
     const {conversation_id, type} = call_message_et;
 
@@ -725,7 +562,6 @@
 
           if (group_message_types.includes(type)) {
             throw new z.calling.CallError(z.calling.CallError.TYPE.WRONG_CONVERSATION_TYPE);
->>>>>>> 984fc7dc
           }
         } else if (conversation_et.is_group()) {
           const one2one_message_types = [
@@ -776,23 +612,6 @@
         }
         throw new z.calling.CallError(z.calling.CallError.TYPE.NO_DATA_CHANNEL);
       })
-<<<<<<< HEAD
-      .then(protocol_version => {
-        if (
-          z.util.Environment.frontend.is_localhost() &&
-          protocol_version === z.calling.enum.PROTOCOL.VERSION_2
-        ) {
-          window.alert('Call is using the deprecated v2 API');
-        }
-
-        this.logger.log(
-          `Selected outgoing call protocol version: ${protocol_version}`,
-          {
-            conversation_id: conversation_id,
-            use_v3_api: this.use_v3_api,
-          },
-        );
-=======
       .catch((error) => {
         const expected_error_types = [
           z.calling.CallError.TYPE.NO_DATA_CHANNEL,
@@ -804,7 +623,6 @@
         }
 
         this.logger.info(`Sending call '${type}' message (response: ${response}) to conversation '${conversation_id}'`, call_message_et.to_JSON());
->>>>>>> 984fc7dc
 
         return this._limit_message_recipients(call_message_et)
           .then(({precondition_option, user_client_map}) => {
@@ -941,11 +759,6 @@
       .then((call_et) => {
         this.logger.info(`Deleting call in conversation '${conversation_id}'`, call_et);
 
-<<<<<<< HEAD
-    this.get_protocol_version(conversation_id)
-      .catch(error => {
-        if (error.type !== z.calling.v3.CallError.TYPE.NOT_FOUND) {
-=======
         call_et.delete_call();
         this.calls.remove((call) => call.id === conversation_id);
         this.media_stream_handler.reset_media_stream();
@@ -969,7 +782,6 @@
       .then((call_et) => ({call_et: call_et, call_state: call_et.state()}))
       .catch((error) => {
         if (error.type !== z.calling.CallError.TYPE.NOT_FOUND) {
->>>>>>> 984fc7dc
           throw error;
         }
 
@@ -998,19 +810,6 @@
         return this.media_stream_handler.initiate_media_stream(conversation_id, video_send)
           .then(() => call_et);
       })
-<<<<<<< HEAD
-      .then(protocol_version => {
-        if (protocol_version) {
-          switch (protocol_version) {
-            case z.calling.enum.PROTOCOL.VERSION_2:
-              return this.v2_call_center.state_handler[fn_name](...args);
-            case z.calling.enum.PROTOCOL.VERSION_3:
-              return this.v3_call_center[fn_name](...args);
-            default:
-              throw new z.calling.v3.CallError(
-                z.calling.v3.CallError.TYPE.UNSUPPORTED_VERSION,
-              );
-=======
       .then((call_et) => {
         call_et.timings.time_step(z.telemetry.calling.CallSetupSteps.STREAM_RECEIVED);
         call_et.join_call();
@@ -1020,7 +819,6 @@
           this.delete_call(conversation_id);
           if (!(error instanceof z.media.MediaError)) {
             throw error;
->>>>>>> 984fc7dc
           }
         }
       });
@@ -1133,13 +931,7 @@
         );
       } else {
         if (conversation_et.id === this._self_client_on_a_call()) {
-<<<<<<< HEAD
-          return this.switch_call_center(z.calling.enum.CALL_ACTION.LEAVE, [
-            conversation_et.id,
-          ]);
-=======
           return this.leave_call(conversation_et.id);
->>>>>>> 984fc7dc
         }
         this.join_call(conversation_et.id, video_send);
       }
@@ -1160,30 +952,12 @@
           throw new z.calling.CallError(z.calling.CallError.TYPE.NOT_SUPPORTED);
         }
 
-<<<<<<< HEAD
-    if (conversation_id) {
-      this.get_protocol_version(conversation_id)
-        .then(protocol_version => {
-          if (protocol_version === z.calling.enum.PROTOCOL.VERSION_2) {
-            return this.v2_call_center.state_handler.leave_call(
-              conversation_id,
-            );
-          }
-        })
-        .catch(function(error) {
-          if (error.type !== z.calling.v3.CallError.TYPE.NOT_FOUND) {
-            throw error;
-          }
-        });
-    }
-=======
         const is_outgoing_call = call_state === z.calling.enum.CALL_STATE.OUTGOING;
         if (is_outgoing_call && !z.calling.CallingRepository.supports_calling) {
           amplify.publish(z.event.WebApp.WARNING.SHOW, z.ViewModel.WarningType.UNSUPPORTED_OUTGOING_CALL);
           throw new z.calling.CallError(z.calling.CallError.TYPE.NOT_SUPPORTED);
         }
       });
->>>>>>> 984fc7dc
   }
 
   /**
@@ -1463,48 +1237,6 @@
    * @private
    * @returns {Promise} Resolves with the updated calling config
    */
-<<<<<<< HEAD
-  get_config() {
-    return this.calling_service.get_config().then(calling_config => {
-      if (calling_config) {
-        this._clear_calling_config_timeouts();
-        const renewal_timeout_in_seconds =
-          CallingRepository.CONFIG.DEFAULT_UPDATE_INTERVAL;
-        const clear_timeout_in_seconds =
-          calling_config.ttl || renewal_timeout_in_seconds;
-
-        this.logger.info(
-          `Updated calling configuration - next update in ${renewal_timeout_in_seconds}s`,
-          calling_config,
-        );
-        this.calling_config = calling_config;
-
-        this.calling_config_timeouts.push = window.setTimeout(
-          this.get_config,
-          renewal_timeout_in_seconds * 1000,
-        );
-        this.calling_config_timeouts.push = window.setTimeout(
-          this._clear_calling_config,
-          clear_timeout_in_seconds * 1000,
-        );
-        return this.calling_config;
-      }
-    });
-  }
-
-  _clear_calling_config() {
-    this.calling_config = undefined;
-  }
-
-  _clear_calling_config_timeouts() {
-    if (this.calling_config_timeouts.length) {
-      this.calling_config_timeouts.forEach(timeout =>
-        window.clearTimeout(timeout),
-      );
-      this.calling_config_timeouts.length = 0;
-    }
-  }
-=======
   _get_config_from_backend() {
     return this.calling_service.get_config()
       .then((calling_config) => {
@@ -1523,7 +1255,6 @@
       });
   }
 
->>>>>>> 984fc7dc
 
   //##############################################################################
   // Logging
