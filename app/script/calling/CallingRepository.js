--- conflicted
+++ resolved
@@ -706,36 +706,12 @@
         .then(remote_user_et => ({remote_user_et: remote_user_et, self_user_et: this.user_repository.self()}));
     }
 
-<<<<<<< HEAD
     return recipients_promise.then(({remote_user_et, self_user_et}) => {
       let precondition_option, recipients;
-=======
-    return recipients_promise
-      .then(({remote_user_et, self_user_et}) => {
-        let precondition_option, recipients;
-
-        switch (type) {
-          case z.calling.enum.CALL_MESSAGE_TYPE.CANCEL: {
-            if (response) {
-              // Send to remote client that initiated call
-              precondition_option = true;
-              recipients = {
-                [remote_user_et.id]: [`${remote_client_id}`],
-              };
-            } else {
-              // Send to all clients of remote user
-              precondition_option = [remote_user_et.id];
-              recipients = {
-                [remote_user_et.id]: remote_user_et.devices().map((device) => device.id),
-              };
-            }
-            break;
-          }
->>>>>>> 39a356f3
 
       switch (type) {
         case z.calling.enum.CALL_MESSAGE_TYPE.CANCEL: {
-          if (response === true) {
+          if (response) {
             // Send to remote client that initiated call
             precondition_option = true;
             recipients = {
@@ -765,7 +741,6 @@
           break;
         }
 
-<<<<<<< HEAD
         case z.calling.enum.CALL_MESSAGE_TYPE.REJECT: {
           // Send to all clients of self user
           precondition_option = [self_user_et.id];
@@ -774,28 +749,9 @@
           };
           break;
         }
-=======
-          case z.calling.enum.CALL_MESSAGE_TYPE.SETUP: {
-            if (response) {
-              // Send to remote client that initiated call and all clients of self user
-              precondition_option = [self_user_et.id];
-              recipients = {
-                [remote_user_et.id]: [`${remote_client_id}`],
-                [self_user_et.id]: self_user_et.devices().map((device) => device.id),
-              };
-            } else {
-              // Send to all clients of remote user
-              precondition_option = [remote_user_et.id];
-              recipients = {
-                [remote_user_et.id]: remote_user_et.devices().map((device) => device.id),
-              };
-            }
-            break;
-          }
->>>>>>> 39a356f3
 
         case z.calling.enum.CALL_MESSAGE_TYPE.SETUP: {
-          if (response === true) {
+          if (response) {
             // Send to remote client that initiated call and all clients of self user
             precondition_option = [self_user_et.id];
             recipients = {
