--- conflicted
+++ resolved
@@ -663,14 +663,8 @@
   _validate_message_type(call_message_et) {
     const {conversation_id, type} = call_message_et;
 
-<<<<<<< HEAD
-    return this.conversation_repository
-      .get_conversation_by_id_async(conversation_id)
-      .then(conversation_et => {
-=======
     return this.conversation_repository.get_conversation_by_id_async(conversation_id)
       .then((conversation_et) => {
->>>>>>> 60b4cc47
         if (conversation_et.is_one2one()) {
           const group_message_types = [
             z.calling.enum.CALL_MESSAGE_TYPE.GROUP_CHECK,
@@ -1150,14 +1144,7 @@
       .get_conversation_by_id_async(conversation_id)
       .then(({participating_user_ids}) => {
         if (!participating_user_ids().length) {
-<<<<<<< HEAD
-          amplify.publish(
-            z.event.WebApp.WARNING.MODAL,
-            z.ViewModel.ModalType.CALL_EMPTY_CONVERSATION,
-          );
-=======
           amplify.publish(z.event.WebApp.WARNING.MODAL, z.ViewModel.ModalType.CALL_EMPTY_CONVERSATION);
->>>>>>> 60b4cc47
           throw new z.calling.CallError(z.calling.CallError.TYPE.NOT_SUPPORTED);
         }
 
