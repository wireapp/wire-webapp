#
# Wire
# Copyright (C) 2016 Wire Swiss GmbH
#
# This program is free software: you can redistribute it and/or modify
# it under the terms of the GNU General Public License as published by
# the Free Software Foundation, either version 3 of the License, or
# (at your option) any later version.
#
# This program is distributed in the hope that it will be useful,
# but WITHOUT ANY WARRANTY; without even the implied warranty of
# MERCHANTABILITY or FITNESS FOR A PARTICULAR PURPOSE. See the
# GNU General Public License for more details.
#
# You should have received a copy of the GNU General Public License
# along with this program. If not, see http://www.gnu.org/licenses/.
#

window.z ?= {}
z.event ?= {}

EVENT_CONFIG =
  E_CALL_EVENT_LIFETIME: 30 * 1000 # 30 seconds

# Event repository to handle all backend event channels.
class z.event.EventRepository
  @::NOTIFICATION_SOURCE =
    INJECTION: 'Injection'
    STREAM: 'Notification Stream'
    WEB_SOCKET: 'WebSocket'


  ###
  Construct a new Event Repository.
  @param web_socket_service [z.event.WebSocketService] WebSocket service
  @param notification_service [z.event.NotificationService] Service handling the notification stream
  @param cryptography_repository [z.cryptography.CryptographyRepository] Repository for all cryptography interactions
  @param user_repository [z.user.UserRepository] Repository for all user and connection interactions
  ###
  constructor: (@web_socket_service, @notification_service, @cryptography_repository, @user_repository) ->
    @logger = Logdown {alignOutput: true, prefix: 'z.event.EventRepository'}

    @current_client = undefined
    @clock_drift = 0

    @notification_handling_state = ko.observable z.event.NotificationHandlingState.STREAM
    @notification_handling_state.subscribe (handling_state) =>
      amplify.publish z.event.WebApp.EVENT.NOTIFICATION_HANDLING_STATE, handling_state

      if handling_state is z.event.NotificationHandlingState.WEB_SOCKET
        @_handle_buffered_notifications()
        if @previous_handling_state is z.event.NotificationHandlingState.RECOVERY
          amplify.publish z.event.WebApp.WARNING.DISMISS, z.ViewModel.WarningType.CONNECTIVITY_RECOVERY
      @previous_handling_state = handling_state

    @previous_handling_state = @notification_handling_state()

    @notifications_handled = 0
    @notifications_loaded = ko.observable false
    @notifications_promises = []
    @notifications_total = 0
    @notifications_queue = ko.observableArray []
    @notifications_blocked = false

    @notifications_queue.subscribe (notifications) =>
      if notifications.length
        return if @notifications_blocked

        notification = @notifications_queue()[0]
        @notifications_blocked = true
        @_handle_notification notification
        .catch (error) =>
          @logger.warn "We failed to handle a notification but will continue with queue: #{error.message}", error
        .then =>
          @notifications_blocked = false
          @notifications_queue.shift()
          @notifications_handled++

          if @notifications_handled % 5 is 0
            replace = [@notifications_handled, @notifications_total]
            amplify.publish z.event.WebApp.APP.UPDATE_INIT, z.string.init_events_progress, false, replace

      else if @notifications_loaded() and @notification_handling_state() isnt z.event.NotificationHandlingState.WEB_SOCKET
        @logger.info "Done handling '#{@notifications_total}' notifications from the stream"
        @notification_handling_state z.event.NotificationHandlingState.WEB_SOCKET
        @_find_ongoing_calls()
        @notifications_loaded false
        @notifications_promises[0] @last_notification_id()

    @web_socket_buffer = []

    @last_notification_id = ko.observable undefined

    amplify.subscribe z.event.WebApp.CONNECTION.ONLINE, @recover_from_notification_stream
    amplify.subscribe z.event.WebApp.EVENT.INJECT, @inject_event


  ###############################################################################
  # WebSocket handling
  ###############################################################################

  # Initiate the WebSocket connection.
  connect_web_socket: =>
    if not @current_client().id
      throw new z.event.EventError z.event.EventError::TYPE.NO_CLIENT_ID

    @web_socket_service.client_id = @current_client().id
    @web_socket_service.connect (notification) =>
      if @notification_handling_state() is z.event.NotificationHandlingState.WEB_SOCKET
        @notifications_queue.push notification
      else
        @_buffer_web_socket_notification notification

  ###
  Close the WebSocket connection.
  @param trigger [z.event.WebSocketService::CHANGE_TRIGGER] Trigger of the disconnect
  ###
  disconnect_web_socket: (trigger) =>
    @web_socket_service.reset trigger

  ###
  Re-connect the WebSocket connection.
  @param trigger [z.event.WebSocketService::CHANGE_TRIGGER] Trigger of the reconnect
  ###
  reconnect_web_socket: (trigger) =>
    @notification_handling_state z.event.NotificationHandlingState.RECOVERY
    @web_socket_service.reconnect trigger

  ###
  Buffer an incoming notification.
  @param notification [Object] Notification data
  ###
  _buffer_web_socket_notification: (notification) =>
    @web_socket_buffer.push notification

  # Handle buffered notifications.
  _handle_buffered_notifications: =>
    @logger.info "Received '#{@web_socket_buffer.length}' notifications via WebSocket while handling stream"
    if @web_socket_buffer.length
      z.util.ko_array_push_all @notifications_queue, @web_socket_buffer
      @web_socket_buffer.length = 0


  ###############################################################################
  # Notification Stream handling
  ###############################################################################

  ###
  Get notifications for the current client from the stream.
  @param notification_id [String] Event ID to start from
  @return [Promise] Promise that resolves when all new notifications from the stream have been handled
  ###
  get_notifications: (notification_id, limit = 10000) ->
    return new Promise (resolve, reject) =>
      _got_notifications = (response) =>
        @_update_baseline_clock response.time if response.time
        if response.notifications.length > 0
          notification_id = response.notifications[response.notifications.length - 1].id

          notifications = (notification for notification in response.notifications)
          @logger.info "Added '#{notifications.length}' notifications to the queue"
          z.util.ko_array_push_all @notifications_queue, notifications

          if @notifications_promises.length is 0
            @notifications_promises = [resolve, reject]

          @notifications_total += notifications.length

          if response.has_more
            @get_notifications notification_id, 5000
          else
            @notifications_loaded true
            @logger.info "Fetched '#{@notifications_total}' notifications from the backend"
            amplify.publish z.event.WebApp.APP.UPDATE_INIT, z.string.init_events_expectation, true, [@notifications_total]

        else
          @logger.info "No notifications found since '#{notification_id}'", response
          reject new z.event.EventError z.event.EventError::TYPE.NO_NOTIFICATIONS

      @notification_service.get_notifications @current_client().id, notification_id, limit
      .then (response) -> _got_notifications response
      .catch (error_response) =>
        # When asking for notifications with a since set to a notification ID that does not belong to our client ID,
        #   we will get a 404 AND notifications
        if error_response.notifications
          _got_notifications error_response
        else if error_response.code is z.service.BackendClientError::STATUS_CODE.NOT_FOUND
          @logger.info "No notifications found since '#{notification_id}'", error_response
          reject new z.event.EventError z.event.EventError::TYPE.NO_NOTIFICATIONS
        else
          @logger.error "Failed to get notifications: #{error_response.message}", error_response
          reject new z.event.EventError z.event.EventError::TYPE.REQUEST_FAILURE

  ###
  Get the last notification.
  @return [Promise] Promise that resolves with the last handled notification ID
  ###
  get_last_notification_id_from_db: =>
    @notification_service.get_last_notification_id_from_db()
    .then (last_notification_id) =>
      @last_notification_id last_notification_id
      return @last_notification_id()

  ###
  Get the last notification ID for a given client.
  @return [Promise] Promise that resolves with the last known notification ID matching a client
  ###
  initialize_last_notification_id: =>
    @notification_service.get_notifications_last @current_client?().id
    .then (response) =>
      @_update_last_notification_id response.id
      @logger.info "Set starting point on notification stream to '#{@last_notification_id()}'"

  # Initialize from notification stream.
  initialize_from_notification_stream: =>
    @get_last_notification_id_from_db()
    .then (last_notification_id) =>
      @_update_from_notification_stream last_notification_id
    .catch (error) =>
      @notification_handling_state z.event.NotificationHandlingState.WEB_SOCKET
      if error.type is z.event.EventError::TYPE.NO_LAST_ID
        @logger.info 'No notifications found for this user', error
        return 0

  # Retrieve missed notifications from the stream after a connectivity loss.
  recover_from_notification_stream: =>
    @notification_handling_state z.event.NotificationHandlingState.RECOVERY
    amplify.publish z.event.WebApp.WARNING.SHOW, z.ViewModel.WarningType.CONNECTIVITY_RECOVERY
    @_update_from_notification_stream @_get_last_known_notification_id()
    .then (number_of_notifications) =>
      @notification_handling_state z.event.NotificationHandlingState.WEB_SOCKET if number_of_notifications is 0
      @logger.info "Retrieved '#{number_of_notifications}' notifications from stream after connectivity loss"
    .catch (error) =>
      if error.type isnt z.event.EventError::TYPE.NO_NOTIFICATIONS
        @logger.error "Failed to recover from notification stream: #{error.message}", error
        @notification_handling_state z.event.NotificationHandlingState.WEB_SOCKET
        # @todo What do we do in this case?
        amplify.publish z.event.WebApp.WARNING.SHOW, z.ViewModel.WarningType.CONNECTIVITY_RECONNECT

  ###
  Method to return an array of Conversation IDs which have a certain active conversation type.

  Example:
  If the notifications for a conversation are for example "call.on", "call.off" and "call.on" then the call is active
  because the last event which was seen was a "call.on". But if it would be "call.off" then the conversation would not
  be marked as active and it's ID would not be returned.

  @param include_on [Array<String>] List of event types to look for
  @param exclude_on [Array<String>] Remove activate state on these events
  ###
  get_conversation_ids_with_active_events: (include_on, exclude_on) =>
    return new Promise (resolve, reject) =>
      @cryptography_repository.storage_repository.load_events_by_types _.flatten [include_on, exclude_on]
      .then (events) ->
        filtered_conversations = {}

        for event in events
          conversation_id = event.conversation
          if event.type in include_on
            filtered_conversations[conversation_id] = null
          else if event.type in exclude_on
            delete filtered_conversations[conversation_id]
        resolve Object.keys filtered_conversations
      .catch (error) =>
        @logger.error "Something failed: #{error?.message}", error
        reject error

  ###
  Check for conversations with ongoing calls.
  @private
  @return [Promise] Promise that resolves when conversation that could contain a call have been identified
  ###
  _find_ongoing_calls: ->
    @logger.info 'Checking for ongoing calls'
    @get_conversation_ids_with_active_events [z.event.Backend.CONVERSATION.VOICE_CHANNEL_ACTIVATE], [z.event.Backend.CONVERSATION.VOICE_CHANNEL_DEACTIVATE]
    .then (response) =>
      @logger.info "Identified '#{response.length}' conversations that possibly have an ongoing call", response
      amplify.publish z.event.WebApp.CALL.STATE.CHECK, conversation_id for conversation_id in response
    .catch (error) =>
      @logger.error 'Could not check for active calls', error

  ###
  Get the ID of the last known notification.
  @note Notifications that have not yet been handled but are in the queue should not be fetched again on recovery
  @private
  @return [String] ID of last known notification
  ###
  _get_last_known_notification_id: ->
    if @notifications_queue().length
      return @notifications_queue()[@notifications_queue().length - 1].id
    return @last_notification_id()

  ###
  Fetch all missed events from the notification stream since the given last notification ID.
  @private
  @return [Promise] Promise that resolves with the total number of notifications
  ###
  _update_from_notification_stream: (last_notification_id) ->
    @notifications_total = 0
    return @get_notifications last_notification_id, 500
    .then (last_notification_id) =>
      if last_notification_id
        @logger.info "ID of last notification fetched from stream is '#{last_notification_id}'"
      return @notifications_total
    .catch (error) =>
      @notification_handling_state z.event.NotificationHandlingState.WEB_SOCKET
      if error.type is z.event.EventError::TYPE.NO_NOTIFICATIONS
        @_find_ongoing_calls()
        @logger.info 'No notifications found for this user', error
        return 0
      @logger.error "Failed to handle notification stream: #{error.message}", error
      throw error

  _update_baseline_clock: (backend_time) ->
    @clock_drift = new Date() - new Date backend_time
    @logger.info "Clock drift set to '#{@clock_drift}' ms"

  _update_last_notification_id: (last_notification_id) ->
    return if not last_notification_id

    @last_notification_id last_notification_id
    @notification_service.save_last_notification_id_to_db last_notification_id


  ###############################################################################
  # Notification/Event handling
  ###############################################################################

  ###
  Inject event into a conversation.
  @note Don't add unable to decrypt to self conversation
  @param event [Object] Event payload to be injected
  ###
  inject_event: (event) =>
    if event.conversation isnt @user_repository.self().id
      @logger.info "Injected event ID '#{event.id}' of type '#{event.type}'", event
      @_handle_event event, @NOTIFICATION_SOURCE.INJECTION

  ###
  Publish the given event.
  @param event [Object] Mapped event
  ###
  _distribute_event: (event) ->
    if event.conversation
      @logger.info "Distributed '#{event.type}' event for conversation '#{event.conversation}'", event
    else
      @logger.info "Distributed '#{event.type}' event", event

    switch event.type.split('.')[0]
      when 'call'
        amplify.publish z.event.WebApp.CALL.EVENT_FROM_BACKEND, event
      when 'conversation'
        amplify.publish z.event.WebApp.CONVERSATION.EVENT_FROM_BACKEND, event
      else
        amplify.publish event.type, event

  ###
  Handle a single event from the notification stream or WebSocket.
  @param event [JSON] Backend event extracted from notification stream
  @return [Promise] Resolves with the saved record or boolean true if the event was skipped
  ###
  _handle_event: (event) ->
    if event.type in z.event.EventTypeHandling.IGNORE
      @logger.info "Event ignored: '#{event.type}'", {event_object: event, event_json: JSON.stringify event}
      return Promise.resolve true

    Promise.resolve()
    .then =>
      if event.type in z.event.EventTypeHandling.DECRYPT
        return @cryptography_repository.decrypt_event event
        .then (generic_message) =>
          @cryptography_repository.cryptography_mapper.map_generic_message generic_message, event
        .catch (decrypt_error) =>
          # Get error information
          remote_client_id = event.data.sender
          remote_user_id = event.from

          # Hashing error message to get the error code (not very reliable if Proteus error messages change! Needs to be revised in the future)
          hashed_error_message = z.util.murmurhash3 decrypt_error.message, 42
          error_code = hashed_error_message.toString().substr 0, 4

          @logger.warn "Decryption error '#{error_code}': #{decrypt_error.message}", decrypt_error

          # Handle error
          if decrypt_error instanceof Proteus.errors.DecryptError.DuplicateMessage or decrypt_error instanceof Proteus.errors.DecryptError.OutdatedMessage
            # We don't need to show duplicate message errors to the user
            throw new z.cryptography.CryptographyError z.cryptography.CryptographyError::TYPE.UNHANDLED_TYPE
          else if decrypt_error instanceof z.cryptography.CryptographyError
            if decrypt_error.type is z.cryptography.CryptographyError::TYPE.PREVIOUSLY_STORED
              throw new z.cryptography.CryptographyError z.cryptography.CryptographyError::TYPE.UNHANDLED_TYPE
          else if decrypt_error instanceof Proteus.errors.DecryptError.InvalidMessage or decrypt_error instanceof Proteus.errors.DecryptError.InvalidSignature
            # Session is broken, let's see what's really causing it...
            error_code = z.cryptography.CryptographyErrorType.INVALID_SIGNATURE
            session_id = @cryptography_repository._construct_session_id remote_user_id, remote_client_id
            @logger.error "Session '#{session_id}' with user '#{remote_user_id}' is broken or out of sync (#{decrypt_error.constructor.name}). Reset the session and decryption is likely to work again.", decrypt_error
          else if decrypt_error instanceof Proteus.errors.DecryptError.RemoteIdentityChanged
            # Remote identity changed
            error_code = z.cryptography.CryptographyErrorType.REMOTE_IDENTITY_CHANGED
            message = "Fingerprints do not match. We expect a different fingerprint from user ID '#{remote_user_id}' with client ID '#{remote_client_id}' (Remote identity changed)."
            @logger.error message, decrypt_error
          else
            error_code = z.cryptography.CryptographyErrorType.INVALID_SIGNATURE

          @_report_decrypt_error event, decrypt_error, error_code
          return z.conversation.EventBuilder.build_unable_to_decrypt event, decrypt_error, error_code
      else
        return event
    .then (mapped_event) =>
      if mapped_event.type in z.event.EventTypeHandling.STORE
        return @cryptography_repository.save_unencrypted_event mapped_event
      return mapped_event
    .then (saved_event) =>
      @_validate_call_event_lifetime event if event.type is z.event.Client.CALL.E_CALL
      @_distribute_event saved_event
      return saved_event
    .catch (error) ->
      ignored_errors = [
        z.cryptography.CryptographyError::TYPE.IGNORED_ASSET
        z.cryptography.CryptographyError::TYPE.IGNORED_PREVIEW
        z.cryptography.CryptographyError::TYPE.PREVIOUSLY_STORED
        z.cryptography.CryptographyError::TYPE.UNHANDLED_TYPE
        z.event.EventError::TYPE.OUTDATED_E_CALL_EVENT
      ]
      throw error unless error.type in ignored_errors

  ###
  Handle all events from the payload of an incoming notification.
  @param event [Object] Event data
  @return [String] ID of the handled notification
  ###
  _handle_notification: (notification) =>
    return new Promise (resolve, reject) =>
      events = notification.payload
      source = switch @notification_handling_state()
        when z.event.NotificationHandlingState.WEB_SOCKET
          @NOTIFICATION_SOURCE.WEB_SOCKET
        else
          @NOTIFICATION_SOURCE.STREAM

      @logger.info "Handling notification '#{notification.id}' from '#{source}' containing '#{events.length}' events", notification

      if events.length is 0
        @logger.warn 'Notification payload does not contain any events'
        @_update_last_notification_id notification.id
        resolve @last_notification_id()
      else
        Promise.all (@_handle_event event for event in events)
        .then =>
          @_update_last_notification_id notification.id
          resolve @last_notification_id()
        .catch (error) =>
          @logger.error "Failed to handle notification '#{notification.id}' from '#{source}': #{error.message}", error
          reject error

<<<<<<< HEAD
  ###
  Report decryption error to Localytics and stack traces to Raygun.
  ###
  _report_decrypt_error: (event, decrypt_error, error_code) =>
    remote_client_id = event.data.sender
    remote_user_id = event.from
    session_id = @cryptography_repository._construct_session_id remote_user_id, remote_client_id

    attributes =
      cause: "#{error_code}: #{decrypt_error.message}"
    amplify.publish z.event.WebApp.ANALYTICS.EVENT, z.tracking.EventName.E2EE.CANNOT_DECRYPT_MESSAGE, attributes

    if decrypt_error not instanceof Proteus.errors.DecryptError.DuplicateMessage and decrypt_error not instanceof Proteus.errors.DecryptError.TooDistantFuture
      custom_data =
        client_local_class: @current_client().class
        client_local_type: @current_client().type
        error_code: error_code
        event_type: event.type
        session_id: session_id

      raygun_error = new Error "Decryption failed: #{decrypt_error.message}"
      raygun_error.stack = decrypt_error.stack
      Raygun.send raygun_error, custom_data
=======
    ###
    Check if call event is handled within its valid lifespan.
    @return [Boolean] Returns true if event is handled within is lifetime, otherwise throws error
    ###
    _validate_call_event_lifetime: (event) ->
      return true if @notification_handling_state() is z.event.NotificationHandlingState.WEB_SOCKET
      return true if event.content.type is z.calling.enum.E_CALL_MESSAGE_TYPE.CANCEL

      corrected_timestamp = Date.now() - @clock_drift
      event_timestamp = new Date(event.time).getTime()
      if corrected_timestamp > event_timestamp + EVENT_CONFIG.E_CALL_EVENT_LIFETIME
        @logger.info "Ignored outdated '#{event.type}' event in conversation '#{event.conversation}' - Event: '#{event_timestamp}', Local: '#{corrected_timestamp}'", {event_object: event, event_json: JSON.stringify event}
        throw new z.event.EventError z.event.EventError::TYPE.OUTDATED_E_CALL_EVENT
      return true
>>>>>>> fd85ebe8
<|MERGE_RESOLUTION|>--- conflicted
+++ resolved
@@ -452,7 +452,6 @@
           @logger.error "Failed to handle notification '#{notification.id}' from '#{source}': #{error.message}", error
           reject error
 
-<<<<<<< HEAD
   ###
   Report decryption error to Localytics and stack traces to Raygun.
   ###
@@ -476,7 +475,7 @@
       raygun_error = new Error "Decryption failed: #{decrypt_error.message}"
       raygun_error.stack = decrypt_error.stack
       Raygun.send raygun_error, custom_data
-=======
+
     ###
     Check if call event is handled within its valid lifespan.
     @return [Boolean] Returns true if event is handled within is lifetime, otherwise throws error
@@ -490,5 +489,4 @@
       if corrected_timestamp > event_timestamp + EVENT_CONFIG.E_CALL_EVENT_LIFETIME
         @logger.info "Ignored outdated '#{event.type}' event in conversation '#{event.conversation}' - Event: '#{event_timestamp}', Local: '#{corrected_timestamp}'", {event_object: event, event_json: JSON.stringify event}
         throw new z.event.EventError z.event.EventError::TYPE.OUTDATED_E_CALL_EVENT
-      return true
->>>>>>> fd85ebe8
+      return true