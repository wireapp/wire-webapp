--- conflicted
+++ resolved
@@ -36,26 +36,14 @@
     PLAY_IN_LOOP: 'wire.webapp.audio.play_in_loop',
     STOP: 'wire.webapp.audio.stop',
   },
-<<<<<<< HEAD
   BACKUP: {
     EXPORT: {
-      CANCEL: 'wire.webapp.backup.export.cancel',
-      DATA: 'wire.webapp.backup.export.data',
-      DONE: 'wire.webapp.backup.export.done',
-      ERROR: 'wire.webapp.backup.export.error',
-      INIT: 'wire.webapp.backup.export.init',
-      META: 'wire.webapp.backup.export.meta',
       START: 'wire.webapp.backup.export.start',
     },
     IMPORT: {
-      DATA: 'wire.webapp.backup.import.data',
-      ERROR: 'wire.webapp.backup.import.error',
-      INIT: 'wire.webapp.backup.import.init',
       START: 'wire.webapp.backup.import.start',
     },
   },
-=======
->>>>>>> ce3f65cb
   BROADCAST: {
     SEND_MESSAGE: 'wire.app.broadcast.send_message',
   },
