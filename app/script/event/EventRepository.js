/*
 * Wire
 * Copyright (C) 2017 Wire Swiss GmbH
 *
 * This program is free software: you can redistribute it and/or modify
 * it under the terms of the GNU General Public License as published by
 * the Free Software Foundation, either version 3 of the License, or
 * (at your option) any later version.
 *
 * This program is distributed in the hope that it will be useful,
 * but WITHOUT ANY WARRANTY; without even the implied warranty of
 * MERCHANTABILITY or FITNESS FOR A PARTICULAR PURPOSE. See the
 * GNU General Public License for more details.
 *
 * You should have received a copy of the GNU General Public License
 * along with this program. If not, see http://www.gnu.org/licenses/.
 *
 */

'use strict';

window.z = window.z || {};
window.z.event = z.event || {};

z.event.EventRepository = class EventRepository {
  static get CONFIG() {
    return {
      E_CALL_EVENT_LIFETIME: 30 * 1000, // 30 seconds
      UNKNOWN_DECRYPTION_ERROR_CODE: 999,
    };
  }

  static get NOTIFICATION_SOURCE() {
    return {
      INJECTED: 'injected',
      STREAM: 'Notification Stream',
      WEB_SOCKET: 'WebSocket',
    };
  }

  /**
   * Construct a new Event Repository.
   *
   * @param {z.event.WebSocketService} web_socket_service - Service that connects to WebSocket
   * @param {z.event.NotificationService} notification_service - Service handling the notification stream
   * @param {z.cryptography.CryptographyRepository} cryptography_repository - Repository for all cryptography interactions
   * @param {z.user.UserRepository} user_repository - Repository for all user and connection interactions
   * @param {z.conversation.ConversationService} conversation_service - Service to handle conversation related tasks
   */
  constructor(
    web_socket_service,
    notification_service,
    cryptography_repository,
    user_repository,
    conversation_service
  ) {
    this.web_socket_service = web_socket_service;
    this.notification_service = notification_service;
    this.cryptography_repository = cryptography_repository;
    this.user_repository = user_repository;
    this.conversation_service = conversation_service;
    this.logger = new z.util.Logger(
      'z.event.EventRepository',
      z.config.LOGGER.OPTIONS
    );

    this.current_client = undefined;
    this.clock_drift = 0;

    this.notification_handling_state = ko.observable(
      z.event.NOTIFICATION_HANDLING_STATE.STREAM
    );
    this.notification_handling_state.subscribe(handling_state => {
      amplify.publish(
        z.event.WebApp.EVENT.NOTIFICATION_HANDLING_STATE,
        handling_state
      );

      if (handling_state === z.event.NOTIFICATION_HANDLING_STATE.WEB_SOCKET) {
        this._handle_buffered_notifications();
        if (
          this.previous_handling_state ===
          z.event.NOTIFICATION_HANDLING_STATE.RECOVERY
        ) {
          amplify.publish(
            z.event.WebApp.WARNING.DISMISS,
            z.ViewModel.WarningType.CONNECTIVITY_RECOVERY
          );
        }
      }
      this.previous_handling_state = handling_state;
    });

    this.previous_handling_state = this.notification_handling_state();

    this.notifications_handled = 0;
    this.notifications_loaded = ko.observable(false);
    this.notifications_promises = undefined;
    this.notifications_total = 0;
    this.notifications_queue = ko.observableArray([]);
    this.notifications_blocked = false;

    this.notifications_queue.subscribe(notifications => {
      if (notifications.length) {
        if (!this.notifications_blocked) {
          const notification = this.notifications_queue()[0];
          this.notifications_blocked = true;

          return this._handle_notification(notification)
            .catch(error => {
              this.logger.warn(
                `We failed to handle a notification but will continue with queue: ${error.message}`,
                error
              );
            })
            .then(() => {
              this.notifications_blocked = false;
              this.notifications_queue.shift();
              this.notifications_handled++;

              if (this.notifications_handled % 5 === 0) {
                const progress =
                  this.notifications_handled / this.notifications_total * 70 +
                  25;
                amplify.publish(
                  z.event.WebApp.APP.UPDATE_PROGRESS,
                  progress,
                  z.string.init_events_progress,
                  [this.notifications_handled, this.notifications_total]
                );
              }
            });
        }
      } else if (
        this.notifications_loaded() &&
        this.notification_handling_state() !==
          z.event.NOTIFICATION_HANDLING_STATE.WEB_SOCKET
      ) {
        this.logger.info(
          `Done handling '${this
            .notifications_total}' notifications from the stream`
        );
        this.notification_handling_state(
          z.event.NOTIFICATION_HANDLING_STATE.WEB_SOCKET
        );
        this.notifications_loaded(false);
        this.notifications_promises[0](this.last_notification_id());
      }
    });

    this.web_socket_buffer = [];

    this.last_notification_id = ko.observable(undefined);

    amplify.subscribe(
      z.event.WebApp.CONNECTION.ONLINE,
      this.recover_from_notification_stream.bind(this)
    );
    amplify.subscribe(
      z.event.WebApp.EVENT.INJECT,
      this.inject_event.bind(this)
    );
  }

  //##############################################################################
  // WebSocket handling
  //##############################################################################

  /**
   * Initiate the WebSocket connection.
   * @returns {undefined} No return value
   */
  connect_web_socket() {
    if (!this.current_client().id) {
      throw new z.event.EventError(z.event.EventError.TYPE.NO_CLIENT_ID);
    }

    this.web_socket_service.client_id = this.current_client().id;
    this.web_socket_service.connect(notification => {
      if (
        this.notification_handling_state() ===
        z.event.NOTIFICATION_HANDLING_STATE.WEB_SOCKET
      ) {
        return this.notifications_queue.push(notification);
      }
      this._buffer_web_socket_notification(notification);
    });
  }

  /**
   * Close the WebSocket connection.
   * @param {z.event.WebSocketService.CHANGE_TRIGGER} trigger - Trigger of the disconnect
   * @returns {undefined} No return value
   */
  disconnect_web_socket(trigger) {
    this.web_socket_service.reset(trigger);
  }

  /**
   * Re-connect the WebSocket connection.
   * @param {z.event.WebSocketService.CHANGE_TRIGGER} trigger - Trigger of the reconnect
   * @returns {undefined} No return value
   */
  reconnect_web_socket(trigger) {
    this.notification_handling_state(
      z.event.NOTIFICATION_HANDLING_STATE.RECOVERY
    );
    this.web_socket_service.reconnect(trigger);
  }

  /**
   * Buffer an incoming notification.
   * @param {Object} notification - Notification data
   * @returns {undefined} No return value
   */
  _buffer_web_socket_notification(notification) {
    this.web_socket_buffer.push(notification);
  }

  /**
   * Handle buffered notifications.
   * @returns {undefined} No return value
   */
  _handle_buffered_notifications() {
    this.logger.info(
      `Received '${this.web_socket_buffer
        .length}' notifications via WebSocket while handling stream`
    );
    if (this.web_socket_buffer.length) {
      z.util.ko_array_push_all(
        this.notifications_queue,
        this.web_socket_buffer
      );
      this.web_socket_buffer.length = 0;
    }
  }

  //##############################################################################
  // Notification Stream handling
  //##############################################################################

  /**
   * Get notifications for the current client from the stream.
   *
   * @param {string} notification_id - Event ID to start from
   * @param {number} [limit=10000] - Max. number of notifications to retrieve from backend at once
   * @returns {Promise} Resolves when all new notifications from the stream have been handled
   */
  get_notifications(notification_id, limit = 10000) {
    return new Promise((resolve, reject) => {
      const _got_notifications = ({has_more, notifications, time}) => {
        if (time) {
          this._update_baseline_clock(time);
        }

        if (notifications.length > 0) {
          notification_id = notifications[notifications.length - 1].id;

          this.logger.info(
            `Added '${notifications.length}' notifications to the queue`
          );
          z.util.ko_array_push_all(this.notifications_queue, notifications);

          if (!this.notifications_promises) {
            this.notifications_promises = [resolve, reject];
          }

          this.notifications_total += notifications.length;

          if (has_more) {
            return this.get_notifications(notification_id, 5000);
          }

          this.notifications_loaded(true);
          this.logger.info(
            `Fetched '${this
              .notifications_total}' notifications from the backend`
          );
          return notification_id;
        }
        this.logger.info(`No notifications found since '${notification_id}'`);
        return reject(
          new z.event.EventError(z.event.EventError.TYPE.NO_NOTIFICATIONS)
        );
      };

      return this.notification_service
        .get_notifications(this.current_client().id, notification_id, limit)
        .then(_got_notifications)
        .catch(error_response => {
          // When asking for notifications with a since set to a notification ID that does not belong to our client ID,
          //   we will get a 404 AND notifications
          if (error_response.notifications) {
            amplify.publish(z.event.WebApp.CONVERSATION.MISSED_EVENTS);
            return _got_notifications(error_response);
          }

          if (
            error_response.code ===
            z.service.BackendClientError.STATUS_CODE.NOT_FOUND
          ) {
            this.logger.info(
              `No notifications found since '${notification_id}'`,
              error_response
            );
            return reject(
              new z.event.EventError(z.event.EventError.TYPE.NO_NOTIFICATIONS)
            );
          }

          this.logger.error(
            `Failed to get notifications: ${error_response.message}`,
            error_response
          );
          return reject(
            new z.event.EventError(z.event.EventError.TYPE.REQUEST_FAILURE)
          );
        });
    });
  }

  /**
   * Get the last notification.
   * @returns {Promise} Resolves with the last handled notification ID
   */
  get_last_notification_id() {
    return this.notification_service
      .get_last_notification_id_from_db()
      .then(last_notification_id => {
        this.last_notification_id(last_notification_id);
        return this.last_notification_id();
      })
      .catch(error => {
        if (error.type !== z.event.EventError.TYPE.NO_LAST_ID) {
          throw error;
        }

        this.logger.warn(
          'Last notification ID not found in database. Resetting...'
        );
        return this.notification_service
          .get_notifications_last()
          .then(({id: notification_id}) => {
            if (notification_id) {
              this._update_last_notification_id(notification_id);
              amplify.publish(z.event.WebApp.CONVERSATION.MISSED_EVENTS);
              return this.last_notification_id();
            }
            throw error;
          });
      });
  }

  /**
   * Get the last notification ID for a given client.
   * @param {string} client_id - Client ID to retrieve last notification ID for
   * @returns {Promise} Resolves with the last known notification ID matching the local client
   */
  initialize_last_notification_id(client_id) {
    return this.notification_service
      .get_notifications_last(client_id)
      .then(response => {
        this._update_last_notification_id(response.id);
        this.logger.info(
          `Set starting point on notification stream to '${this.last_notification_id()}'`
        );
      });
  }

  /**
   * Initialize from notification stream.
   * @returns {Promise} Resolves when all notifications have been handled
   */
  initialize_from_notification_stream() {
    return this.get_last_notification_id()
      .then(last_notification_id => {
        return this._update_from_notification_stream(last_notification_id);
      })
      .catch(error => {
        this.notification_handling_state(
          z.event.NOTIFICATION_HANDLING_STATE.WEB_SOCKET
        );
        if (error.type === z.event.EventError.TYPE.NO_LAST_ID) {
          this.logger.info('No notifications found for this user', error);
          return 0;
        }
        throw error;
      });
  }

  /**
   * Retrieve missed notifications from the stream after a connectivity loss.
   * @returns {Promise} Resolves when all missed notifications have been handled
   */
  recover_from_notification_stream() {
    this.notification_handling_state(
      z.event.NOTIFICATION_HANDLING_STATE.RECOVERY
    );
    amplify.publish(
      z.event.WebApp.WARNING.SHOW,
      z.ViewModel.WarningType.CONNECTIVITY_RECOVERY
    );

    return this._update_from_notification_stream(
      this._get_last_known_notification_id()
    )
      .then(number_of_notifications => {
        this.logger.info(
          `Retrieved '${number_of_notifications}' notifications from stream after connectivity loss`
        );
      })
      .catch(error => {
        if (error.type !== z.event.EventError.TYPE.NO_NOTIFICATIONS) {
          this.logger.error(
            `Failed to recover from notification stream: ${error.message}`,
            error
          );
          this.notification_handling_state(
            z.event.NOTIFICATION_HANDLING_STATE.WEB_SOCKET
          );
          // @todo What do we do in this case?
          amplify.publish(
            z.event.WebApp.WARNING.SHOW,
            z.ViewModel.WarningType.CONNECTIVITY_RECONNECT
          );
        }
      });
  }

  /**
   * Get the ID of the last known notification.
   * @note Notifications that have not yet been handled but are in the queue should not be fetched again on recovery
   *
   * @private
   * @returns {string} ID of last known notification
   */
  _get_last_known_notification_id() {
    if (this.notifications_queue().length) {
      return this.notifications_queue()[this.notifications_queue().length - 1]
        .id;
    }
    return this.last_notification_id();
  }

  /**
   * Fetch all missed events from the notification stream since the given last notification ID.
   *
   * @private
   * @param {string} last_notification_id - Last known notification ID to start update from
   * @returns {Promise} Resolves with the total number of notifications
   */
  _update_from_notification_stream(last_notification_id) {
    this.notifications_total = 0;

    return this.get_notifications(last_notification_id, 500)
      .then(updated_last_notification_id => {
        if (updated_last_notification_id) {
          this.logger.info(
            `ID of last notification fetched from stream is '${updated_last_notification_id}'`
          );
        }
        return this.notifications_total;
      })
      .catch(error => {
        this.notification_handling_state(
          z.event.NOTIFICATION_HANDLING_STATE.WEB_SOCKET
        );
        if (error.type === z.event.EventError.TYPE.NO_NOTIFICATIONS) {
          this.logger.info('No notifications found for this user', error);
          return 0;
        }
        this.logger.error(
          `Failed to handle notification stream: ${error.message}`,
          error
        );
        throw error;
      });
  }

  /**
   * Update local clock drift.
   *
   * @private
   * @param {string} backend_time - Time as reported by backend
   * @returns {undefined} No return value
   */
  _update_baseline_clock(backend_time) {
    this.clock_drift = new Date() - new Date(backend_time);
    this.logger.info(`Clock drift set to '${this.clock_drift}' ms`);
  }

  /**
   * Persist updated last notification ID.
   *
   * @private
   * @param {string} last_notification_id - Updated last notification ID
   * @returns {undefined} No return value
   */
  _update_last_notification_id(last_notification_id) {
    if (last_notification_id) {
      this.last_notification_id(last_notification_id);
      this.notification_service.save_last_notification_id_to_db(
        last_notification_id
      );
    }
  }

  //##############################################################################
  // Notification/Event handling
  //##############################################################################

  /**
   * Inject event into a conversation.
   * @note Don't add unable to decrypt to self conversation
   *
   * @param {Object} event - Event payload to be injected
   * @param {boolean} [can_create_notification=true] - Can message generate a notification
   * @returns {undefined} No return value
   */
  inject_event(event, can_create_notification = true) {
<<<<<<< HEAD
    if (event.conversation !== this.user_repository.self().id) {
      this.logger.info(
        `Injected event ID '${event.id}' of type '${event.type}'`,
        event
      );
      const source = can_create_notification
        ? EventRepository.NOTIFICATION_SOURCE.INJECTED
        : EventRepository.NOTIFICATION_SOURCE.STREAM;
=======
    const {conversation: conversation_id, id = 'ID not specified', type} = event;
    if (conversation_id !== this.user_repository.self().id) {
      this.logger.info(`Injected event ID '${id}' of type '${type}'`, event);
      const source = can_create_notification ? EventRepository.NOTIFICATION_SOURCE.INJECTED : EventRepository.NOTIFICATION_SOURCE.STREAM;
>>>>>>> 834f48d7
      this._handle_event(event, source);
    }
  }

  /**
   * Distribute the given event.
   *
   * @private
   * @param {Object} event - Mapped event to be distributed
   * @param {z.event.EventRepository.NOTIFICATION_SOURCE} source - Source of notification
   * @returns {undefined} No return value
   */
  _distribute_event(event, source) {
    if (event.conversation) {
      this.logger.info(
        `Distributed '${event.type}' event for conversation '${event.conversation}'`,
        event
      );
    } else {
      this.logger.info(`Distributed '${event.type}' event`, event);
    }

    switch (event.type.split('.')[0]) {
      case 'call':
        amplify.publish(z.event.WebApp.CALL.EVENT_FROM_BACKEND, event, source);
        break;
      case 'conversation':
        amplify.publish(
          z.event.WebApp.CONVERSATION.EVENT_FROM_BACKEND,
          event,
          source
        );
        break;
      case 'team':
        amplify.publish(z.event.WebApp.TEAM.EVENT_FROM_BACKEND, event, source);
        break;
      default:
        amplify.publish(event.type, event, source);
    }
  }

  /**
   * Handle a single event from the notification stream or WebSocket.
   *
   * @private
   * @param {JSON} event - Backend event extracted from notification stream
   * @param {z.event.EventRepository.NOTIFICATION_SOURCE} source - Source of event
   * @returns {Promise} Resolves with the saved record or boolean true if the event was skipped
   */
  _handle_event(event, source) {
    const {type: event_type} = event;
    if (z.event.EventTypeHandling.IGNORE.includes(event_type)) {
      this.logger.info(`Event ignored: '${event_type}'`, {
        event_json: JSON.stringify(event),
        event_object: event,
      });
      return Promise.resolve(true);
    }

    return Promise.resolve()
      .then(() => {
        if (z.event.EventTypeHandling.DECRYPT.includes(event_type)) {
          return this.cryptography_repository
            .decrypt_event(event)
            .catch(decryption_error => {
              // Get error information
              const error_code =
                decryption_error.code ||
                EventRepository.CONFIG.UNKNOWN_DECRYPTION_ERROR_CODE;
              const {data: event_data, from: remote_user_id} = event;
              const remote_client_id = event_data.sender;
              const session_id = this.cryptography_repository._construct_session_id(
                remote_user_id,
                remote_client_id
              );

              // Handle error
              if (
                decryption_error instanceof
                  Proteus.errors.DecryptError.DuplicateMessage ||
                decryption_error instanceof
                  Proteus.errors.DecryptError.OutdatedMessage
              ) {
                // We don't need to show duplicate message errors to the user
                throw new z.cryptography.CryptographyError(
                  z.cryptography.CryptographyError.TYPE.UNHANDLED_TYPE
                );
              }
              if (
                decryption_error instanceof z.cryptography.CryptographyError &&
                decryption_error.type ===
                  z.cryptography.CryptographyError.TYPE.PREVIOUSLY_STORED
              ) {
                throw new z.cryptography.CryptographyError(
                  z.cryptography.CryptographyError.TYPE.UNHANDLED_TYPE
                );
              }

              if (
                decryption_error instanceof
                  Proteus.errors.DecryptError.InvalidMessage ||
                decryption_error instanceof
                  Proteus.errors.DecryptError.InvalidSignature
              ) {
                // Session is broken, let's see what's really causing it...
                this.logger.error(
                  `Session '${session_id}' with user '${remote_user_id}' (client '${remote_client_id}') is broken or out of sync. Reset the session and decryption is likely to work again. Error: ${decryption_error.message}`,
                  decryption_error
                );
              } else if (
                decryption_error instanceof
                Proteus.errors.DecryptError.RemoteIdentityChanged
              ) {
                // Remote identity changed
                this.logger.error(
                  `Remote identity of client '${remote_client_id}' from user '${remote_user_id}' changed: ${decryption_error.message}`,
                  decryption_error
                );
              }

              this.logger.warn(
                `Could not decrypt an event from client ID '${remote_client_id}' of user ID '${remote_user_id}' in session ID '${session_id}'.\nError Code: '${error_code}'\nError Message: ${decryption_error.message}`,
                decryption_error
              );
              this._report_decrypt_error(decryption_error, event);

              return z.conversation.EventBuilder.build_unable_to_decrypt(
                event,
                decryption_error,
                error_code
              );
            })
            .then(message => {
              if (message instanceof z.proto.GenericMessage) {
                return this.cryptography_repository.cryptography_mapper.map_generic_message(
                  message,
                  event
                );
              }
              return message;
            });
        }
        return event;
      })
      .then(mapped_event => {
        if (z.event.EventTypeHandling.STORE.includes(mapped_event.type)) {
          return this.conversation_service.save_event(mapped_event);
        }
        return mapped_event;
      })
      .then(saved_event => {
        if (event_type === z.event.Client.CALL.E_CALL) {
          this._validate_call_event_lifetime(event);
        }
        this._distribute_event(saved_event, source);
        return saved_event;
      })
      .catch(function(error) {
        const ignored_errors = [
          z.cryptography.CryptographyError.TYPE.IGNORED_ASSET,
          z.cryptography.CryptographyError.TYPE.IGNORED_PREVIEW,
          z.cryptography.CryptographyError.TYPE.PREVIOUSLY_STORED,
          z.cryptography.CryptographyError.TYPE.UNHANDLED_TYPE,
          z.event.EventError.TYPE.OUTDATED_E_CALL_EVENT,
        ];

        if (!ignored_errors.includes(error.type)) {
          throw error;
        }
      });
  }

  /**
   * Handle all events from the payload of an incoming notification.
   *
   * @private
   * @param {Array} events - Events contained in a notification
   * @param {string} id - Notification ID
   * @param {boolean} transient - Type of notification
   * @returns {Promise} Resolves with the ID of the handled notification
   */
  _handle_notification({payload: events, id, transient}) {
    const source = transient !== undefined
      ? EventRepository.NOTIFICATION_SOURCE.WEB_SOCKET
      : EventRepository.NOTIFICATION_SOURCE.STREAM;
    const is_transient_event = transient === true;

    this.logger.info(
      `Handling notification '${id}' from '${source}' containing '${events.length}' events`,
      events
    );

    if (!events.length) {
      this.logger.warn('Notification payload does not contain any events');
      if (!is_transient_event) {
        this._update_last_notification_id(id);
      }
      return Promise.resolve(id);
    }

    return Promise.all(events.map(event => this._handle_event(event, source)))
      .then(() => {
        if (!is_transient_event) {
          this._update_last_notification_id(id);
        }
        return id;
      })
      .catch(error => {
        this.logger.error(
          `Failed to handle notification '${id}' from '${source}': ${error.message}`,
          error
        );
        throw error;
      });
  }

  /**
   * Report decryption error to Localytics and stack traces to Raygun.
   *
   * @private
   * @param {Error} decryption_error - Error from event decryption
   * @param {Object} event_data - Event data
   * @param {string} user_id - Remote user ID
   * @param {string} event_type - Event type
   * @returns {undefined} No return value
   */
  _report_decrypt_error(
    decryption_error,
    {data: event_data, from: user_id, type: event_type}
  ) {
    const session_id = this.cryptography_repository._construct_session_id(
      user_id,
      event_data.sender
    );

    amplify.publish(
      z.event.WebApp.ANALYTICS.EVENT,
      z.tracking.EventName.E2EE.CANNOT_DECRYPT_MESSAGE,
      {
        cause: decryption_error.code || decryption_error.message,
      }
    );

    const custom_data = {
      client_local_class: this.current_client().class,
      client_local_type: this.current_client().type,
      cryptobox_version: cryptobox.version,
      error_code: decryption_error.code,
      event_type: event_type,
      session_id: session_id,
    };

    const raygun_error = new Error(
      `Decryption failed: ${decryption_error.code || decryption_error.message}`
    );
    raygun_error.stack = decryption_error.stack;
    Raygun.send(raygun_error, custom_data);
  }

  /**
   * Check if call event is handled within its valid lifespan.
   *
   * @private
   * @param {Object} event - Event to validate
   * @returns {boolean} Returns true if event is handled within is lifetime, otherwise throws error
   */
  _validate_call_event_lifetime(event) {
    if (
      this.notification_handling_state() ===
      z.event.NOTIFICATION_HANDLING_STATE.WEB_SOCKET
    )
      return true;
    if (event.content.type === z.calling.enum.CALL_MESSAGE_TYPE.CANCEL)
      return true;

    const corrected_timestamp = Date.now() - this.clock_drift;
    const event_timestamp = new Date(event.time).getTime();
    if (
      corrected_timestamp >
      event_timestamp + EventRepository.CONFIG.E_CALL_EVENT_LIFETIME
    ) {
      this.logger.info(
        `Ignored outdated '${event.type}' event in conversation '${event.conversation}' - Event: '${event_timestamp}', Local: '${corrected_timestamp}'`,
        {event_json: JSON.stringify(event), event_object: event}
      );
      throw new z.event.EventError(
        z.event.EventError.TYPE.OUTDATED_E_CALL_EVENT
      );
    }
    return true;
  }
};<|MERGE_RESOLUTION|>--- conflicted
+++ resolved
@@ -518,21 +518,16 @@
    * @returns {undefined} No return value
    */
   inject_event(event, can_create_notification = true) {
-<<<<<<< HEAD
-    if (event.conversation !== this.user_repository.self().id) {
-      this.logger.info(
-        `Injected event ID '${event.id}' of type '${event.type}'`,
-        event
-      );
+    const {
+      conversation: conversation_id,
+      id = 'ID not specified',
+      type,
+    } = event;
+    if (conversation_id !== this.user_repository.self().id) {
+      this.logger.info(`Injected event ID '${id}' of type '${type}'`, event);
       const source = can_create_notification
         ? EventRepository.NOTIFICATION_SOURCE.INJECTED
         : EventRepository.NOTIFICATION_SOURCE.STREAM;
-=======
-    const {conversation: conversation_id, id = 'ID not specified', type} = event;
-    if (conversation_id !== this.user_repository.self().id) {
-      this.logger.info(`Injected event ID '${id}' of type '${type}'`, event);
-      const source = can_create_notification ? EventRepository.NOTIFICATION_SOURCE.INJECTED : EventRepository.NOTIFICATION_SOURCE.STREAM;
->>>>>>> 834f48d7
       this._handle_event(event, source);
     }
   }
