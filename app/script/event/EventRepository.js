--- conflicted
+++ resolved
@@ -244,7 +244,6 @@
         return reject(new z.event.EventError(z.event.EventError.TYPE.NO_NOTIFICATIONS));
       };
 
-<<<<<<< HEAD
       return this.notification_service
         .get_notifications(this.current_client().id, notification_id, limit)
         .then(_got_notifications)
@@ -252,16 +251,7 @@
           // When asking for notifications with a since set to a notification ID that does not belong to our client ID,
           //   we will get a 404 AND notifications
           if (error_response.notifications) {
-            amplify.publish(z.event.WebApp.CONVERSATION.MISSED_EVENTS);
-=======
-      return this.notification_service.get_notifications(this.current_client().id, notification_id, limit)
-        .then(_got_notifications)
-        .catch((error_response) => {
-          // When asking for notifications with a since set to a notification ID that does not belong to our client ID,
-          //   we will get a 404 AND notifications
-          if (error_response.notifications) {
             this._missed_events_from_stream();
->>>>>>> c6aa6366
             return _got_notifications(error_response);
           }
 
@@ -280,59 +270,25 @@
    * Get the last notification.
    * @returns {Promise} Resolves with the last handled notification ID
    */
-<<<<<<< HEAD
-  get_last_notification_id() {
+  get_stream_state() {
     return this.notification_service
       .get_last_notification_id_from_db()
-      .then(last_notification_id => {
-        this.last_notification_id(last_notification_id);
-        return this.last_notification_id();
-      })
       .catch(error => {
-=======
-  get_stream_state() {
-    return this.notification_service.get_last_notification_id_from_db()
-      .catch((error) => {
->>>>>>> c6aa6366
         if (error.type !== z.event.EventError.TYPE.NO_LAST_ID) {
           throw error;
         }
 
         this.logger.warn('Last notification ID not found in database. Resetting...');
-<<<<<<< HEAD
-        return this.notification_service.get_notifications_last().then(({id: notification_id}) => {
-          if (notification_id) {
-            this._update_last_notification_id(notification_id);
-            amplify.publish(z.event.WebApp.CONVERSATION.MISSED_EVENTS);
-            return this.last_notification_id();
-          }
-          throw error;
+        return this._get_last_notification_id(this.current_client().id).then(() => {
+          this._missed_events_from_stream();
+          return this.last_notification_id();
         });
-      });
-  }
-
-  /**
-   * Get the last notification ID for a given client.
-   * @param {string} client_id - Client ID to retrieve last notification ID for
-   * @returns {Promise} Resolves with the last known notification ID matching the local client
-   */
-  initialize_last_notification_id(client_id) {
-    return this.notification_service.get_notifications_last(client_id).then(response => {
-      this._update_last_notification_id(response.id);
-      this.logger.info(`Set starting point on notification stream to '${this.last_notification_id()}'`);
-    });
-=======
-        return this._get_last_notification_id(this.current_client().id)
-          .then(() => {
-            this._missed_events_from_stream();
-            return this.last_notification_id();
-          });
-      })
-      .then((notification_id) => {
+      })
+      .then(notification_id => {
         this.last_notification_id(notification_id);
         return this.notification_service.get_last_event_date_from_db();
       })
-      .catch((error) => {
+      .catch(error => {
         if (error.type !== z.event.EventError.TYPE.NO_LAST_DATE) {
           throw error;
         }
@@ -340,31 +296,23 @@
         this.logger.warn('Last event date not found in database. Resetting...');
         return this._update_last_notification_id(new Date(0).toISOString());
       })
-      .then((event_date) => {
+      .then(event_date => {
         this.last_event_date(event_date);
         return {
           event_date: this.last_event_date(),
           notification_id: this.last_notification_id(),
         };
       });
->>>>>>> c6aa6366
   }
 
   /**
    * Initialize from notification stream.
    * @returns {Promise} Resolves when all notifications have been handled
    */
-<<<<<<< HEAD
-  initialize_from_notification_stream() {
-    return this.get_last_notification_id()
-      .then(last_notification_id => {
-        return this._update_from_notification_stream(last_notification_id);
-=======
   initialize_from_stream() {
     return this.get_stream_state()
       .then(({notification_id}) => {
         return this._update_from_stream(notification_id);
->>>>>>> c6aa6366
       })
       .catch(error => {
         this.notification_handling_state(z.event.NOTIFICATION_HANDLING_STATE.WEB_SOCKET);
@@ -394,13 +342,8 @@
     this.notification_handling_state(z.event.NOTIFICATION_HANDLING_STATE.RECOVERY);
     amplify.publish(z.event.WebApp.WARNING.SHOW, z.ViewModel.WarningType.CONNECTIVITY_RECOVERY);
 
-<<<<<<< HEAD
-    return this._update_from_notification_stream(this._get_last_known_notification_id())
+    return this._update_from_stream(this._get_last_known_notification_id())
       .then(number_of_notifications => {
-=======
-    return this._update_from_stream(this._get_last_known_notification_id())
-      .then((number_of_notifications) => {
->>>>>>> c6aa6366
         this.logger.info(`Retrieved '${number_of_notifications}' notifications from stream after connectivity loss`);
       })
       .catch(error => {
@@ -433,24 +376,22 @@
    * @returns {Promise} Resolves with the last known notification ID matching the local client
    */
   _get_last_notification_id(client_id) {
-    return this.notification_service.get_notifications_last(client_id)
-      .then(({id: notification_id}) => {
-        if (notification_id) {
-          this._update_last_notification_id(notification_id);
-          this.logger.info(`Set starting point on notification stream to '${this.last_notification_id()}'`);
-          return this.last_notification_id();
-        }
-      });
+    return this.notification_service.get_notifications_last(client_id).then(({id: notification_id}) => {
+      if (notification_id) {
+        this._update_last_notification_id(notification_id);
+        this.logger.info(`Set starting point on notification stream to '${this.last_notification_id()}'`);
+        return this.last_notification_id();
+      }
+    });
   }
 
   _missed_events_from_stream() {
-    this.notification_service.get_missed_id_from_db()
-      .then((notification_id) => {
-        if (this.last_notification_id() !== notification_id) {
-          amplify.publish(z.event.WebApp.CONVERSATION.MISSED_EVENTS);
-          this.notification_service.save_missed_id_to_db(this.last_notification_id());
-        }
-      });
+    this.notification_service.get_missed_id_from_db().then(notification_id => {
+      if (this.last_notification_id() !== notification_id) {
+        amplify.publish(z.event.WebApp.CONVERSATION.MISSED_EVENTS);
+        this.notification_service.save_missed_id_to_db(this.last_notification_id());
+      }
+    });
   }
 
   /**
@@ -537,12 +478,6 @@
     const {conversation: conversation_id, id = 'ID not specified', type} = event;
     if (conversation_id !== this.user_repository.self().id) {
       this.logger.info(`Injected event ID '${id}' of type '${type}'`, event);
-<<<<<<< HEAD
-      const source = can_create_notification
-        ? EventRepository.NOTIFICATION_SOURCE.INJECTED
-        : EventRepository.NOTIFICATION_SOURCE.STREAM;
-=======
->>>>>>> c6aa6366
       this._handle_event(event, source);
     }
   }
@@ -594,106 +529,20 @@
   _handle_event(event, source) {
     const {time: event_date, type: event_type} = event;
     if (z.event.EventTypeHandling.IGNORE.includes(event_type)) {
-      this.logger.info(`Event ignored: '${event_type}'`, {
+      this.logger.info(`Event ignored: '${event_type}'`, {event_json: JSON.stringify(event), event_object: event});
+      return Promise.resolve(true);
+    }
+
+    const event_from_stream = source === z.event.EventRepository.SOURCE.STREAM;
+    const outdated_event = this.last_event_date() >= event_date;
+    if (event_from_stream && outdated_event) {
+      this.logger.info(`Event from stream skipped as outdated: '${event_type}'`, {
         event_json: JSON.stringify(event),
         event_object: event,
       });
       return Promise.resolve(true);
     }
 
-<<<<<<< HEAD
-    return Promise.resolve()
-      .then(() => {
-        if (z.event.EventTypeHandling.DECRYPT.includes(event_type)) {
-          return this.cryptography_repository
-            .decrypt_event(event)
-            .catch(decryption_error => {
-              // Get error information
-              const error_code = decryption_error.code || EventRepository.CONFIG.UNKNOWN_DECRYPTION_ERROR_CODE;
-              const {data: event_data, from: remote_user_id} = event;
-              const remote_client_id = event_data.sender;
-              const session_id = this.cryptography_repository._construct_session_id(remote_user_id, remote_client_id);
-
-              // Handle error
-              if (
-                decryption_error instanceof Proteus.errors.DecryptError.DuplicateMessage ||
-                decryption_error instanceof Proteus.errors.DecryptError.OutdatedMessage
-              ) {
-                // We don't need to show duplicate message errors to the user
-                throw new z.cryptography.CryptographyError(z.cryptography.CryptographyError.TYPE.UNHANDLED_TYPE);
-              }
-              if (
-                decryption_error instanceof z.cryptography.CryptographyError &&
-                decryption_error.type === z.cryptography.CryptographyError.TYPE.PREVIOUSLY_STORED
-              ) {
-                throw new z.cryptography.CryptographyError(z.cryptography.CryptographyError.TYPE.UNHANDLED_TYPE);
-              }
-
-              if (
-                decryption_error instanceof Proteus.errors.DecryptError.InvalidMessage ||
-                decryption_error instanceof Proteus.errors.DecryptError.InvalidSignature
-              ) {
-                // Session is broken, let's see what's really causing it...
-                this.logger.error(
-                  `Session '${session_id}' with user '${remote_user_id}' (client '${remote_client_id}') is broken or out of sync. Reset the session and decryption is likely to work again. Error: ${decryption_error.message}`,
-                  decryption_error
-                );
-              } else if (decryption_error instanceof Proteus.errors.DecryptError.RemoteIdentityChanged) {
-                // Remote identity changed
-                this.logger.error(
-                  `Remote identity of client '${remote_client_id}' from user '${remote_user_id}' changed: ${decryption_error.message}`,
-                  decryption_error
-                );
-              }
-
-              this.logger.warn(
-                `Could not decrypt an event from client ID '${remote_client_id}' of user ID '${remote_user_id}' in session ID '${session_id}'.\nError Code: '${error_code}'\nError Message: ${decryption_error.message}`,
-                decryption_error
-              );
-              this._report_decrypt_error(decryption_error, event);
-
-              return z.conversation.EventBuilder.build_unable_to_decrypt(event, decryption_error, error_code);
-            })
-            .then(message => {
-              if (message instanceof z.proto.GenericMessage) {
-                return this.cryptography_repository.cryptography_mapper.map_generic_message(message, event);
-              }
-              return message;
-            });
-        }
-        return event;
-      })
-      .then(mapped_event => {
-        if (z.event.EventTypeHandling.STORE.includes(mapped_event.type)) {
-          return this.conversation_service.save_event(mapped_event);
-        }
-        return mapped_event;
-      })
-      .then(saved_event => {
-        if (event_type === z.event.Client.CALL.E_CALL) {
-          this._validate_call_event_lifetime(event);
-        }
-        this._distribute_event(saved_event, source);
-        return saved_event;
-      })
-      .catch(function(error) {
-        const ignored_errors = [
-          z.cryptography.CryptographyError.TYPE.IGNORED_ASSET,
-          z.cryptography.CryptographyError.TYPE.IGNORED_PREVIEW,
-          z.cryptography.CryptographyError.TYPE.PREVIOUSLY_STORED,
-          z.cryptography.CryptographyError.TYPE.UNHANDLED_TYPE,
-          z.event.EventError.TYPE.OUTDATED_E_CALL_EVENT,
-        ];
-
-        if (!ignored_errors.includes(error.type)) {
-=======
-    const event_from_stream = source === z.event.EventRepository.SOURCE.STREAM;
-    const outdated_event = this.last_event_date() >= event_date;
-    if (event_from_stream && outdated_event) {
-      this.logger.info(`Event from stream skipped as outdated: '${event_type}'`, {event_json: JSON.stringify(event), event_object: event});
-      return Promise.resolve(true);
-    }
-
     return Promise.resolve()
       .then(() => {
         if (z.event.EventTypeHandling.DECRYPT.includes(event_type)) {
@@ -701,13 +550,13 @@
         }
         return event;
       })
-      .then((mapped_event) => {
+      .then(mapped_event => {
         if (z.event.EventTypeHandling.STORE.includes(mapped_event.type)) {
           return this.conversation_service.save_event(mapped_event);
         }
         return mapped_event;
       })
-      .then((saved_event) => {
+      .then(saved_event => {
         const event_not_injected = source !== EventRepository.SOURCE.INJECTED;
         if (event_not_injected) {
           this._update_last_event_date(event_date);
@@ -720,9 +569,8 @@
         this._distribute_event(saved_event, source);
         return saved_event;
       })
-      .catch((error) => {
+      .catch(error => {
         if (!EventRepository.CONFIG.IGNORED_ERRORS.includes(error.type)) {
->>>>>>> c6aa6366
           throw error;
         }
       });
@@ -738,13 +586,7 @@
    * @returns {Promise} Resolves with the ID of the handled notification
    */
   _handle_notification({payload: events, id, transient}) {
-<<<<<<< HEAD
-    const source = transient !== undefined
-      ? EventRepository.NOTIFICATION_SOURCE.WEB_SOCKET
-      : EventRepository.NOTIFICATION_SOURCE.STREAM;
-=======
     const source = transient !== undefined ? EventRepository.SOURCE.WEB_SOCKET : EventRepository.SOURCE.STREAM;
->>>>>>> c6aa6366
     const is_transient_event = transient === true;
 
     this.logger.info(`Handling notification '${id}' from '${source}' containing '${events.length}' events`, events);
@@ -771,40 +613,6 @@
   }
 
   /**
-<<<<<<< HEAD
-   * Report decryption error to Localytics and stack traces to Raygun.
-   *
-   * @private
-   * @param {Error} decryption_error - Error from event decryption
-   * @param {Object} event_data - Event data
-   * @param {string} user_id - Remote user ID
-   * @param {string} event_type - Event type
-   * @returns {undefined} No return value
-   */
-  _report_decrypt_error(decryption_error, {data: event_data, from: user_id, type: event_type}) {
-    const session_id = this.cryptography_repository._construct_session_id(user_id, event_data.sender);
-
-    amplify.publish(z.event.WebApp.ANALYTICS.EVENT, z.tracking.EventName.E2EE.CANNOT_DECRYPT_MESSAGE, {
-      cause: decryption_error.code || decryption_error.message,
-    });
-
-    const custom_data = {
-      client_local_class: this.current_client().class,
-      client_local_type: this.current_client().type,
-      cryptobox_version: cryptobox.version,
-      error_code: decryption_error.code,
-      event_type: event_type,
-      session_id: session_id,
-    };
-
-    const raygun_error = new Error(`Decryption failed: ${decryption_error.code || decryption_error.message}`);
-    raygun_error.stack = decryption_error.stack;
-    Raygun.send(raygun_error, custom_data);
-  }
-
-  /**
-=======
->>>>>>> c6aa6366
    * Check if call event is handled within its valid lifespan.
    *
    * @private
@@ -813,21 +621,9 @@
    */
   _validate_call_event_lifetime(event) {
     const {content, conversation: conversation_id, time, type} = event;
-    const forced_event_types = [
-      z.calling.enum.CALL_MESSAGE_TYPE.CANCEL,
-      z.calling.enum.CALL_MESSAGE_TYPE.GROUP_LEAVE,
-    ];
+    const forced_event_types = [z.calling.enum.CALL_MESSAGE_TYPE.CANCEL, z.calling.enum.CALL_MESSAGE_TYPE.GROUP_LEAVE];
 
     const corrected_timestamp = Date.now() - this.clock_drift;
-<<<<<<< HEAD
-    const event_timestamp = new Date(event.time).getTime();
-    if (corrected_timestamp > event_timestamp + EventRepository.CONFIG.E_CALL_EVENT_LIFETIME) {
-      this.logger.info(
-        `Ignored outdated '${event.type}' event in conversation '${event.conversation}' - Event: '${event_timestamp}', Local: '${corrected_timestamp}'`,
-        {event_json: JSON.stringify(event), event_object: event}
-      );
-      throw new z.event.EventError(z.event.EventError.TYPE.OUTDATED_E_CALL_EVENT);
-=======
     const threshold_timestamp = new Date(time).getTime() + EventRepository.CONFIG.E_CALL_EVENT_LIFETIME;
 
     const is_forced_event_type = forced_event_types.includes(content.type);
@@ -836,10 +632,12 @@
 
     if (is_forced_event_type || is_valid_event || web_socket_state) {
       return true;
->>>>>>> c6aa6366
-    }
-
-    this.logger.info(`Ignored outdated '${type}' event in conversation '${conversation_id}' - Event: '${threshold_timestamp}', Local: '${corrected_timestamp}'`, {event_json: JSON.stringify(event), event_object: event});
+    }
+
+    this.logger.info(
+      `Ignored outdated '${type}' event in conversation '${conversation_id}' - Event: '${threshold_timestamp}', Local: '${corrected_timestamp}'`,
+      {event_json: JSON.stringify(event), event_object: event}
+    );
     throw new z.event.EventError(z.event.EventError.TYPE.OUTDATED_E_CALL_EVENT);
   }
 };