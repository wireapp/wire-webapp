--- conflicted
+++ resolved
@@ -131,7 +131,6 @@
               }
             });
         }
-<<<<<<< HEAD
       } else if (
         this.notifications_loaded() &&
         this.notification_handling_state() !==
@@ -144,12 +143,6 @@
         this.notification_handling_state(
           z.event.NOTIFICATION_HANDLING_STATE.WEB_SOCKET,
         );
-        this._find_ongoing_calls();
-=======
-      } else if (this.notifications_loaded() && this.notification_handling_state() !== z.event.NOTIFICATION_HANDLING_STATE.WEB_SOCKET) {
-        this.logger.info(`Done handling '${this.notifications_total}' notifications from the stream`);
-        this.notification_handling_state(z.event.NOTIFICATION_HANDLING_STATE.WEB_SOCKET);
->>>>>>> 984fc7dc
         this.notifications_loaded(false);
         this.notifications_promises[0](this.last_notification_id());
       }
@@ -435,58 +428,6 @@
   }
 
   /**
-<<<<<<< HEAD
-   * Check for conversations with ongoing calls.
-   * @private
-   * @returns {undefined} No return value
-   */
-  _find_ongoing_calls() {
-    this.logger.info('Checking for ongoing calls');
-    this.conversation_service
-      .load_events_with_types([
-        z.event.Backend.CONVERSATION.VOICE_CHANNEL_ACTIVATE,
-        z.event.Backend.CONVERSATION.VOICE_CHANNEL_DEACTIVATE,
-      ])
-      .then(function(events) {
-        const filtered_conversations = {};
-
-        for (const {
-          conversation: conversation_id,
-          protocol_version,
-          type,
-        } of events) {
-          if (type === z.event.Backend.CONVERSATION.VOICE_CHANNEL_ACTIVATE) {
-            if (protocol_version !== z.calling.enum.PROTOCOL.VERSION_3) {
-              filtered_conversations[conversation_id] = null;
-            }
-          } else if (
-            type === z.event.Backend.CONVERSATION.VOICE_CHANNEL_DEACTIVATE
-          ) {
-            if (protocol_version !== z.calling.enum.PROTOCOL.VERSION_3) {
-              delete filtered_conversations[conversation_id];
-            }
-          }
-        }
-
-        return Object.keys(filtered_conversations);
-      })
-      .then(conversation_ids => {
-        this.logger.info(
-          `Identified '${conversation_ids.length}' conversations that possibly have an ongoing call`,
-          conversation_ids,
-        );
-        conversation_ids.map(conversation_id =>
-          amplify.publish(z.event.WebApp.CALL.STATE.CHECK, conversation_id),
-        );
-      })
-      .catch(error => {
-        this.logger.error('Could not check for active calls', error);
-      });
-  }
-
-  /**
-=======
->>>>>>> 984fc7dc
    * Get the ID of the last known notification.
    * @note Notifications that have not yet been handled but are in the queue should not be fetched again on recovery
    *
@@ -852,18 +793,13 @@
    * @returns {boolean} Returns true if event is handled within is lifetime, otherwise throws error
    */
   _validate_call_event_lifetime(event) {
-<<<<<<< HEAD
     if (
       this.notification_handling_state() ===
       z.event.NOTIFICATION_HANDLING_STATE.WEB_SOCKET
     )
       return true;
-    if (event.content.type === z.calling.enum.E_CALL_MESSAGE_TYPE.CANCEL)
+    if (event.content.type === z.calling.enum.CALL_MESSAGE_TYPE.CANCEL)
       return true;
-=======
-    if (this.notification_handling_state() === z.event.NOTIFICATION_HANDLING_STATE.WEB_SOCKET) return true;
-    if (event.content.type === z.calling.enum.CALL_MESSAGE_TYPE.CANCEL) return true;
->>>>>>> 984fc7dc
 
     const corrected_timestamp = Date.now() - this.clock_drift;
     const event_timestamp = new Date(event.time).getTime();
