/*
 * Wire
 * Copyright (C) 2017 Wire Swiss GmbH
 *
 * This program is free software: you can redistribute it and/or modify
 * it under the terms of the GNU General Public License as published by
 * the Free Software Foundation, either version 3 of the License, or
 * (at your option) any later version.
 *
 * This program is distributed in the hope that it will be useful,
 * but WITHOUT ANY WARRANTY; without even the implied warranty of
 * MERCHANTABILITY or FITNESS FOR A PARTICULAR PURPOSE. See the
 * GNU General Public License for more details.
 *
 * You should have received a copy of the GNU General Public License
 * along with this program. If not, see http://www.gnu.org/licenses/.
 *
 */

'use strict';

window.z = window.z || {};
window.z.event = z.event || {};

z.event.EventError = class EventError extends Error {
  constructor(type) {
    super();

    this.name = this.constructor.name;
<<<<<<< HEAD
    this.stack = new Error().stack;
    this.type = type || z.event.EventError.TYPE.UNKNOWN;
=======
    this.stack = (new Error()).stack;
    this.type = type || EventError.TYPE.UNKNOWN;
>>>>>>> c6aa6366

    switch (this.type) {
      case EventError.TYPE.DATABASE_FAILURE:
        this.message = 'Event related database transaction failure';
        break;
      case EventError.TYPE.DEPRECATED_SCHEMA:
        this.message = 'Event type is deprecated';
        break;
      case EventError.TYPE.NO_CLIENT_ID:
        this.message = 'Missing client id';
        break;
      case EventError.TYPE.NO_LAST_DATE:
        this.message = 'Last event date not found in storage';
        break;
      case EventError.TYPE.NO_LAST_ID:
        this.message = 'Last notification ID not found in storage';
        break;
      case EventError.TYPE.NO_NOTIFICATIONS:
        this.message = 'No notifications found';
        break;
      case EventError.TYPE.OUTDATED_E_CALL_EVENT:
        this.message = 'Ignoring outdated e-call event';
        break;
      case EventError.TYPE.REQUEST_FAILURE:
        this.message = 'Event related backend request failure';
        break;
      default:
        this.message = 'Unknown EventError';
    }
  }

  static get TYPE() {
    return {
      DATABASE_FAILURE: 'z.event.EventError.TYPE.DATABASE_FAILURE',
      DEPRECATED_SCHEMA: 'z.event.EventError.TYPE.DEPRECATED_SCHEMA',
      NO_CLIENT_ID: 'z.event.EventError.TYPE.NO_CLIENT_ID',
      NO_LAST_DATE: 'z.event.EventError.TYPE.NO_LAST_DATE',
      NO_LAST_ID: 'z.event.EventError.TYPE.NO_LAST_ID',
      NO_NOTIFICATIONS: 'z.event.EventError.TYPE.NO_NOTIFICATIONS',
      OUTDATED_E_CALL_EVENT: 'z.event.EventError.OUTDATED_E_CALL_EVENT',
      REQUEST_FAILURE: 'z.event.EventError.TYPE.REQUEST_FAILURE',
    };
  }
};<|MERGE_RESOLUTION|>--- conflicted
+++ resolved
@@ -27,13 +27,8 @@
     super();
 
     this.name = this.constructor.name;
-<<<<<<< HEAD
     this.stack = new Error().stack;
-    this.type = type || z.event.EventError.TYPE.UNKNOWN;
-=======
-    this.stack = (new Error()).stack;
     this.type = type || EventError.TYPE.UNKNOWN;
->>>>>>> c6aa6366
 
     switch (this.type) {
       case EventError.TYPE.DATABASE_FAILURE:
