--- conflicted
+++ resolved
@@ -27,21 +27,14 @@
    * It will update original messages when a confirmation is received
    *
    * @param {z.event.EventService} eventService - Repository that handles events
-<<<<<<< HEAD
+   * @param {z.user.UserRepository} userRepository - Repository that handles users
    * @param {ConversationRepository} conversationRepository -  Repository for conversation interactions
    */
-  constructor(eventService, conversationRepository) {
-    this.eventService = eventService;
-    this.conversationRepository = conversationRepository;
-    this.logger = new z.util.Logger('ReceiptsMiddleware', z.config.LOGGER.OPTIONS);
-=======
-   * @param {z.user.UserRepository} userRepository - Repository that handles users
-   */
-  constructor(eventService, userRepository) {
+  constructor(eventService, userRepository, conversationRepository) {
     this.eventService = eventService;
     this.userRepository = userRepository;
+    this.conversationRepository = conversationRepository;
     this.logger = new z.util.Logger('ReadReceiptMiddleware', z.config.LOGGER.OPTIONS);
->>>>>>> 3f5406de
   }
 
   /**
