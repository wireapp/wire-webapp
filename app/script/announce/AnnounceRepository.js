/*
 * Wire
 * Copyright (C) 2017 Wire Swiss GmbH
 *
 * This program is free software: you can redistribute it and/or modify
 * it under the terms of the GNU General Public License as published by
 * the Free Software Foundation, either version 3 of the License, or
 * (at your option) any later version.
 *
 * This program is distributed in the hope that it will be useful,
 * but WITHOUT ANY WARRANTY; without even the implied warranty of
 * MERCHANTABILITY or FITNESS FOR A PARTICULAR PURPOSE. See the
 * GNU General Public License for more details.
 *
 * You should have received a copy of the GNU General Public License
 * along with this program. If not, see http://www.gnu.org/licenses/.
 *
 */

'use strict';

window.z = window.z || {};
window.z.announce = z.announce || {};

z.announce.AnnounceRepository = class AnnounceRepository {
  static get CONFIG() {
    return {
      CHECK_INTERVAL: 3 * 60 * 60 * 1000,
      CHECK_TIMEOUT: 5 * 60 * 1000,
      UPDATE_INTERVAL: 6 * 60 * 60 * 1000,
    };
  }

  constructor(announce_service) {
    this.logger = new z.util.Logger('z.announce.AnnounceRepository', z.config.LOGGER.OPTIONS);
    this.announce_service = announce_service;
  }

  init() {
    window.setTimeout(() => {
      this.check_announcements();
      this.schedule_checks();
    }, AnnounceRepository.CONFIG.CHECK_TIMEOUT);
  }

  check_announcements() {
    if (navigator.onLine) {
<<<<<<< HEAD
      return this.announce_service.get_announcements().then(() => {
        this.process_announce_list();
      });
=======
      return this.announce_service.get_announcements()
        .then((announcements_list) => {
          this.process_announce_list(announcements_list);
        });
>>>>>>> c6aa6366
    }
  }

  check_version() {
    if (navigator.onLine) {
      return this.announce_service.get_version().then(server_version => {
        this.logger.info(
          `Checking current webapp version. Server '${server_version}' vs. local '${z.util.Environment.version(
            false,
            true
          )}'`
        );

        if (server_version > z.util.Environment.version(false, true)) {
          amplify.publish(z.event.WebApp.LIFECYCLE.UPDATE, z.announce.UPDATE_SOURCE.WEBAPP);
        }
      });
    }
  }

  schedule_checks() {
    window.setInterval(() => {
      this.check_announcements();
    }, AnnounceRepository.CONFIG.CHECK_INTERVAL);

    window.setInterval(() => {
      this.check_version();
    }, AnnounceRepository.CONFIG.CHECK_INTERVAL);
  }

  process_announce_list(announcements_list) {
    if (announcements_list) {
      for (const announcement of announcements_list) {
        if (!z.util.Environment.frontend.is_localhost()) {
          if (announcement.version_max && z.util.Environment.version(false) > announcement.version_max) {
            continue;
          }
          if (announcement.version_min && z.util.Environment.version(false) < announcement.version_min) {
            continue;
          }
        }

        const key = `${z.storage.StorageKey.ANNOUNCE.ANNOUNCE_KEY}@${announcement.key}`;
        if (!z.util.StorageUtil.get_value(key)) {
          z.util.StorageUtil.set_value(key, 'read');
          if (!z.util.Environment.browser.supports.notifications) {
            return;
          }

          if (window.Notification.permission === z.system_notification.PermissionStatusState.DENIED) {
            return;
          }

          if (z.localization.Localizer.locale !== 'en') {
            announcement.title = announcement[`title_${z.localization.Localizer.locale}`] || announcement.title;
            announcement.message = announcement[`message_${z.localization.Localizer.locale}`] || announcement.message;
          }

          const notification = new window.Notification(announcement.title, {
            body: announcement.message,
            icon: z.util.Environment.electron && z.util.Environment.os.mac ? '' : '/image/logo/notification.png',
            requireInteraction: true,
            sticky: true,
          });

          amplify.publish(z.event.WebApp.ANALYTICS.EVENT, z.tracking.EventName.ANNOUNCE.SENT, {
            campaign: announcement.campaign,
          });
          this.logger.info(`Announcement '${announcement.title}' shown`);

          notification.onclick = () => {
            amplify.publish(z.event.WebApp.ANALYTICS.EVENT, z.tracking.EventName.ANNOUNCE.CLICKED, {
              campaign: announcement.campaign,
            });
            this.logger.info(`Announcement '${announcement.title}' clicked`);

            if (announcement.link) {
              z.util.safe_window_open(announcement.link);
            }

            if (announcement.refresh) {
              amplify.publish(z.event.WebApp.LIFECYCLE.REFRESH);
            }

            notification.close();
          };
          break;
        }
      }
    }
  }
};<|MERGE_RESOLUTION|>--- conflicted
+++ resolved
@@ -45,16 +45,9 @@
 
   check_announcements() {
     if (navigator.onLine) {
-<<<<<<< HEAD
-      return this.announce_service.get_announcements().then(() => {
-        this.process_announce_list();
+      return this.announce_service.get_announcements().then(announcements_list => {
+        this.process_announce_list(announcements_list);
       });
-=======
-      return this.announce_service.get_announcements()
-        .then((announcements_list) => {
-          this.process_announce_list(announcements_list);
-        });
->>>>>>> c6aa6366
     }
   }
 
