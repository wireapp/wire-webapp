/*
 * Wire
 * Copyright (C) 2017 Wire Swiss GmbH
 *
 * This program is free software: you can redistribute it and/or modify
 * it under the terms of the GNU General Public License as published by
 * the Free Software Foundation, either version 3 of the License, or
 * (at your option) any later version.
 *
 * This program is distributed in the hope that it will be useful,
 * but WITHOUT ANY WARRANTY; without even the implied warranty of
 * MERCHANTABILITY or FITNESS FOR A PARTICULAR PURPOSE. See the
 * GNU General Public License for more details.
 *
 * You should have received a copy of the GNU General Public License
 * along with this program. If not, see http://www.gnu.org/licenses/.
 *
 */

'use strict';

window.z = window.z || {};
window.z.assets = z.assets || {};

// AssetService for all asset handling and the calls to the backend REST API.
z.assets.AssetService = class AssetService {
  /**
   * Construct a new Asset Service.
   * @param {z.service.BackendClient} client - Client for the API calls
   */
  constructor(client) {
    this.client = client;
    this.logger = new z.util.Logger('z.assets.AssetService', z.config.LOGGER.OPTIONS);
  }

  /**
   * Update the user profile image by first making it usable, transforming it and then uploading the asset pair.
   * @param {File|Blob} image - Profile image
   * @returns {Promise} Resolves when profile image has been uploaded
   */
  upload_profile_image(image) {
    return Promise.all([this._compress_profile_image(image), this._compress_image(image)])
      .then(([small, medium]) => {
        const [, small_image_bytes] = small;
        const [, medium_image_bytes] = medium;

        return Promise.all([
          this.post_asset(small_image_bytes, {public: true}),
          this.post_asset(medium_image_bytes, {public: true}),
        ]);
      })
      .then(([small_credentials, medium_credentials]) => [small_credentials.key, medium_credentials.key]);
  }

  /**
   * Upload arbitrary binary data using the new asset api v3.
   * The data is AES encrypted before uploading.
   *
   * @param {Uint8Array} bytes - Asset binary data
   * @param {Object} options - Asset upload options
   * @param {boolean} options.public - Flag whether asset is public
   * @param {z.assets.AssetRetentionPolicy} options.retention - Retention duration policy for asset
   * @param {Function} xhr_accessor_function - Function will get a reference to the underlying XMLHTTPRequest
   * @returns {Promise} Resolves when asset has been uploaded
   */
  _upload_asset(bytes, options, xhr_accessor_function) {
    return z.assets.AssetCrypto.encrypt_aes_asset(bytes).then(({cipher_text, key_bytes, sha256}) => {
      return this.post_asset(new Uint8Array(cipher_text), options, xhr_accessor_function).then(({key, token}) => ({
        key,
        key_bytes,
        sha256,
        token,
      }));
    });
  }

  /**
   * Upload file using the new asset api v3. Promise will resolve with z.proto.Asset instance.
   * In case of an successful upload the uploaded property is set.
   *
   * @param {Blob|File} file - File asset to be uploaded
   * @param {Object} options - Asset upload options
   * @param {boolean} options.public - Flag whether asset is public
   * @param {z.assets.AssetRetentionPolicy} options.retention - Retention duration policy for asset
   * @param {Function} xhr_accessor_function - Function will get a reference to the underlying XMLHTTPRequest
   * @returns {Promise} Resolves when asset has been uploaded
   */
  upload_asset(file, options, xhr_accessor_function) {
    return z.util
      .load_file_buffer(file)
      .then(buffer => this._upload_asset(buffer, options, xhr_accessor_function))
      .then(({key, key_bytes, sha256, token}) => {
        const asset = new z.proto.Asset();
        asset.set('uploaded', new z.proto.Asset.RemoteData(key_bytes, sha256, key, token));
        return asset;
      });
  }

  /**
   * Upload image using the new asset api v3. Promise will resolve with z.proto.Asset instance.
   * In case of an successful upload the uploaded property is set.
   *
   * @param {Blob|File} image - Image asset to be uploaded
   * @param {Object} options - Asset upload options
   * @param {boolean} options.public - Flag whether asset is public
   * @param {z.assets.AssetRetentionPolicy} options.retention - Retention duration policy for asset
   * @returns {Promise} Resolves when asset has been uploaded
   */
  upload_image_asset(image, options) {
    return this._compress_image(image).then(([compressed_image, compressed_bytes]) => {
      return this._upload_asset(compressed_bytes, options).then(({key, key_bytes, sha256, token}) => {
        const image_meta_data = new z.proto.Asset.ImageMetaData(compressed_image.width, compressed_image.height);
        const asset = new z.proto.Asset();
        asset.set('original', new z.proto.Asset.Original(image.type, compressed_bytes.length, null, image_meta_data));
        asset.set('uploaded', new z.proto.Asset.RemoteData(key_bytes, sha256, key, token));
        return asset;
      });
    });
  }

  /**
   * Generates the URL an asset can be downloaded from.
   *
   * @deprecated
   * @param {string} asset_id - ID of asset
   * @param {string} conversation_id - Conversation ID
   * @param {boolean} force_caching - Cache asset in ServiceWorker
   * @returns {string} URL of v1 asset
   */
  generate_asset_url(asset_id, conversation_id, force_caching) {
<<<<<<< HEAD
    return Promise.resolve().then(() => {
      z.util.ValidationUtil.asset.legacy(asset_id, conversation_id);
      const url = this.client.create_url(`/assets/${asset_id}`);
      let asset_url = `${url}?access_token=${this.client.access_token}&conv_id=${window.encodeURIComponent(
        conversation_id
      )}`;
      if (force_caching === true) {
        asset_url = `${asset_url}&forceCaching=true`;
      }
      return asset_url;
    });
=======
    return Promise.resolve()
      .then(() => {
        z.util.ValidationUtil.asset.legacy(asset_id, conversation_id);
        const url = this.client.create_url(`/assets/${asset_id}`);
        let asset_url = `${url}?access_token=${this.client.access_token}&conv_id=${window.encodeURIComponent(conversation_id)}`;
        if (force_caching) {
          asset_url = `${asset_url}&forceCaching=true`;
        }
        return asset_url;
      });
>>>>>>> 39a356f3
  }

  /**
   * Generates the URL for asset api v2.
   *
   * @deprecated
   * @param {string} asset_id - ID of asset
   * @param {string} conversation_id - Conversation ID
   * @param {boolean} force_caching - Cache asset in ServiceWorker
   * @returns {string} URL of v2 asset
   */
  generate_asset_url_v2(asset_id, conversation_id, force_caching) {
<<<<<<< HEAD
    return Promise.resolve().then(() => {
      z.util.ValidationUtil.asset.legacy(asset_id, conversation_id);
      const url = this.client.create_url(`/conversations/${conversation_id}/otr/assets/${asset_id}`);
      let asset_url = `${url}?access_token=${this.client.access_token}`;
      if (force_caching === true) {
        asset_url = `${asset_url}&forceCaching=true`;
      }
      return asset_url;
    });
=======
    return Promise.resolve()
      .then(() => {
        z.util.ValidationUtil.asset.legacy(asset_id, conversation_id);
        const url = this.client.create_url(`/conversations/${conversation_id}/otr/assets/${asset_id}`);
        let asset_url = `${url}?access_token=${this.client.access_token}`;
        if (force_caching) {
          asset_url = `${asset_url}&forceCaching=true`;
        }
        return asset_url;
      });
>>>>>>> 39a356f3
  }

  /**
   * Generates the URL for asset api v3.
   *
   * @param {string} asset_key - ID of asset
   * @param {string} asset_token - Asset token
   * @param {boolean} force_caching - Cache asset in ServiceWorker
   * @returns {string} URL of v3 asset
   */
  generate_asset_url_v3(asset_key, asset_token, force_caching) {
<<<<<<< HEAD
    return Promise.resolve().then(() => {
      z.util.ValidationUtil.asset.v3(asset_key, asset_token);
      let asset_url = `${this.client.create_url(`/assets/v3/${asset_key}`)}?access_token=${this.client.access_token}`;
      if (asset_token) {
        asset_url = `${asset_url}&asset_token=${window.encodeURIComponent(asset_token)}`;
      }
      if (force_caching === true) {
        asset_url = `${asset_url}&forceCaching=true`;
      }
      return asset_url;
    });
=======
    return Promise.resolve()
      .then(() => {
        z.util.ValidationUtil.asset.v3(asset_key, asset_token);
        let asset_url = `${this.client.create_url(`/assets/v3/${asset_key}`)}?access_token=${this.client.access_token}`;
        if (asset_token) {
          asset_url = `${asset_url}&asset_token=${window.encodeURIComponent(asset_token)}`;
        }
        if (force_caching) {
          asset_url = `${asset_url}&forceCaching=true`;
        }
        return asset_url;
      });
>>>>>>> 39a356f3
  }

  /**
   * Post assets.
   *
   * @param {Uint8Array} asset_data - Asset data
   * @param {Object} metadata - Asset metadata
   * @param {boolean} metadata.public - Flag whether asset is public
   * @param {z.assets.AssetRetentionPolicy} metadata.retention - Retention duration policy for asset
   * @param {Function} xhr_accessor_function - Function will get a reference to the underlying XMLHTTPRequest
   * @returns {Promise} Resolves when asset has been uploaded
   */
  post_asset(asset_data, metadata, xhr_accessor_function) {
    return new Promise((resolve, reject) => {
      const BOUNDARY = 'frontier';

      metadata = Object.assign(
        {
          public: false,
          retention: z.assets.AssetRetentionPolicy.PERSISTENT,
        },
        metadata
      );

      metadata = JSON.stringify(metadata);

      let body = '';
      body += `--${BOUNDARY}\r\n`;
      body += 'Content-Type: application/json; charset=utf-8\r\n';
      body += `Content-length: ${metadata.length}\r\n`;
      body += '\r\n';
      body += `${metadata}\r\n`;
      body += `--${BOUNDARY}\r\n`;
      body += 'Content-Type: application/octet-stream\r\n';
      body += `Content-length: ${asset_data.length}\r\n`;
      body += `Content-MD5: ${z.util.array_to_md5_base64(asset_data)}\r\n`;
      body += '\r\n';
      const footer = `\r\n--${BOUNDARY}--\r\n`;

      const xhr = new XMLHttpRequest();
      xhr.open('POST', this.client.create_url('/assets/v3'));
      xhr.setRequestHeader('Content-Type', `multipart/mixed; boundary=${BOUNDARY}`);
      xhr.setRequestHeader('Authorization', `${this.client.access_token_type} ${this.client.access_token}`);
      xhr.onload = function(event) {
        if (this.status === 201) {
          return resolve(JSON.parse(this.response));
        }
        return reject(event);
      };
      xhr.onerror = reject;

      if (typeof xhr_accessor_function === 'function') {
        xhr_accessor_function(xhr);
      }

      xhr.send(new Blob([body, asset_data, footer]));
    });
  }

  /**
   * Compress image.
   * @param {File|Blob} image - Image to be compressed in ServiceWorker
   * @returns {Promise} Resolves with the compressed imaged
   */
  _compress_image(image) {
    return this._compress_image_with_worker('worker/image-worker.js', image, () => image.type === 'image/gif');
  }

  /**
   * Compress profile image.
   * @param {File|Blob} image - Profile image to be compressed in ServiceWorker
   * @returns {Promise} Resolves with the compressed profile imaged
   */
  _compress_profile_image(image) {
    return this._compress_image_with_worker('worker/profile-image-worker.js', image);
  }

  /**
   * Compress image using given worker.
   * @param {string} worker - Path to worker file
   * @param {File|Blob} image - Image to be compressed in ServiceWorker
   * @param {Function} filter - Optional filter to be applied
   * @returns {Promise} Resolves with the compressed image
   */
  _compress_image_with_worker(worker, image, filter) {
    return z.util
      .load_file_buffer(image)
      .then(buffer => {
        if (typeof filter === 'function' ? filter() : undefined) {
          return new Uint8Array(buffer);
        }
        return new z.util.Worker(worker).post(buffer);
      })
      .then(compressed_bytes => {
        return Promise.all([z.util.load_image(new Blob([compressed_bytes], {type: image.type})), compressed_bytes]);
      });
  }
};<|MERGE_RESOLUTION|>--- conflicted
+++ resolved
@@ -128,30 +128,17 @@
    * @returns {string} URL of v1 asset
    */
   generate_asset_url(asset_id, conversation_id, force_caching) {
-<<<<<<< HEAD
     return Promise.resolve().then(() => {
       z.util.ValidationUtil.asset.legacy(asset_id, conversation_id);
       const url = this.client.create_url(`/assets/${asset_id}`);
       let asset_url = `${url}?access_token=${this.client.access_token}&conv_id=${window.encodeURIComponent(
         conversation_id
       )}`;
-      if (force_caching === true) {
+      if (force_caching) {
         asset_url = `${asset_url}&forceCaching=true`;
       }
       return asset_url;
     });
-=======
-    return Promise.resolve()
-      .then(() => {
-        z.util.ValidationUtil.asset.legacy(asset_id, conversation_id);
-        const url = this.client.create_url(`/assets/${asset_id}`);
-        let asset_url = `${url}?access_token=${this.client.access_token}&conv_id=${window.encodeURIComponent(conversation_id)}`;
-        if (force_caching) {
-          asset_url = `${asset_url}&forceCaching=true`;
-        }
-        return asset_url;
-      });
->>>>>>> 39a356f3
   }
 
   /**
@@ -164,28 +151,15 @@
    * @returns {string} URL of v2 asset
    */
   generate_asset_url_v2(asset_id, conversation_id, force_caching) {
-<<<<<<< HEAD
     return Promise.resolve().then(() => {
       z.util.ValidationUtil.asset.legacy(asset_id, conversation_id);
       const url = this.client.create_url(`/conversations/${conversation_id}/otr/assets/${asset_id}`);
       let asset_url = `${url}?access_token=${this.client.access_token}`;
-      if (force_caching === true) {
+      if (force_caching) {
         asset_url = `${asset_url}&forceCaching=true`;
       }
       return asset_url;
     });
-=======
-    return Promise.resolve()
-      .then(() => {
-        z.util.ValidationUtil.asset.legacy(asset_id, conversation_id);
-        const url = this.client.create_url(`/conversations/${conversation_id}/otr/assets/${asset_id}`);
-        let asset_url = `${url}?access_token=${this.client.access_token}`;
-        if (force_caching) {
-          asset_url = `${asset_url}&forceCaching=true`;
-        }
-        return asset_url;
-      });
->>>>>>> 39a356f3
   }
 
   /**
@@ -197,32 +171,17 @@
    * @returns {string} URL of v3 asset
    */
   generate_asset_url_v3(asset_key, asset_token, force_caching) {
-<<<<<<< HEAD
     return Promise.resolve().then(() => {
       z.util.ValidationUtil.asset.v3(asset_key, asset_token);
       let asset_url = `${this.client.create_url(`/assets/v3/${asset_key}`)}?access_token=${this.client.access_token}`;
       if (asset_token) {
         asset_url = `${asset_url}&asset_token=${window.encodeURIComponent(asset_token)}`;
       }
-      if (force_caching === true) {
+      if (force_caching) {
         asset_url = `${asset_url}&forceCaching=true`;
       }
       return asset_url;
     });
-=======
-    return Promise.resolve()
-      .then(() => {
-        z.util.ValidationUtil.asset.v3(asset_key, asset_token);
-        let asset_url = `${this.client.create_url(`/assets/v3/${asset_key}`)}?access_token=${this.client.access_token}`;
-        if (asset_token) {
-          asset_url = `${asset_url}&asset_token=${window.encodeURIComponent(asset_token)}`;
-        }
-        if (force_caching) {
-          asset_url = `${asset_url}&forceCaching=true`;
-        }
-        return asset_url;
-      });
->>>>>>> 39a356f3
   }
 
   /**
