--- conflicted
+++ resolved
@@ -121,7 +121,6 @@
       repositories.user
     );
 
-<<<<<<< HEAD
     repositories.bot = new z.bot.BotRepository(this.service.bot, repositories.conversation);
     repositories.calling = new z.calling.CallingRepository(
       this.service.calling,
@@ -130,17 +129,15 @@
       repositories.media,
       repositories.user
     );
-    repositories.event_tracker = new z.tracking.EventTrackingRepository(repositories.conversation, repositories.user);
+    repositories.event_tracker = new z.tracking.EventTrackingRepository(
+      repositories.conversation,
+      repositories.team,
+      repositories.user
+    );
     repositories.system_notification = new z.system_notification.SystemNotificationRepository(
       repositories.calling,
       repositories.conversation
     );
-=======
-    repositories.bot                 = new z.bot.BotRepository(this.service.bot, repositories.conversation);
-    repositories.calling             = new z.calling.CallingRepository(this.service.calling, repositories.client, repositories.conversation, repositories.media, repositories.user);
-    repositories.event_tracker       = new z.tracking.EventTrackingRepository(repositories.conversation, repositories.team, repositories.user);
-    repositories.system_notification = new z.system_notification.SystemNotificationRepository(repositories.calling, repositories.conversation);
->>>>>>> b3d8e6d0
 
     return repositories;
   }
