/*
 * Wire
 * Copyright (C) 2017 Wire Swiss GmbH
 *
 * This program is free software: you can redistribute it and/or modify
 * it under the terms of the GNU General Public License as published by
 * the Free Software Foundation, either version 3 of the License, or
 * (at your option) any later version.
 *
 * This program is distributed in the hope that it will be useful,
 * but WITHOUT ANY WARRANTY; without even the implied warranty of
 * MERCHANTABILITY or FITNESS FOR A PARTICULAR PURPOSE. See the
 * GNU General Public License for more details.
 *
 * You should have received a copy of the GNU General Public License
 * along with this program. If not, see http://www.gnu.org/licenses/.
 *
 */

'use strict';

window.z = window.z || {};
window.z.main = z.main || {};

z.main.App = class App {
  /**
   * Construct a new app.
   * @param {z.main.Auth} auth - Authentication component
   */
  constructor(auth) {
    this.auth = auth;
    this.logger = new z.util.Logger('z.main.App', z.config.LOGGER.OPTIONS);

    this.telemetry = new z.telemetry.app_init.AppInitTelemetry();
    this.update_source = undefined;
    this.window_handler = new z.ui.WindowHandler().init();

    this.service = this._setup_services();
    this.repository = this._setup_repositories();
    this.view = this._setup_view_models();
    this.util = this._setup_utils();

    this._subscribe_to_events();

    this.init_debugging();
    this.init_app();
    this.init_service_worker();
  }

  //##############################################################################
  // Instantiation
  //##############################################################################

  /* eslint-disable no-multi-spaces */

  /**
   * Create all app repositories.
   * @returns {Object} All repositories
   */
  _setup_repositories() {
    const repositories = {};

    repositories.announce = new z.announce.AnnounceRepository(
      this.service.announce,
    );
    repositories.audio = this.auth.audio;
    repositories.cache = new z.cache.CacheRepository();
    repositories.giphy = new z.extension.GiphyRepository(this.service.giphy);
    repositories.media = new z.media.MediaRepository();
    repositories.storage = new z.storage.StorageRepository(
      this.service.storage,
    );

    repositories.cryptography = new z.cryptography.CryptographyRepository(
      this.service.cryptography,
      repositories.storage,
    );
    repositories.client = new z.client.ClientRepository(
      this.service.client,
      repositories.cryptography,
    );
    repositories.user = new z.user.UserRepository(
      this.service.user,
      this.service.asset,
      this.service.search,
      repositories.client,
      repositories.cryptography,
    );
    repositories.event = new z.event.EventRepository(
      this.service.web_socket,
      this.service.notification,
      repositories.cryptography,
      repositories.user,
      this.service.conversation,
    );
    repositories.search = new z.search.SearchRepository(
      this.service.search,
      repositories.user,
    );
    repositories.properties = new z.properties.PropertiesRepository(
      this.service.properties,
    );
    repositories.connect = new z.connect.ConnectRepository(
      this.service.connect,
      this.service.connect_google,
      repositories.properties,
    );
    repositories.links = new z.links.LinkPreviewRepository(this.service.asset);
    repositories.team = new z.team.TeamRepository(
      this.service.team,
      repositories.user,
    );

    repositories.conversation = new z.conversation.ConversationRepository(
      this.service.conversation,
      this.service.asset,
      repositories.user,
      repositories.giphy,
      repositories.cryptography,
      repositories.links,
      repositories.team,
    );

<<<<<<< HEAD
    repositories.bot = new z.bot.BotRepository(
      this.service.bot,
      repositories.conversation,
    );
    repositories.calling = new z.calling.CallingRepository(
      this.service.call,
      this.service.calling,
      repositories.client,
      repositories.conversation,
      repositories.media,
      repositories.user,
    );
    repositories.event_tracker = new z.tracking.EventTrackingRepository(
      repositories.conversation,
      repositories.user,
    );
    repositories.system_notification = new z.system_notification
      .SystemNotificationRepository(
      repositories.calling,
      repositories.conversation,
    );
=======
    repositories.bot                 = new z.bot.BotRepository(this.service.bot, repositories.conversation);
    repositories.calling             = new z.calling.CallingRepository(this.service.calling, repositories.client, repositories.conversation, repositories.media, repositories.user);
    repositories.event_tracker       = new z.tracking.EventTrackingRepository(repositories.conversation, repositories.user);
    repositories.system_notification = new z.system_notification.SystemNotificationRepository(repositories.calling, repositories.conversation);
>>>>>>> 984fc7dc

    return repositories;
  }

  /**
   * Create all app services.
   * @returns {Object} All services
   */
  _setup_services() {
    const services = {};

<<<<<<< HEAD
    services.asset = new z.assets.AssetService(this.auth.client);
    services.bot = new z.bot.BotService();
    services.call = new z.calling.v2.CallService(this.auth.client);
    services.calling = new z.calling.CallingService(this.auth.client);
    services.connect = new z.connect.ConnectService(this.auth.client);
    services.connect_google = new z.connect.ConnectGoogleService(
      this.auth.client,
    );
    services.cryptography = new z.cryptography.CryptographyService(
      this.auth.client,
    );
    services.giphy = new z.extension.GiphyService(this.auth.client);
    services.search = new z.search.SearchService(this.auth.client);
    services.storage = new z.storage.StorageService();
    services.team = new z.team.TeamService(this.auth.client);
    services.user = new z.user.UserService(this.auth.client);
    services.properties = new z.properties.PropertiesService(this.auth.client);
    services.web_socket = new z.event.WebSocketService(this.auth.client);

    services.client = new z.client.ClientService(
      this.auth.client,
      services.storage,
    );
    services.notification = new z.event.NotificationService(
      this.auth.client,
      services.storage,
    );
    services.announce = new z.announce.AnnounceService();
=======
    services.asset          = new z.assets.AssetService(this.auth.client);
    services.bot            = new z.bot.BotService();
    services.calling        = new z.calling.CallingService(this.auth.client);
    services.connect        = new z.connect.ConnectService(this.auth.client);
    services.connect_google = new z.connect.ConnectGoogleService(this.auth.client);
    services.cryptography   = new z.cryptography.CryptographyService(this.auth.client);
    services.giphy          = new z.extension.GiphyService(this.auth.client);
    services.search         = new z.search.SearchService(this.auth.client);
    services.storage        = new z.storage.StorageService();
    services.team           = new z.team.TeamService(this.auth.client);
    services.user           = new z.user.UserService(this.auth.client);
    services.properties     = new z.properties.PropertiesService(this.auth.client);
    services.web_socket     = new z.event.WebSocketService(this.auth.client);

    services.client         = new z.client.ClientService(this.auth.client, services.storage);
    services.notification   = new z.event.NotificationService(this.auth.client, services.storage);
    services.announce       = new z.announce.AnnounceService();
>>>>>>> 984fc7dc

    if (z.util.Environment.browser.edge) {
      services.conversation = new z.conversation.ConversationServiceNoCompound(
        this.auth.client,
        services.storage,
      );
    } else {
      services.conversation = new z.conversation.ConversationService(
        this.auth.client,
        services.storage,
      );
    }

    return services;
  }

  /**
   * Create all app utils.
   * @returns {Object} All utils
   */
  _setup_utils() {
    return {
      debug: z.util.Environment.frontend.is_production()
        ? undefined
        : new z.util.DebugUtil(
            this.repository.user,
            this.repository.conversation,
          ),
    };
  }

  /**
   * Create all app view models.
   * @returns {Object} All view models
   */
  _setup_view_models() {
    const view_models = {};

    view_models.main = new z.ViewModel.MainViewModel(
      'wire-main',
      this.repository.user,
    );
    view_models.content = new z.ViewModel.content.ContentViewModel(
      'right',
      this.repository.calling,
      this.repository.client,
      this.repository.conversation,
      this.repository.media,
      this.repository.properties,
      this.repository.search,
      this.repository.team,
    );
    view_models.list = new z.ViewModel.list.ListViewModel(
      'left',
      view_models.content,
      this.repository.calling,
      this.repository.connect,
      this.repository.conversation,
      this.repository.search,
      this.repository.properties,
      this.repository.team,
    );
    view_models.title = new z.ViewModel.WindowTitleViewModel(
      view_models.content.content_state,
      this.repository.user,
      this.repository.conversation,
    );
    view_models.lightbox = new z.ViewModel.ImageDetailViewViewModel(
      'detail-view',
      this.repository.conversation,
    );
    view_models.warnings = new z.ViewModel.WarningsViewModel('warnings');
    view_models.modals = new z.ViewModel.ModalsViewModel('modals');

    view_models.loading = new z.ViewModel.LoadingViewModel(
      'loading-screen',
      this.repository.user,
    );

    // backwards compatibility
    view_models.conversation_list = view_models.list.conversations;

    return view_models;
  }

  /* eslint-enable no-multi-spaces */

  /**
   * Subscribe to amplify events.
   * @returns {undefined} No return value
   */
  _subscribe_to_events() {
    amplify.subscribe(
      z.event.WebApp.LIFECYCLE.REFRESH,
      this.refresh.bind(this),
    );
    amplify.subscribe(
      z.event.WebApp.LIFECYCLE.SIGN_OUT,
      this.logout.bind(this),
    );
    amplify.subscribe(z.event.WebApp.LIFECYCLE.UPDATE, this.update.bind(this));
  }

  //##############################################################################
  // Initialization
  //##############################################################################

  /**
   * Initialize the app.
   *
   * @note Locally known clients and sessions must not be touched until after the notification stream has been handled.
   *   Any failure in the Promise chain will result in a logout.
   * @todo Check if we really need to logout the user in all these error cases or how to recover from them
   *
   * @param {boolean} [is_reload=_is_reload()] - App init after page reload
   * @returns {undefined} No return value
   */
  init_app(is_reload = this._is_reload()) {
    this._load_access_token(is_reload)
<<<<<<< HEAD
      .then(() => {
        this.view.loading.update_progress(
          2.5,
          z.string.init_received_access_token,
        );
        this.telemetry.time_step(
          z.telemetry.app_init.AppInitTimingsStep.RECEIVED_ACCESS_TOKEN,
        );
        return Promise.all([
          this._get_user_self(),
          z.util.protobuf.load_protos(
            `ext/proto/generic-message-proto/messages.proto?${z.util.Environment.version(
              false,
            )}`,
          ),
        ]);
      })
      .then(([self_user_et]) => {
        this.view.loading.update_progress(5, z.string.init_received_self_user);
        this.telemetry.time_step(
          z.telemetry.app_init.AppInitTimingsStep.RECEIVED_SELF_USER,
        );
        this.repository.client.init(self_user_et);
        this.repository.properties.init(self_user_et);
        return this.repository.cryptography.init(this.service.storage.db);
      })
      .then(() => {
        this.view.loading.update_progress(7.5);
        this.telemetry.time_step(
          z.telemetry.app_init.AppInitTimingsStep.INITIALIZED_CRYPTOGRAPHY,
        );
        return this.repository.client.get_valid_local_client();
      })
      .then(client_observable => {
        this.view.loading.update_progress(10, z.string.init_validated_client);

        this.telemetry.time_step(
          z.telemetry.app_init.AppInitTimingsStep.VALIDATED_CLIENT,
        );
        this.telemetry.add_statistic(
          z.telemetry.app_init.AppInitStatisticsValue.CLIENT_TYPE,
          client_observable().type,
        );

        this.repository.cryptography.current_client = client_observable;
        this.repository.event.current_client = client_observable;
        this.repository.event.connect_web_socket();

        return Promise.all([
          this.repository.conversation.get_conversations(),
          this.repository.user.get_connections(),
          this.repository.team.get_teams(),
        ]);
      })
      .then(([conversation_ets, connection_ets]) => {
        this.view.loading.update_progress(25, z.string.init_received_user_data);

        this.telemetry.time_step(
          z.telemetry.app_init.AppInitTimingsStep.RECEIVED_USER_DATA,
        );
        this.telemetry.add_statistic(
          z.telemetry.app_init.AppInitStatisticsValue.CONVERSATIONS,
          conversation_ets.length,
          50,
        );
        this.telemetry.add_statistic(
          z.telemetry.app_init.AppInitStatisticsValue.CONNECTIONS,
          connection_ets.length,
          50,
        );

        this.repository.conversation.initialize_connections(
          this.repository.user.connections(),
        );
        this._subscribe_to_beforeunload();
        return this.repository.event.initialize_from_notification_stream();
      })
      .then(notifications_count => {
        this.view.loading.update_progress(
          95,
          z.string.init_updated_from_notifications,
        );

        this.telemetry.time_step(
          z.telemetry.app_init.AppInitTimingsStep.UPDATED_FROM_NOTIFICATIONS,
        );
        this.telemetry.add_statistic(
          z.telemetry.app_init.AppInitStatisticsValue.NOTIFICATIONS,
          notifications_count,
          100,
        );
=======
    .then(() => {
      this.view.loading.update_progress(2.5, z.string.init_received_access_token);
      this.telemetry.time_step(z.telemetry.app_init.AppInitTimingsStep.RECEIVED_ACCESS_TOKEN);
      return Promise.all([
        this._get_user_self(),
        z.util.protobuf.load_protos(`ext/proto/generic-message-proto/messages.proto?${z.util.Environment.version(false)}`),
      ]);
    })
    .then(([self_user_et]) => {
      this.view.loading.update_progress(5, z.string.init_received_self_user);
      this.telemetry.time_step(z.telemetry.app_init.AppInitTimingsStep.RECEIVED_SELF_USER);
      this.repository.client.init(self_user_et);
      this.repository.properties.init(self_user_et);
      return this.repository.cryptography.init(this.service.storage.db);
    })
    .then(() => {
      this.view.loading.update_progress(7.5);
      this.telemetry.time_step(z.telemetry.app_init.AppInitTimingsStep.INITIALIZED_CRYPTOGRAPHY);
      return this.repository.client.get_valid_local_client();
    })
    .then((client_observable) => {
      this.view.loading.update_progress(10, z.string.init_validated_client);

      this.telemetry.time_step(z.telemetry.app_init.AppInitTimingsStep.VALIDATED_CLIENT);
      this.telemetry.add_statistic(z.telemetry.app_init.AppInitStatisticsValue.CLIENT_TYPE, client_observable().type);

      this.repository.cryptography.current_client = client_observable;
      this.repository.event.current_client = client_observable;
      this.repository.event.connect_web_socket();

      return Promise.all([
        this.repository.conversation.get_conversations(),
        this.repository.user.get_connections(),
        this.repository.team.get_teams(),
      ]);
    })
    .then(([conversation_ets, connection_ets]) => {
      this.view.loading.update_progress(25, z.string.init_received_user_data);

      this.telemetry.time_step(z.telemetry.app_init.AppInitTimingsStep.RECEIVED_USER_DATA);
      this.telemetry.add_statistic(z.telemetry.app_init.AppInitStatisticsValue.CONVERSATIONS, conversation_ets.length, 50);
      this.telemetry.add_statistic(z.telemetry.app_init.AppInitStatisticsValue.CONNECTIONS, connection_ets.length, 50);

      this.repository.conversation.initialize_connections(this.repository.user.connections());
      this._subscribe_to_unload_events();
      return this.repository.event.initialize_from_notification_stream();
    })
    .then((notifications_count) => {
      this.view.loading.update_progress(95, z.string.init_updated_from_notifications);

      this.telemetry.time_step(z.telemetry.app_init.AppInitTimingsStep.UPDATED_FROM_NOTIFICATIONS);
      this.telemetry.add_statistic(z.telemetry.app_init.AppInitStatisticsValue.NOTIFICATIONS, notifications_count, 100);

      this._watch_online_status();
      return this.repository.client.get_clients_for_self();
    })
    .then((client_ets) => {
      this.view.loading.update_progress(97.5);

      this.telemetry.add_statistic(z.telemetry.app_init.AppInitStatisticsValue.CLIENTS, client_ets.length);
      this.telemetry.time_step(z.telemetry.app_init.AppInitTimingsStep.APP_PRE_LOADED);

      this.repository.user.self().devices(client_ets);
      this.logger.info('App pre-loading completed');
      return this._handle_url_params();
    })
    .then(() => {
      this._show_ui();
      this.telemetry.report();
      amplify.publish(z.event.WebApp.LIFECYCLE.LOADED);
      amplify.publish(z.event.WebApp.LOADED); // todo: deprecated - remove when user base of wrappers version >= 2.12 is large enough
      this.telemetry.time_step(z.telemetry.app_init.AppInitTimingsStep.APP_LOADED);
      return this.repository.conversation.update_conversations(this.repository.conversation.conversations_unarchived());
    })
    .then(() => {
      this.telemetry.time_step(z.telemetry.app_init.AppInitTimingsStep.UPDATED_CONVERSATIONS);
      this.repository.announce.init();
      this.repository.audio.init(true);
      this.repository.client.cleanup_clients_and_sessions(true);
      this.repository.conversation.cleanup_conversations();
      this.logger.info('App fully loaded');
    })
    .catch((error) => {
      let error_message = `Error during initialization of app version '${z.util.Environment.version(false)}'`;
      if (z.util.Environment.electron) {
        error_message = `${error_message} - Electron '${platform.os.family}' '${z.util.Environment.version()}'`;
      }
>>>>>>> 984fc7dc

        this._watch_online_status();
        return this.repository.client.get_clients_for_self();
      })
      .then(client_ets => {
        this.view.loading.update_progress(97.5);

        this.telemetry.add_statistic(
          z.telemetry.app_init.AppInitStatisticsValue.CLIENTS,
          client_ets.length,
        );
        this.telemetry.time_step(
          z.telemetry.app_init.AppInitTimingsStep.APP_PRE_LOADED,
        );

        this.repository.user.self().devices(client_ets);
        this.logger.info('App pre-loading completed');
        return this._handle_url_params();
      })
      .then(() => {
        this._show_ui();
        this.telemetry.report();
        amplify.publish(z.event.WebApp.LIFECYCLE.LOADED);
        amplify.publish(z.event.WebApp.LOADED); // todo: deprecated - remove when user base of wrappers version >= 2.12 is large enough
        this.telemetry.time_step(
          z.telemetry.app_init.AppInitTimingsStep.APP_LOADED,
        );
        return this.repository.conversation.update_conversations(
          this.repository.conversation.conversations_unarchived(),
        );
      })
      .then(() => {
        this.telemetry.time_step(
          z.telemetry.app_init.AppInitTimingsStep.UPDATED_CONVERSATIONS,
        );
        this.repository.announce.init();
        this.repository.audio.init(true);
        this.repository.client.cleanup_clients_and_sessions(true);
        this.repository.conversation.cleanup_conversations();
        this.logger.info('App fully loaded');
      })
      .catch(error => {
        let error_message = `Error during initialization of app version '${z.util.Environment.version(
          false,
        )}'`;
        if (z.util.Environment.electron) {
          error_message = `${error_message} - Electron '${platform.os
            .family}' '${z.util.Environment.version()}'`;
        }

        this.logger.info(error_message, {error});
        this.logger.debug(
          `App reload: '${is_reload}', Document referrer: '${document.referrer}', Location: '${window
            .location.href}'`,
        );

        if (
          is_reload &&
          ![
            z.client.ClientError.TYPE.MISSING_ON_BACKEND,
            z.client.ClientError.TYPE.NO_LOCAL_CLIENT,
          ].includes(error.type)
        ) {
          return this.auth.client
            .execute_on_connectivity(
              z.service.BackendClient.CONNECTIVITY_CHECK_TRIGGER
                .APP_INIT_RELOAD,
            )
            .then(() => window.location.reload(false));
        }

        if (navigator.onLine) {
          this.logger.error(
            `Caused by: ${(error != null ? error.message : undefined) ||
              error}`,
            error,
          );
          if (error instanceof z.storage.StorageError) {
            Raygun.send(error);
          }
          return this.logout('init_app');
        }

        this.logger.warn(
          'No connectivity. Trigger reload on regained connectivity.',
          error,
        );
        this._watch_online_status();
      });
  }

  /**
   * Initialize ServiceWorker if supported.
   * @returns {undefined} No return value
   */
  init_service_worker() {
    if (navigator.serviceWorker) {
      navigator.serviceWorker.register('/sw.js').then(registration => {
        this.logger.info(
          `ServiceWorker registration successful with scope: ${registration.scope}`,
        );
      });
    }
  }

  /**
   * Behavior when internet connection is re-established.
   * @returns {undefined} No return value
   */
  on_internet_connection_gained() {
    this.logger.info(
      'Internet connection regained. Re-establishing WebSocket connection...',
    );
    this.auth.client
      .execute_on_connectivity(
        z.service.BackendClient.CONNECTIVITY_CHECK_TRIGGER.CONNECTION_REGAINED,
      )
      .then(() => {
        amplify.publish(
          z.event.WebApp.WARNING.DISMISS,
          z.ViewModel.WarningType.NO_INTERNET,
        );
        amplify.publish(
          z.event.WebApp.WARNING.SHOW,
          z.ViewModel.WarningType.CONNECTIVITY_RECONNECT,
        );
        this.repository.event.reconnect_web_socket(
          z.event.WebSocketService.CHANGE_TRIGGER.ONLINE,
        );
      });
  }

  /**
   * Reflect internet connection loss in the UI.
   * @returns {undefined} No return value
   */
  on_internet_connection_lost() {
    this.logger.warn('Internet connection lost');
    this.repository.event.disconnect_web_socket(
      z.event.WebSocketService.CHANGE_TRIGGER.OFFLINE,
    );
    amplify.publish(
      z.event.WebApp.WARNING.SHOW,
      z.ViewModel.WarningType.NO_INTERNET,
    );
  }

  /**
   * Get the self user from the backend.
   * @returns {Promise<z.entity.User>} Resolves with the self user entity
   */
  _get_user_self() {
    return this.repository.user.get_me().then(user_et => {
      this.logger.info(`Loaded self user with ID '${user_et.id}'`);
      if (!user_et.email() && !user_et.phone()) {
        throw new Error('User does not have a verified identity');
      }
      return this.service.storage.init(user_et.id).then(() => {
        this._check_user_information(user_et);
        return user_et;
      });
    });
  }

  /**
   * Check whether we need to set different user information (picture, username).
   * @param {z.entity.User} user_et - Self user entity
   * @returns {undefined} No return value
   */
  _check_user_information(user_et) {
    if (!user_et.medium_picture_resource()) {
      this.repository.user.set_default_picture();
    }
    if (!user_et.username()) {
      this.repository.user.get_username_suggestion();
    }
  }

  /**
   * Handle URL params.
   * @returns {undefined} Not return value
   */
  _handle_url_params() {
    // TODO: remove in the next release
    this.repository.conversation.use_v3_api = true;

    const bot_name = z.util.get_url_parameter(z.auth.URLParameter.BOT);
    if (bot_name) {
      this.logger.info(`Found bot token '${bot_name}'`);
      this.repository.bot.add_bot(bot_name);
    }
  }

  /**
   * Check whether the page has been reloaded.
   * @private
   * @returns {boolean}  True if it is a page refresh
   */
  _is_reload() {
    const is_reload = z.util.is_same_location(
      document.referrer,
      window.location.href,
    );
    this.logger.debug(
      `App reload: '${is_reload}', Document referrer: '${document.referrer}', Location: '${window
        .location.href}'`,
    );
    return is_reload;
  }

  /**
   * Load the access token from cache or get one from the backend.
   * @param {boolean} is_reload - Is initialization a page reload
   * @returns {Promise} Resolves with the access token
   */
  _load_access_token(is_reload) {
    return new Promise(resolve => {
      let token_promise;
      if (
        z.util.Environment.frontend.is_localhost() ||
        document.referrer.toLowerCase().includes('/auth')
      ) {
        token_promise = this.auth.repository
          .get_cached_access_token()
          .then(resolve);
      } else {
        token_promise = this.auth.repository.get_access_token().then(resolve);
      }

      return token_promise.catch(error => {
        if (is_reload) {
          if (
            [
              z.auth.AccessTokenError.TYPE.REQUEST_FORBIDDEN,
              z.auth.AccessTokenError.TYPE.NOT_FOUND_IN_CACHE,
            ].includes(error.type)
          ) {
            this.logger.error(
              `Session expired on page reload: ${error.message}`,
              error,
            );
            Raygun.send(new Error('Session expired on page reload', error));
            return this._redirect_to_login(true);
          }
          this.logger.warn(
            'Connectivity issues. Trigger reload on regained connectivity.',
            error,
          );
          return this.auth.client
            .execute_on_connectivity(
              z.service.BackendClient.CONNECTIVITY_CHECK_TRIGGER
                .ACCESS_TOKEN_RETRIEVAL,
            )
            .then(function() {
              window.location.reload(false);
            });
        }

        if (navigator.onLine) {
          switch (error.type) {
            case z.auth.AccessTokenError.TYPE.NOT_FOUND_IN_CACHE:
            case z.auth.AccessTokenError.TYPE.RETRIES_EXCEEDED:
            case z.auth.AccessTokenError.TYPE.REQUEST_FORBIDDEN:
              this.logger.warn(`Redirecting to login: ${error.message}`, error);
              return this._redirect_to_login(false);
            default:
              this.logger.error(
                `Could not get access token: ${error.message}. Logging out user.`,
                error,
              );
              return this.logout('init_app');
          }
        }

        this.logger.warn(
          'No connectivity. Trigger reload on regained connectivity.',
          error,
        );
        this._watch_online_status();
      });
    });
  }

  /**
   * Hide the loading spinner and show the application UI.
   * @returns {undefined} No return value
   */
  _show_ui() {
    const conversation_et = this.repository.conversation.get_most_recent_conversation();
    this.logger.info('Showing application UI');
    if (this.repository.user.should_change_username()) {
      amplify.publish(z.event.WebApp.TAKEOVER.SHOW);
    } else if (conversation_et) {
      amplify.publish(z.event.WebApp.CONVERSATION.SHOW, conversation_et);
    } else if (this.repository.user.connect_requests().length) {
      amplify.publish(
        z.event.WebApp.CONTENT.SWITCH,
        z.ViewModel.content.CONTENT_STATE.CONNECTION_REQUESTS,
      );
    }

    window.setTimeout(() => {
      return this.repository.system_notification.check_permission();
    }, 10000);

    $('#loading-screen').remove();
    $('#wire-main').attr('data-uie-value', 'is-loaded');
  }

  /**
   * Subscribe to 'beforeunload' to stop calls and disconnect the WebSocket.
   * @returns {undefined} No return value
   */
  _subscribe_to_unload_events() {
    $(window).on('beforeunload', () => {
<<<<<<< HEAD
      this.logger.info(
        "'window.onbeforeunload' was triggered, so we will disconnect from the backend.",
      );
      this.repository.event.disconnect_web_socket(
        z.event.WebSocketService.CHANGE_TRIGGER.PAGE_NAVIGATION,
      );
      this.repository.calling.leave_call_on_beforeunload();
      this.repository.storage.terminate('window.onbeforeunload');
=======
      this.logger.info("'window.onbeforeunload' was triggered, so we will disconnect from the backend.");
      this.repository.event.disconnect_web_socket(z.event.WebSocketService.CHANGE_TRIGGER.PAGE_NAVIGATION);
    });

    $(window).on('unload', () => {
      this.logger.info("'window.unload' was triggered, so we will tear down calls.");
      this.repository.calling.leave_call_on_unload();
      this.repository.storage.terminate('window.onunload');
>>>>>>> 984fc7dc
    });
  }

  /**
   * Subscribe to 'navigator.onLine' related events.
   * @returns {undefined} No return value
   */
  _watch_online_status() {
    this.logger.info('Watching internet connectivity status');
    $(window).on('offline', this.on_internet_connection_lost.bind(this));
    $(window).on('online', this.on_internet_connection_gained.bind(this));
  }

  //##############################################################################
  // Lifecycle
  //##############################################################################

  /**
   * Logs the user out on the backend and deletes cached data.
   *
   * @param {string} cause - Cause for logout
   * @param {boolean} clear_data - Keep data in database
   * @param {boolean} session_expired - Redirect the user to the login page
   * @returns {undefined} No return value
   */
  logout(cause, clear_data = false, session_expired = false) {
    const _logout = () => {
      // Disconnect from our backend, end tracking and clear cached data
      this.repository.event.disconnect_web_socket(
        z.event.WebSocketService.CHANGE_TRIGGER.LOGOUT,
      );
      amplify.publish(z.event.WebApp.ANALYTICS.CLOSE_SESSION);

      // Clear Local Storage (but don't delete the cookie label if you were logged in with a permanent client)
      const do_not_delete = [z.storage.StorageKey.AUTH.SHOW_LOGIN];

      if (this.repository.client.is_current_client_permanent() && !clear_data) {
        do_not_delete.push(z.storage.StorageKey.AUTH.PERSIST);
      }

      // @todo remove on next iteration
      const self_user = this.repository.user.self();
      if (self_user) {
        const cookie_label_key = this.repository.client.construct_cookie_label_key(
          self_user.email() || self_user.phone(),
        );

        Object.keys(amplify.store()).forEach(function(amplify_key) {
          if (
            !(amplify_key === cookie_label_key && clear_data) &&
            z.util.StringUtil.includes(
              amplify_key,
              z.storage.StorageKey.AUTH.COOKIE_LABEL,
            )
          ) {
            do_not_delete.push(amplify_key);
          }
        });

        this.repository.cache.clear_cache(session_expired, do_not_delete);
      }

      // Clear IndexedDB
      if (clear_data) {
        this.repository.storage
          .delete_everything()
          .catch(error => {
            return this.logger.error(
              'Failed to delete database before logout',
              error,
            );
          })
          .then(() => {
            this._redirect_to_login(session_expired);
          });
      } else {
        this._redirect_to_login(session_expired);
      }
    };

    const _logout_on_backend = () => {
      this.logger.info(
        `Logout triggered by '${cause}': Disconnecting user from the backend.`,
      );
      this.auth.repository
        .logout()
        .then(() => _logout())
        .catch(() => this._redirect_to_login(false));
    };

    if (session_expired) {
      return _logout();
    }

    if (navigator.onLine) {
      return _logout_on_backend();
    }

    this.logger.warn(
      'No internet access. Continuing when internet connectivity regained.',
    );
    $(window).on('online', () => _logout_on_backend());
  }

  /**
   * Refresh the web app or desktop wrapper
   * @returns {undefined} No return value
   */
  refresh() {
    if (z.util.Environment.electron) {
      amplify.publish(z.event.WebApp.LIFECYCLE.RESTART, this.update_source);
    }
    if (this.update_source === z.announce.UPDATE_SOURCE.WEBAPP) {
      window.location.reload(true);
      window.focus();
    }
  }

  /**
   * Notify about found update
   * @param {z.announce.UPDATE_SOURCE} update_source - Update source
   * @returns {undefined} No return value
   */
  update(update_source) {
    this.update_source = update_source;
    amplify.publish(
      z.event.WebApp.WARNING.SHOW,
      z.ViewModel.WarningType.LIFECYCLE_UPDATE,
    );
  }

  /**
   * Redirect to the login page after internet connectivity has been verified.
   * @param {boolean} session_expired - Redirect triggered by session expiration
   * @returns {undefined} No return value
   */
  _redirect_to_login(session_expired) {
    this.logger.info(
      `Redirecting to login after connectivity verification. Session expired: ${session_expired}`,
    );
    this.auth.client
      .execute_on_connectivity(
        z.service.BackendClient.CONNECTIVITY_CHECK_TRIGGER.LOGIN_REDIRECT,
      )
      .then(function() {
        let url = `/auth/${location.search}`;
        if (session_expired) {
          url = z.util.append_url_parameter(url, z.auth.URLParameter.EXPIRED);
        }
        window.location.replace(url);
      });
  }

  //##############################################################################
  // Debugging
  //##############################################################################

  /**
   * Disable debugging on any environment.
   * @returns {undefined} No return value
   */
  disable_debugging() {
    z.config.LOGGER.OPTIONS.domains['app.wire.com'] = () => 0;
    this.repository.properties.save_preference(
      z.properties.PROPERTIES_TYPE.ENABLE_DEBUGGING,
      false,
    );
  }

  /**
   * Enable debugging on any environment.
   * @returns {undefined} No return value
   */
  enable_debugging() {
    z.config.LOGGER.OPTIONS.domains['app.wire.com'] = () => 300;
    this.repository.properties.save_preference(
      z.properties.PROPERTIES_TYPE.ENABLE_DEBUGGING,
      true,
    );
  }

  /**
   * Initialize debugging features.
   * @returns {undefined} No return value
   */
  init_debugging() {
    if (z.util.Environment.frontend.is_localhost()) {
      this._attach_live_reload();
    }
  }

  /**
   * Report call telemetry to Raygun for analysis.
   * @returns {undefined} No return value
   */
  report_call() {
    this.repository.calling.report_call();
  }

  /**
   * Attach live reload on localhost.
   * @returns {undefined} No return value
   */
  _attach_live_reload() {
    const live_reload = document.createElement('script');
    live_reload.id = 'live_reload';
    live_reload.src = 'http://localhost:32123/livereload.js';
    document.body.appendChild(live_reload);
    $('html').addClass('development');
  }
};

//##############################################################################
// Setting up the App
//##############################################################################
$(function() {
  if ($('#wire-main-app').length !== 0) {
    wire.app = new z.main.App(wire.auth);
  }
});<|MERGE_RESOLUTION|>--- conflicted
+++ resolved
@@ -121,13 +121,11 @@
       repositories.team,
     );
 
-<<<<<<< HEAD
     repositories.bot = new z.bot.BotRepository(
       this.service.bot,
       repositories.conversation,
     );
     repositories.calling = new z.calling.CallingRepository(
-      this.service.call,
       this.service.calling,
       repositories.client,
       repositories.conversation,
@@ -143,12 +141,6 @@
       repositories.calling,
       repositories.conversation,
     );
-=======
-    repositories.bot                 = new z.bot.BotRepository(this.service.bot, repositories.conversation);
-    repositories.calling             = new z.calling.CallingRepository(this.service.calling, repositories.client, repositories.conversation, repositories.media, repositories.user);
-    repositories.event_tracker       = new z.tracking.EventTrackingRepository(repositories.conversation, repositories.user);
-    repositories.system_notification = new z.system_notification.SystemNotificationRepository(repositories.calling, repositories.conversation);
->>>>>>> 984fc7dc
 
     return repositories;
   }
@@ -160,10 +152,8 @@
   _setup_services() {
     const services = {};
 
-<<<<<<< HEAD
     services.asset = new z.assets.AssetService(this.auth.client);
     services.bot = new z.bot.BotService();
-    services.call = new z.calling.v2.CallService(this.auth.client);
     services.calling = new z.calling.CallingService(this.auth.client);
     services.connect = new z.connect.ConnectService(this.auth.client);
     services.connect_google = new z.connect.ConnectGoogleService(
@@ -189,25 +179,6 @@
       services.storage,
     );
     services.announce = new z.announce.AnnounceService();
-=======
-    services.asset          = new z.assets.AssetService(this.auth.client);
-    services.bot            = new z.bot.BotService();
-    services.calling        = new z.calling.CallingService(this.auth.client);
-    services.connect        = new z.connect.ConnectService(this.auth.client);
-    services.connect_google = new z.connect.ConnectGoogleService(this.auth.client);
-    services.cryptography   = new z.cryptography.CryptographyService(this.auth.client);
-    services.giphy          = new z.extension.GiphyService(this.auth.client);
-    services.search         = new z.search.SearchService(this.auth.client);
-    services.storage        = new z.storage.StorageService();
-    services.team           = new z.team.TeamService(this.auth.client);
-    services.user           = new z.user.UserService(this.auth.client);
-    services.properties     = new z.properties.PropertiesService(this.auth.client);
-    services.web_socket     = new z.event.WebSocketService(this.auth.client);
-
-    services.client         = new z.client.ClientService(this.auth.client, services.storage);
-    services.notification   = new z.event.NotificationService(this.auth.client, services.storage);
-    services.announce       = new z.announce.AnnounceService();
->>>>>>> 984fc7dc
 
     if (z.util.Environment.browser.edge) {
       services.conversation = new z.conversation.ConversationServiceNoCompound(
@@ -327,7 +298,6 @@
    */
   init_app(is_reload = this._is_reload()) {
     this._load_access_token(is_reload)
-<<<<<<< HEAD
       .then(() => {
         this.view.loading.update_progress(
           2.5,
@@ -402,7 +372,7 @@
         this.repository.conversation.initialize_connections(
           this.repository.user.connections(),
         );
-        this._subscribe_to_beforeunload();
+        this._subscribe_to_unload_events();
         return this.repository.event.initialize_from_notification_stream();
       })
       .then(notifications_count => {
@@ -419,95 +389,55 @@
           notifications_count,
           100,
         );
-=======
-    .then(() => {
-      this.view.loading.update_progress(2.5, z.string.init_received_access_token);
-      this.telemetry.time_step(z.telemetry.app_init.AppInitTimingsStep.RECEIVED_ACCESS_TOKEN);
-      return Promise.all([
-        this._get_user_self(),
-        z.util.protobuf.load_protos(`ext/proto/generic-message-proto/messages.proto?${z.util.Environment.version(false)}`),
-      ]);
-    })
-    .then(([self_user_et]) => {
-      this.view.loading.update_progress(5, z.string.init_received_self_user);
-      this.telemetry.time_step(z.telemetry.app_init.AppInitTimingsStep.RECEIVED_SELF_USER);
-      this.repository.client.init(self_user_et);
-      this.repository.properties.init(self_user_et);
-      return this.repository.cryptography.init(this.service.storage.db);
-    })
-    .then(() => {
-      this.view.loading.update_progress(7.5);
-      this.telemetry.time_step(z.telemetry.app_init.AppInitTimingsStep.INITIALIZED_CRYPTOGRAPHY);
-      return this.repository.client.get_valid_local_client();
-    })
-    .then((client_observable) => {
-      this.view.loading.update_progress(10, z.string.init_validated_client);
-
-      this.telemetry.time_step(z.telemetry.app_init.AppInitTimingsStep.VALIDATED_CLIENT);
-      this.telemetry.add_statistic(z.telemetry.app_init.AppInitStatisticsValue.CLIENT_TYPE, client_observable().type);
-
-      this.repository.cryptography.current_client = client_observable;
-      this.repository.event.current_client = client_observable;
-      this.repository.event.connect_web_socket();
-
-      return Promise.all([
-        this.repository.conversation.get_conversations(),
-        this.repository.user.get_connections(),
-        this.repository.team.get_teams(),
-      ]);
-    })
-    .then(([conversation_ets, connection_ets]) => {
-      this.view.loading.update_progress(25, z.string.init_received_user_data);
-
-      this.telemetry.time_step(z.telemetry.app_init.AppInitTimingsStep.RECEIVED_USER_DATA);
-      this.telemetry.add_statistic(z.telemetry.app_init.AppInitStatisticsValue.CONVERSATIONS, conversation_ets.length, 50);
-      this.telemetry.add_statistic(z.telemetry.app_init.AppInitStatisticsValue.CONNECTIONS, connection_ets.length, 50);
-
-      this.repository.conversation.initialize_connections(this.repository.user.connections());
-      this._subscribe_to_unload_events();
-      return this.repository.event.initialize_from_notification_stream();
-    })
-    .then((notifications_count) => {
-      this.view.loading.update_progress(95, z.string.init_updated_from_notifications);
-
-      this.telemetry.time_step(z.telemetry.app_init.AppInitTimingsStep.UPDATED_FROM_NOTIFICATIONS);
-      this.telemetry.add_statistic(z.telemetry.app_init.AppInitStatisticsValue.NOTIFICATIONS, notifications_count, 100);
-
-      this._watch_online_status();
-      return this.repository.client.get_clients_for_self();
-    })
-    .then((client_ets) => {
-      this.view.loading.update_progress(97.5);
-
-      this.telemetry.add_statistic(z.telemetry.app_init.AppInitStatisticsValue.CLIENTS, client_ets.length);
-      this.telemetry.time_step(z.telemetry.app_init.AppInitTimingsStep.APP_PRE_LOADED);
-
-      this.repository.user.self().devices(client_ets);
-      this.logger.info('App pre-loading completed');
-      return this._handle_url_params();
-    })
-    .then(() => {
-      this._show_ui();
-      this.telemetry.report();
-      amplify.publish(z.event.WebApp.LIFECYCLE.LOADED);
-      amplify.publish(z.event.WebApp.LOADED); // todo: deprecated - remove when user base of wrappers version >= 2.12 is large enough
-      this.telemetry.time_step(z.telemetry.app_init.AppInitTimingsStep.APP_LOADED);
-      return this.repository.conversation.update_conversations(this.repository.conversation.conversations_unarchived());
-    })
-    .then(() => {
-      this.telemetry.time_step(z.telemetry.app_init.AppInitTimingsStep.UPDATED_CONVERSATIONS);
-      this.repository.announce.init();
-      this.repository.audio.init(true);
-      this.repository.client.cleanup_clients_and_sessions(true);
-      this.repository.conversation.cleanup_conversations();
-      this.logger.info('App fully loaded');
-    })
-    .catch((error) => {
-      let error_message = `Error during initialization of app version '${z.util.Environment.version(false)}'`;
-      if (z.util.Environment.electron) {
-        error_message = `${error_message} - Electron '${platform.os.family}' '${z.util.Environment.version()}'`;
-      }
->>>>>>> 984fc7dc
+
+        this._watch_online_status();
+        return this.repository.client.get_clients_for_self();
+      })
+      .then(client_ets => {
+        this.view.loading.update_progress(97.5);
+
+        this.telemetry.add_statistic(
+          z.telemetry.app_init.AppInitStatisticsValue.CLIENTS,
+          client_ets.length,
+        );
+        this.telemetry.time_step(
+          z.telemetry.app_init.AppInitTimingsStep.APP_PRE_LOADED,
+        );
+
+        this.repository.user.self().devices(client_ets);
+        this.logger.info('App pre-loading completed');
+        return this._handle_url_params();
+      })
+      .then(() => {
+        this._show_ui();
+        this.telemetry.report();
+        amplify.publish(z.event.WebApp.LIFECYCLE.LOADED);
+        amplify.publish(z.event.WebApp.LOADED); // todo: deprecated - remove when user base of wrappers version >= 2.12 is large enough
+        this.telemetry.time_step(
+          z.telemetry.app_init.AppInitTimingsStep.APP_LOADED,
+        );
+        return this.repository.conversation.update_conversations(
+          this.repository.conversation.conversations_unarchived(),
+        );
+      })
+      .then(() => {
+        this.telemetry.time_step(
+          z.telemetry.app_init.AppInitTimingsStep.UPDATED_CONVERSATIONS,
+        );
+        this.repository.announce.init();
+        this.repository.audio.init(true);
+        this.repository.client.cleanup_clients_and_sessions(true);
+        this.repository.conversation.cleanup_conversations();
+        this.logger.info('App fully loaded');
+      })
+      .catch(error => {
+        let error_message = `Error during initialization of app version '${z.util.Environment.version(
+          false,
+        )}'`;
+        if (z.util.Environment.electron) {
+          error_message = `${error_message} - Electron '${platform.os
+            .family}' '${z.util.Environment.version()}'`;
+        }
 
         this._watch_online_status();
         return this.repository.client.get_clients_for_self();
@@ -823,25 +753,20 @@
    */
   _subscribe_to_unload_events() {
     $(window).on('beforeunload', () => {
-<<<<<<< HEAD
       this.logger.info(
         "'window.onbeforeunload' was triggered, so we will disconnect from the backend.",
       );
       this.repository.event.disconnect_web_socket(
         z.event.WebSocketService.CHANGE_TRIGGER.PAGE_NAVIGATION,
       );
-      this.repository.calling.leave_call_on_beforeunload();
-      this.repository.storage.terminate('window.onbeforeunload');
-=======
-      this.logger.info("'window.onbeforeunload' was triggered, so we will disconnect from the backend.");
-      this.repository.event.disconnect_web_socket(z.event.WebSocketService.CHANGE_TRIGGER.PAGE_NAVIGATION);
     });
 
     $(window).on('unload', () => {
-      this.logger.info("'window.unload' was triggered, so we will tear down calls.");
+      this.logger.info(
+        "'window.unload' was triggered, so we will tear down calls.",
+      );
       this.repository.calling.leave_call_on_unload();
       this.repository.storage.terminate('window.onunload');
->>>>>>> 984fc7dc
     });
   }
 
