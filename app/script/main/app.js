/*
 * Wire
 * Copyright (C) 2018 Wire Swiss GmbH
 *
 * This program is free software: you can redistribute it and/or modify
 * it under the terms of the GNU General Public License as published by
 * the Free Software Foundation, either version 3 of the License, or
 * (at your option) any later version.
 *
 * This program is distributed in the hope that it will be useful,
 * but WITHOUT ANY WARRANTY; without even the implied warranty of
 * MERCHANTABILITY or FITNESS FOR A PARTICULAR PURPOSE. See the
 * GNU General Public License for more details.
 *
 * You should have received a copy of the GNU General Public License
 * along with this program. If not, see http://www.gnu.org/licenses/.
 *
 */

'use strict';

window.z = window.z || {};
window.z.main = z.main || {};

z.main.App = class App {
  static get CONFIG() {
    return {
      COOKIES_CHECK: {
        COOKIE_NAME: 'cookies_enabled',
      },
      IMMEDIATE_SIGN_OUT_REASONS: [
        z.auth.SIGN_OUT_REASON.ACCOUNT_DELETED,
        z.auth.SIGN_OUT_REASON.CLIENT_REMOVED,
        z.auth.SIGN_OUT_REASON.SESSION_EXPIRED,
      ],
      NOTIFICATION_CHECK: 10 * 1000,
      TABS_CHECK: {
        COOKIE_NAME: 'app_opened',
        INTERVAL: 1000,
      },
    };
  }

  /**
   * Construct a new app.
   * @param {z.main.Auth} auth - Authentication component
   */
  constructor(auth) {
    this.auth = auth;
    this.logger = new z.util.Logger('z.main.App', z.config.LOGGER.OPTIONS);

    this.telemetry = new z.telemetry.app_init.AppInitTelemetry();
    this.update_source = undefined;
    this.window_handler = new z.ui.WindowHandler().init();

    this.service = this._setup_services();
    this.repository = this._setup_repositories();
    this.view = this._setup_view_models();
    this.util = this._setup_utils();

    this.instanceId = z.util.createRandomUuid();

    this._subscribe_to_events();

    this.init_debugging();
    this.init_app();
    this.init_service_worker();
  }

  //##############################################################################
  // Instantiation
  //##############################################################################

  /**
   * Create all app repositories.
   * @returns {Object} All repositories
   */
  _setup_repositories() {
    const repositories = {};

    repositories.audio = this.auth.audio;
    repositories.cache = new z.cache.CacheRepository();
    repositories.giphy = new z.extension.GiphyRepository(this.service.giphy);
    repositories.lifecycle = new z.lifecycle.LifecycleRepository(this.service.lifecycle);
    repositories.media = new z.media.MediaRepository();
    repositories.storage = new z.storage.StorageRepository(this.service.storage);

    repositories.cryptography = new z.cryptography.CryptographyRepository(
      this.service.cryptography,
      repositories.storage
    );
    repositories.client = new z.client.ClientRepository(this.service.client, repositories.cryptography);
    repositories.user = new z.user.UserRepository(
      this.service.user,
      this.service.asset,
      this.service.search,
      repositories.client
    );
    repositories.event = new z.event.EventRepository(
      this.service.notification,
      this.service.web_socket,
      this.service.conversation,
      repositories.cryptography,
      repositories.user
    );
    repositories.properties = new z.properties.PropertiesRepository(this.service.properties);
    repositories.connect = new z.connect.ConnectRepository(
      this.service.connect,
      this.service.connect_google,
      repositories.properties
    );
    repositories.links = new z.links.LinkPreviewRepository(this.service.asset, repositories.properties);
    repositories.search = new z.search.SearchRepository(this.service.search, repositories.user);
    repositories.team = new z.team.TeamRepository(this.service.team, repositories.user);

    repositories.conversation = new z.conversation.ConversationRepository(
      this.service.conversation,
      this.service.asset,
      repositories.client,
      repositories.cryptography,
      repositories.giphy,
      repositories.links,
      repositories.team,
      repositories.user
    );

    repositories.broadcast = new z.broadcast.BroadcastRepository(
      this.service.broadcast,
      repositories.client,
      repositories.conversation,
      repositories.cryptography,
      repositories.user
    );
    repositories.calling = new z.calling.CallingRepository(
      this.service.calling,
      repositories.client,
      repositories.conversation,
      repositories.media,
      repositories.user
    );
    repositories.event_tracker = new z.tracking.EventTrackingRepository(
      repositories.conversation,
      repositories.team,
      repositories.user
    );
    repositories.integration = new z.integration.IntegrationRepository(
      this.service.integration,
      repositories.conversation,
      repositories.team
    );
    repositories.notification = new z.notification.NotificationRepository(
      repositories.calling,
      repositories.conversation
    );

    return repositories;
  }

  /**
   * Create all app services.
   * @returns {Object} All services
   */
  _setup_services() {
    const services = {};

    services.asset = new z.assets.AssetService(this.auth.client);
    services.integration = new z.integration.IntegrationService(this.auth.client);
    services.broadcast = new z.broadcast.BroadcastService(this.auth.client);
    services.calling = new z.calling.CallingService(this.auth.client);
    services.connect = new z.connect.ConnectService(this.auth.client);
    services.connect_google = new z.connect.ConnectGoogleService(this.auth.client);
    services.cryptography = new z.cryptography.CryptographyService(this.auth.client);
    services.giphy = new z.extension.GiphyService(this.auth.client);
    services.lifecycle = new z.lifecycle.LifecycleService();
    services.search = new z.search.SearchService(this.auth.client);
    services.storage = new z.storage.StorageService();
    services.team = new z.team.TeamService(this.auth.client);
    services.user = new z.user.UserService(this.auth.client, services.storage);
    services.properties = new z.properties.PropertiesService(this.auth.client);
    services.web_socket = new z.event.WebSocketService(this.auth.client);

    services.client = new z.client.ClientService(this.auth.client, services.storage);
    services.notification = new z.event.NotificationService(this.auth.client, services.storage);

    if (z.util.Environment.browser.edge) {
      services.conversation = new z.conversation.ConversationServiceNoCompound(this.auth.client, services.storage);
    } else {
      services.conversation = new z.conversation.ConversationService(this.auth.client, services.storage);
    }

    return services;
  }

  /**
   * Create all app utils.
   * @returns {Object} All utils
   */
  _setup_utils() {
    return {
      debug: z.util.Environment.frontend.isProduction()
        ? undefined
        : new z.util.DebugUtil(this.repository.calling, this.repository.conversation, this.repository.user),
    };
  }

  /**
   * Create all app view models.
   * @returns {Object} All view models
   */
  _setup_view_models() {
    return new z.viewModel.MainViewModel(this.repository);
  }

  /**
   * Subscribe to amplify events.
   * @returns {undefined} No return value
   */
  _subscribe_to_events() {
    amplify.subscribe(z.event.WebApp.LIFECYCLE.REFRESH, this.refresh.bind(this));
    amplify.subscribe(z.event.WebApp.LIFECYCLE.SIGN_OUT, this.logout.bind(this));
    amplify.subscribe(z.event.WebApp.LIFECYCLE.UPDATE, this.update.bind(this));
  }

  //##############################################################################
  // Initialization
  //##############################################################################

  /**
   * Initialize the app.
   *
   * @note Locally known clients and sessions must not be touched until after the notification stream has been handled.
   *   Any failure in the Promise chain will result in a logout.
   * @todo Check if we really need to logout the user in all these error cases or how to recover from them
   *
   * @param {boolean} [is_reload=_is_reload()] - App init after page reload
   * @returns {undefined} No return value
   */
  init_app(is_reload = this._is_reload()) {
    z.util
      .checkIndexedDb()
      .then(() => this._checkSingleInstanceOnInit())
      .then(() => this._load_access_token())
      .then(() => {
        this.view.loading.updateProgress(2.5);
        this.telemetry.time_step(z.telemetry.app_init.AppInitTimingsStep.RECEIVED_ACCESS_TOKEN);

        const protoFile = `ext/proto/generic-message-proto/messages.proto?${z.util.Environment.version(false)}`;
        return Promise.all([this._get_user_self(), z.util.protobuf.loadProtos(protoFile)]);
      })
      .then(([self_user_et]) => {
        this.view.loading.updateProgress(5, z.string.initReceivedSelfUser);
        this.telemetry.time_step(z.telemetry.app_init.AppInitTimingsStep.RECEIVED_SELF_USER);
        this.repository.client.init(self_user_et);
        this.repository.properties.init(self_user_et);
        return this.repository.client.getValidLocalClient();
      })
      .then(client_observable => {
        this.view.loading.updateProgress(7.5, z.string.initValidatedClient);

        this.telemetry.time_step(z.telemetry.app_init.AppInitTimingsStep.VALIDATED_CLIENT);
        this.telemetry.add_statistic(z.telemetry.app_init.AppInitStatisticsValue.CLIENT_TYPE, client_observable().type);

        this.repository.cryptography.currentClient = client_observable;
        this.repository.event.currentClient = client_observable;
        return this.repository.cryptography.loadCryptobox(this.service.storage.db);
      })
      .then(() => {
        this.view.loading.updateProgress(10);
        this.telemetry.time_step(z.telemetry.app_init.AppInitTimingsStep.INITIALIZED_CRYPTOGRAPHY);
        this.repository.event.connectWebSocket();

        return Promise.all([this.repository.conversation.get_conversations(), this.repository.user.get_connections()]);
      })
      .then(([conversation_ets, connection_ets]) => {
        this.view.loading.updateProgress(25, z.string.initReceivedUserData);

        this.telemetry.time_step(z.telemetry.app_init.AppInitTimingsStep.RECEIVED_USER_DATA);
        this.telemetry.add_statistic(
          z.telemetry.app_init.AppInitStatisticsValue.CONVERSATIONS,
          conversation_ets.length,
          50
        );
        this.telemetry.add_statistic(
          z.telemetry.app_init.AppInitStatisticsValue.CONNECTIONS,
          connection_ets.length,
          50
        );

        this.repository.conversation.map_connections(this.repository.user.connections());
        this._subscribe_to_unload_events();

        return this.repository.team.getTeam();
      })
      .then(() => this.repository.user.loadUsers())
      .then(() => this.repository.event.initializeFromStream())
      .then(notifications_count => {
        this.telemetry.time_step(z.telemetry.app_init.AppInitTimingsStep.UPDATED_FROM_NOTIFICATIONS);
        this.telemetry.add_statistic(
          z.telemetry.app_init.AppInitStatisticsValue.NOTIFICATIONS,
          notifications_count,
          100
        );

        this.repository.event_tracker.init(this.repository.properties.properties.settings.privacy.improve_wire);
        return this.repository.conversation.initialize_conversations();
      })
      .then(() => {
        this.view.loading.updateProgress(97.5, z.string.initUpdatedFromNotifications);

        this._watch_online_status();
        return this.repository.client.getClientsForSelf();
      })
      .then(client_ets => {
        this.view.loading.updateProgress(99);

        this.telemetry.add_statistic(z.telemetry.app_init.AppInitStatisticsValue.CLIENTS, client_ets.length);
        this.telemetry.time_step(z.telemetry.app_init.AppInitTimingsStep.APP_PRE_LOADED);

        this.repository.user.self().devices(client_ets);
        this.logger.info('App pre-loading completed');
        return this._handleUrlParams();
      })
      .then(() => {
        this._show_ui();
        this.telemetry.report();
        amplify.publish(z.event.WebApp.LIFECYCLE.LOADED);
        amplify.publish(z.event.WebApp.LOADED); // todo: deprecated - remove when user base of wrappers version >= 2.12 is large enough
        this.telemetry.time_step(z.telemetry.app_init.AppInitTimingsStep.APP_LOADED);
        return this.repository.conversation.update_conversations_unarchived();
      })
      .then(() => {
        this.telemetry.time_step(z.telemetry.app_init.AppInitTimingsStep.UPDATED_CONVERSATIONS);
        this.repository.lifecycle.init();
        this.repository.audio.init(true);
        this.repository.conversation.cleanup_conversations();
        this.logger.info('App fully loaded');
      })
      .catch(error => this._app_init_failure(error, is_reload));
  }

  /**
   * Initialize ServiceWorker if supported.
   * @returns {undefined} No return value
   */
  init_service_worker() {
    if (navigator.serviceWorker) {
      navigator.serviceWorker
        .register(`/sw.js?${z.util.Environment.version(false)}`)
        .then(({scope}) => this.logger.info(`ServiceWorker registration successful with scope: ${scope}`));
    }
  }

  /**
   * Behavior when internet connection is re-established.
   * @returns {undefined} No return value
   */
  on_internet_connection_gained() {
    this.logger.info('Internet connection regained. Re-establishing WebSocket connection...');
    this.auth.client
      .execute_on_connectivity(z.service.BackendClient.CONNECTIVITY_CHECK_TRIGGER.CONNECTION_REGAINED)
      .then(() => {
        amplify.publish(z.event.WebApp.WARNING.DISMISS, z.viewModel.WarningsViewModel.TYPE.NO_INTERNET);
        amplify.publish(z.event.WebApp.WARNING.SHOW, z.viewModel.WarningsViewModel.TYPE.CONNECTIVITY_RECONNECT);
        this.repository.event.reconnectWebSocket(z.event.WebSocketService.CHANGE_TRIGGER.ONLINE);
      });
  }

  /**
   * Reflect internet connection loss in the UI.
   * @returns {undefined} No return value
   */
  on_internet_connection_lost() {
    this.logger.warn('Internet connection lost');
    this.repository.event.disconnectWebSocket(z.event.WebSocketService.CHANGE_TRIGGER.OFFLINE);
    amplify.publish(z.event.WebApp.WARNING.SHOW, z.viewModel.WarningsViewModel.TYPE.NO_INTERNET);
  }

  _app_init_failure(error, is_reload) {
    let log_message = `Could not initialize app version '${z.util.Environment.version(false)}'`;
    if (z.util.Environment.desktop) {
      log_message = `${log_message} - Electron '${platform.os.family}' '${z.util.Environment.version()}'`;
    }
    this.logger.info(log_message, {error});

    const {message, type} = error;
    const is_auth_error = error instanceof z.auth.AuthError;
    if (is_auth_error) {
      if (type === z.auth.AuthError.TYPE.MULTIPLE_TABS) {
        return this._redirect_to_login(z.auth.SIGN_OUT_REASON.MULTIPLE_TABS);
      }
      return this._redirect_to_login(z.auth.SIGN_OUT_REASON.INDEXED_DB);
    }

    this.logger.debug(
      `App reload: '${is_reload}', Document referrer: '${document.referrer}', Location: '${window.location.href}'`
    );
    if (is_reload) {
      const is_session_expired = [
        z.auth.AccessTokenError.TYPE.REQUEST_FORBIDDEN,
        z.auth.AccessTokenError.TYPE.NOT_FOUND_IN_CACHE,
      ];

      if (is_session_expired.includes(type)) {
        this.logger.error(`Session expired on page reload: ${message}`, error);
        Raygun.send(new Error('Session expired on page reload', error));
        return this._redirect_to_login(z.auth.SIGN_OUT_REASON.SESSION_EXPIRED);
      }

      const is_access_token_error = error instanceof z.auth.AccessTokenError;
      const is_invalid_client = type === z.client.ClientError.TYPE.NO_VALID_CLIENT;

      if (is_access_token_error || is_invalid_client) {
        this.logger.warn('Connectivity issues. Trigger reload on regained connectivity.', error);
        const trigger_source = is_access_token_error
          ? z.service.BackendClient.CONNECTIVITY_CHECK_TRIGGER.ACCESS_TOKEN_RETRIEVAL
          : z.service.BackendClient.CONNECTIVITY_CHECK_TRIGGER.APP_INIT_RELOAD;
        return this.auth.client.execute_on_connectivity(trigger_source).then(() => window.location.reload(false));
      }
    }

    if (navigator.onLine) {
      switch (type) {
        case z.auth.AccessTokenError.TYPE.NOT_FOUND_IN_CACHE:
        case z.auth.AccessTokenError.TYPE.RETRIES_EXCEEDED:
        case z.auth.AccessTokenError.TYPE.REQUEST_FORBIDDEN: {
          this.logger.warn(`Redirecting to login: ${error.message}`, error);
          return this._redirect_to_login(z.auth.SIGN_OUT_REASON.NOT_SIGNED_IN);
        }

        default: {
          this.logger.error(`Caused by: ${(error ? error.message : undefined) || error}`, error);
          const is_storage_error = error instanceof z.storage.StorageError;
          if (is_storage_error) {
            Raygun.send(error);
          }

          const is_access_token_error = error instanceof z.auth.AccessTokenError;
          if (is_access_token_error) {
            this.logger.error(`Could not get access token: ${error.message}. Logging out user.`, error);
          }
          return this.logout(z.auth.SIGN_OUT_REASON.APP_INIT);
        }
      }
    }

    this.logger.warn('No connectivity. Trigger reload on regained connectivity.', error);
    this._watch_online_status();
  }

  /**
   * Check whether we need to set different user information (picture, username).
   * @param {z.entity.User} userEntity - Self user entity
   * @returns {z.entity.User} Checked user entity
   */
  _check_user_information(userEntity) {
    const hasEmailAddress = userEntity.email();
    const hasPhoneNumber = userEntity.phone();
    const isActivatedUser = hasEmailAddress || hasPhoneNumber;

    if (isActivatedUser) {
      if (!userEntity.mediumPictureResource()) {
        this.repository.user.set_default_picture();
      }
      if (!userEntity.username()) {
        this.repository.user.get_username_suggestion();
      }
    }

    return userEntity;
  }

  /**
   * Get the self user from the backend.
   * @returns {Promise<z.entity.User>} Resolves with the self user entity
   */
  _get_user_self() {
    return this.repository.user.getSelf().then(userEntity => {
      this.logger.info(`Loaded self user with ID '${userEntity.id}'`);

      const hasEmailAddress = userEntity.email();
      const hasPhoneNumber = userEntity.phone();
      const isActivatedUser = hasEmailAddress || hasPhoneNumber;

      if (!isActivatedUser) {
        this.logger.info('User does not have an activated identity and seems to be wireless');

        if (!userEntity.isTemporaryGuest()) {
          throw new Error('User does not have an activated identity');
        }
      }

      return this.service.storage.init(userEntity.id).then(() => this._check_user_information(userEntity));
    });
  }

  /**
   * Handle URL params.
   * @private
   * @returns {undefined} Not return value
   */
  _handleUrlParams() {
    const providerId = z.util.getUrlParameter(z.auth.URLParameter.BOT_PROVIDER);
    const serviceId = z.util.getUrlParameter(z.auth.URLParameter.BOT_SERVICE);
    if (providerId && serviceId) {
      this.logger.info(`Found bot conversation initialization params '${serviceId}'`);
      this.repository.integration.addServiceFromParam(providerId, serviceId);
    }

    const supportIntegrations = z.util.getUrlParameter(z.auth.URLParameter.INTEGRATIONS);
    if (_.isBoolean(supportIntegrations)) {
      this.logger.info(`Feature flag for integrations set to '${serviceId}'`);
      this.repository.integration.supportIntegrations(supportIntegrations);
    }
<<<<<<< HEAD

    const supportConversationLinks = z.util.getUrlParameter(z.auth.URLParameter.LINKS);
    if (_.isBoolean(supportConversationLinks)) {
      this.logger.info(`Feature flag for conversation links set to '${supportConversationLinks}'`);
      this.repository.conversation.supportConversationLinks(supportConversationLinks);
    }
=======
>>>>>>> 99907605
  }

  /**
   * Check whether the page has been reloaded.
   * @private
   * @returns {boolean}  True if it is a page refresh
   */
  _is_reload() {
    const is_reload = z.util.isSameLocation(document.referrer, window.location.href);
    this.logger.debug(
      `App reload: '${is_reload}', Document referrer: '${document.referrer}', Location: '${window.location.href}'`
    );
    return is_reload;
  }

  /**
   * Load the access token from cache or get one from the backend.
   * @returns {Promise} Resolves with the access token
   */
  _load_access_token() {
    const isLocalhost = z.util.Environment.frontend.isLocalhost();
    const is_redirect_from_auth = document.referrer.toLowerCase().includes('/auth');
    const get_cached_token = isLocalhost || is_redirect_from_auth;

    return get_cached_token ? this.auth.repository.getCachedAccessToken() : this.auth.repository.getAccessToken();
  }

  //##############################################################################
  // Multiple tabs check
  //##############################################################################

  /**
   * Check that this is the single instance tab of the app.
   * @returns {Promise} Resolves when page is the first tab
   */
  _checkSingleInstanceOnInit() {
    if (!z.util.Environment.electron) {
      return this._setSingleInstanceCookie();
    }

    return Promise.resolve();
  }

  _checkSingleInstanceOnInterval() {
    const singleInstanceCookie = Cookies.getJSON(App.CONFIG.TABS_CHECK.COOKIE_NAME);

    const shouldBlockTab = !singleInstanceCookie || singleInstanceCookie.appInstanceId !== this.instanceId;
    if (shouldBlockTab) {
      return this._redirect_to_login(z.auth.SIGN_OUT_REASON.MULTIPLE_TABS);
    }
  }

  /**
   * Set the cookie to verify we are running a single instace tab.
   * @returns {undefined} No return value
   */
  _setSingleInstanceCookie() {
    const shouldBlockTab = !!Cookies.get(App.CONFIG.TABS_CHECK.COOKIE_NAME);
    if (shouldBlockTab) {
      return Promise.reject(new z.auth.AuthError(z.auth.AuthError.TYPE.MULTIPLE_TABS));
    }

    const cookieData = {appInstanceId: this.instanceId};
    Cookies.set(App.CONFIG.TABS_CHECK.COOKIE_NAME, cookieData);

    window.setInterval(() => this._checkSingleInstanceOnInterval(), App.CONFIG.TABS_CHECK.INTERVAL);
    this._registerSingleInstanceCookieDeletion();
  }

  _registerSingleInstanceCookieDeletion() {
    $(window).on('beforeunload', () => {
      const singleInstanceCookie = Cookies.getJSON(App.CONFIG.TABS_CHECK.COOKIE_NAME);

      const isOwnInstanceId = singleInstanceCookie && singleInstanceCookie.appInstanceId === this.instanceId;
      if (isOwnInstanceId) {
        Cookies.remove(App.CONFIG.TABS_CHECK.COOKIE_NAME);
      }
    });
  }

  /**
   * Hide the loading spinner and show the application UI.
   * @returns {undefined} No return value
   */
  _show_ui() {
    const conversation_et = this.repository.conversation.getMostRecentConversation();
    this.logger.info('Showing application UI');
    if (this.repository.user.should_change_username()) {
      amplify.publish(z.event.WebApp.TAKEOVER.SHOW);
    } else if (conversation_et) {
      amplify.publish(z.event.WebApp.CONVERSATION.SHOW, conversation_et);
    } else if (this.repository.user.connect_requests().length) {
      amplify.publish(z.event.WebApp.CONTENT.SWITCH, z.viewModel.ContentViewModel.STATE.CONNECTION_REQUESTS);
    }

    window.setTimeout(() => this.repository.notification.checkPermission(), App.CONFIG.NOTIFICATION_CHECK);

    this.view.loading.removeFromView();
    $('#wire-main').attr('data-uie-value', 'is-loaded');
  }

  /**
   * Subscribe to 'beforeunload' to stop calls and disconnect the WebSocket.
   * @returns {undefined} No return value
   */
  _subscribe_to_unload_events() {
    $(window).on('beforeunload', () => {
      this.logger.info("'window.onbeforeunload' was triggered, so we will disconnect from the backend.");
      this.repository.event.disconnectWebSocket(z.event.WebSocketService.CHANGE_TRIGGER.PAGE_NAVIGATION);
    });

    $(window).on('unload', () => {
      this.logger.info("'window.unload' was triggered, so we will tear down calls.");
      this.repository.calling.leaveCallOnUnload();

      if (this.repository.user.self().isTemporaryGuest()) {
        this.repository.storage.deleteDatabase();
      } else {
        this.repository.storage.terminate('window.onunload');
      }

      this.repository.notification.clearNotifications();
    });
  }

  /**
   * Subscribe to 'navigator.onLine' related events.
   * @returns {undefined} No return value
   */
  _watch_online_status() {
    this.logger.info('Watching internet connectivity status');
    $(window).on('offline', this.on_internet_connection_lost.bind(this));
    $(window).on('online', this.on_internet_connection_gained.bind(this));
  }

  //##############################################################################
  // Lifecycle
  //##############################################################################

  /**
   * Logs the user out on the backend and deletes cached data.
   *
   * @param {z.auth.SIGN_OUT_REASON} sign_out_reason - Cause for logout
   * @param {boolean} clear_data - Keep data in database
   * @returns {undefined} No return value
   */
  logout(sign_out_reason, clear_data = false) {
    const _logout = () => {
      // Disconnect from our backend, end tracking and clear cached data
      this.repository.event.disconnectWebSocket(z.event.WebSocketService.CHANGE_TRIGGER.LOGOUT);

      // Clear Local Storage (but don't delete the cookie label if you were logged in with a permanent client)
      const do_not_delete = [z.storage.StorageKey.AUTH.SHOW_LOGIN];

      if (this.repository.client.isCurrentClientPermanent() && !clear_data) {
        do_not_delete.push(z.storage.StorageKey.AUTH.PERSIST);
      }

      // @todo remove on next iteration
      const self_user = this.repository.user.self();
      if (self_user) {
        const cookie_label_key = this.repository.client.constructCookieLabelKey(self_user.email() || self_user.phone());

        Object.keys(amplify.store()).forEach(amplify_key => {
          if (
            !(amplify_key === cookie_label_key && clear_data) &&
            z.util.StringUtil.includes(amplify_key, z.storage.StorageKey.AUTH.COOKIE_LABEL)
          ) {
            do_not_delete.push(amplify_key);
          }
        });

        const keep_conversation_input = sign_out_reason === z.auth.SIGN_OUT_REASON.SESSION_EXPIRED;
        this.repository.cache.clearCache(keep_conversation_input, do_not_delete);
      }

      // Clear IndexedDB
      if (clear_data) {
        this.repository.storage
          .deleteDatabase()
          .catch(error => this.logger.error('Failed to delete database before logout', error))
          .then(() => {
            amplify.publish(z.event.WebApp.LIFECYCLE.SIGNED_OUT, clear_data);
            this._redirect_to_login(sign_out_reason);
          });
      } else {
        amplify.publish(z.event.WebApp.LIFECYCLE.SIGNED_OUT, clear_data);
        this._redirect_to_login(sign_out_reason);
      }
    };

    const _logout_on_backend = () => {
      this.logger.info(`Logout triggered by '${sign_out_reason}': Disconnecting user from the backend.`);
      this.auth.repository
        .logout()
        .then(() => _logout())
        .catch(() => {
          amplify.publish(z.event.WebApp.LIFECYCLE.SIGNED_OUT, clear_data);
          this._redirect_to_login(sign_out_reason);
        });
    };

    if (App.CONFIG.IMMEDIATE_SIGN_OUT_REASONS.includes(sign_out_reason)) {
      return _logout();
    }

    if (navigator.onLine) {
      return _logout_on_backend();
    }

    this.logger.warn('No internet access. Continuing when internet connectivity regained.');
    $(window).on('online', () => _logout_on_backend());
  }

  /**
   * Refresh the web app or desktop wrapper
   * @returns {undefined} No return value
   */
  refresh() {
    this.logger.info(`Refresh to update from source '${this.update_source}' started`);
    if (z.util.Environment.desktop) {
      amplify.publish(z.event.WebApp.LIFECYCLE.RESTART, this.update_source);
    }

    const isWebappSource = this.update_source === z.lifecycle.UPDATE_SOURCE.WEBAPP;
    if (isWebappSource) {
      window.location.reload(true);
      window.focus();
    }
  }

  /**
   * Notify about found update
   * @param {z.lifecycle.UPDATE_SOURCE} update_source - Update source
   * @returns {undefined} No return value
   */
  update(update_source) {
    this.update_source = update_source;
    amplify.publish(z.event.WebApp.WARNING.SHOW, z.viewModel.WarningsViewModel.TYPE.LIFECYCLE_UPDATE);
  }

  /**
   * Redirect to the login page after internet connectivity has been verified.
   * @param {z.auth.SIGN_OUT_REASON} sign_out_reason - Redirect triggered by session expiration
   * @returns {undefined} No return value
   */
  _redirect_to_login(sign_out_reason) {
    this.logger.info(`Redirecting to login after connectivity verification. Reason: ${sign_out_reason}`);
    this.auth.client
      .execute_on_connectivity(z.service.BackendClient.CONNECTIVITY_CHECK_TRIGGER.LOGIN_REDIRECT)
      .then(() => {
        const expectedSignOutReasons = [z.auth.SIGN_OUT_REASON.ACCOUNT_DELETED, z.auth.SIGN_OUT_REASON.NOT_SIGNED_IN];
        const notSignedIn = expectedSignOutReasons.includes(sign_out_reason);
        let url = `${notSignedIn ? '/auth/' : '/login/'}${location.search}`;

        if (App.CONFIG.IMMEDIATE_SIGN_OUT_REASONS.includes(sign_out_reason)) {
          url = z.util.appendUrlParameter(url, `${z.auth.URLParameter.REASON}=${sign_out_reason}`);
        }

        window.location.replace(url);
      });
  }

  //##############################################################################
  // Debugging
  //##############################################################################

  /**
   * Disable debugging on any environment.
   * @returns {undefined} No return value
   */
  disable_debugging() {
    z.config.LOGGER.OPTIONS.domains['app.wire.com'] = () => 0;
    this.repository.properties.savePreference(z.properties.PROPERTIES_TYPE.ENABLE_DEBUGGING, false);
  }

  /**
   * Enable debugging on any environment.
   * @returns {undefined} No return value
   */
  enable_debugging() {
    z.config.LOGGER.OPTIONS.domains['app.wire.com'] = () => 300;
    this.repository.properties.savePreference(z.properties.PROPERTIES_TYPE.ENABLE_DEBUGGING, true);
  }

  /**
   * Initialize debugging features.
   * @returns {undefined} No return value
   */
  init_debugging() {
    if (z.util.Environment.frontend.isLocalhost()) {
      this._attach_live_reload();
    }
  }

  /**
   * Report call telemetry to Raygun for analysis.
   * @returns {undefined} No return value
   */
  report_call() {
    this.repository.calling.reportCall();
  }

  /**
   * Attach live reload on localhost.
   * @returns {undefined} No return value
   */
  _attach_live_reload() {
    const live_reload = document.createElement('script');
    live_reload.id = 'live_reload';
    live_reload.src = 'http://localhost:32123/livereload.js';
    document.body.appendChild(live_reload);
    $('html').addClass('development');
  }
};

//##############################################################################
// Setting up the App
//##############################################################################

$(() => {
  if ($('#wire-main-app').length !== 0) {
    wire.app = new z.main.App(wire.auth);
  }
});<|MERGE_RESOLUTION|>--- conflicted
+++ resolved
@@ -511,15 +511,6 @@
       this.logger.info(`Feature flag for integrations set to '${serviceId}'`);
       this.repository.integration.supportIntegrations(supportIntegrations);
     }
-<<<<<<< HEAD
-
-    const supportConversationLinks = z.util.getUrlParameter(z.auth.URLParameter.LINKS);
-    if (_.isBoolean(supportConversationLinks)) {
-      this.logger.info(`Feature flag for conversation links set to '${supportConversationLinks}'`);
-      this.repository.conversation.supportConversationLinks(supportConversationLinks);
-    }
-=======
->>>>>>> 99907605
   }
 
   /**
