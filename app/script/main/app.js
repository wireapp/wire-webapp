/*
 * Wire
 * Copyright (C) 2018 Wire Swiss GmbH
 *
 * This program is free software: you can redistribute it and/or modify
 * it under the terms of the GNU General Public License as published by
 * the Free Software Foundation, either version 3 of the License, or
 * (at your option) any later version.
 *
 * This program is distributed in the hope that it will be useful,
 * but WITHOUT ANY WARRANTY; without even the implied warranty of
 * MERCHANTABILITY or FITNESS FOR A PARTICULAR PURPOSE. See the
 * GNU General Public License for more details.
 *
 * You should have received a copy of the GNU General Public License
 * along with this program. If not, see http://www.gnu.org/licenses/.
 *
 */

'use strict';

window.z = window.z || {};
window.z.main = z.main || {};

z.main.App = class App {
  static get CONFIG() {
    return {
      COOKIES_CHECK: {
        COOKIE_NAME: 'cookies_enabled',
      },
      IMMEDIATE_SIGN_OUT_REASONS: [
        z.auth.SIGN_OUT_REASON.ACCOUNT_DELETED,
        z.auth.SIGN_OUT_REASON.CLIENT_REMOVED,
        z.auth.SIGN_OUT_REASON.SESSION_EXPIRED,
      ],
      NOTIFICATION_CHECK: 10 * 1000,
      TABS_CHECK: {
        COOKIE_NAME: 'app_opened',
        COOKIE_TIMEOUT: 5 * 60 * 1000,
        RENEWAL_THRESHOLD: 15 * 1000,
      },
    };
  }

  /**
   * Construct a new app.
   * @param {z.main.Auth} auth - Authentication component
   */
  constructor(auth) {
    this.auth = auth;
    this.logger = new z.util.Logger('z.main.App', z.config.LOGGER.OPTIONS);

    this.telemetry = new z.telemetry.app_init.AppInitTelemetry();
    this.update_source = undefined;
    this.window_handler = new z.ui.WindowHandler().init();

    this.service = this._setup_services();
    this.repository = this._setup_repositories();
    this.view = this._setup_view_models();
    this.util = this._setup_utils();

    this._subscribe_to_events();

    this.init_debugging();
    this.init_app();
    this.init_service_worker();
  }

  //##############################################################################
  // Instantiation
  //##############################################################################

  /* eslint-disable no-multi-spaces */

  /**
   * Create all app repositories.
   * @returns {Object} All repositories
   */
  _setup_repositories() {
    const repositories = {};

    repositories.audio = this.auth.audio;
    repositories.cache = new z.cache.CacheRepository();
    repositories.giphy = new z.extension.GiphyRepository(this.service.giphy);
    repositories.lifecycle = new z.lifecycle.LifecycleRepository(this.service.lifecycle);
    repositories.media = new z.media.MediaRepository();
    repositories.storage = new z.storage.StorageRepository(this.service.storage);

    repositories.cryptography = new z.cryptography.CryptographyRepository(
      this.service.cryptography,
      repositories.storage
    );
    repositories.client = new z.client.ClientRepository(this.service.client, repositories.cryptography);
    repositories.user = new z.user.UserRepository(
      this.service.user,
      this.service.asset,
      this.service.search,
      repositories.client,
      repositories.cryptography
    );
    repositories.event = new z.event.EventRepository(
      this.service.notification,
      this.service.conversation,
      this.service.web_socket,
      repositories.cryptography,
      repositories.user
    );
    repositories.properties = new z.properties.PropertiesRepository(this.service.properties);
    repositories.connect = new z.connect.ConnectRepository(
      this.service.connect,
      this.service.connect_google,
      repositories.properties
    );
    repositories.links = new z.links.LinkPreviewRepository(this.service.asset, repositories.properties);
    repositories.search = new z.search.SearchRepository(this.service.search, repositories.user);
    repositories.team = new z.team.TeamRepository(this.service.team, repositories.user);

    repositories.conversation = new z.conversation.ConversationRepository(
      this.service.conversation,
      this.service.asset,
      repositories.client,
      repositories.cryptography,
      repositories.giphy,
      repositories.links,
      repositories.team,
      repositories.user
    );

    repositories.broadcast = new z.broadcast.BroadcastRepository(
      this.service.broadcast,
      repositories.client,
      repositories.conversation,
      repositories.cryptography,
      repositories.user
    );
    repositories.calling = new z.calling.CallingRepository(
      this.service.calling,
      repositories.client,
      repositories.conversation,
      repositories.media,
      repositories.user
    );
    repositories.event_tracker = new z.tracking.EventTrackingRepository(
      repositories.conversation,
      repositories.team,
      repositories.user
    );
    repositories.integration = new z.integration.IntegrationRepository(
      this.service.integration,
      repositories.conversation,
      repositories.team
    );
    repositories.notification = new z.notification.NotificationRepository(
      repositories.calling,
      repositories.conversation
    );

    return repositories;
  }

  /**
   * Create all app services.
   * @returns {Object} All services
   */
  _setup_services() {
    const services = {};

    services.asset = new z.assets.AssetService(this.auth.client);
    services.integration = new z.integration.IntegrationService(this.auth.client);
    services.broadcast = new z.broadcast.BroadcastService(this.auth.client);
    services.calling = new z.calling.CallingService(this.auth.client);
    services.connect = new z.connect.ConnectService(this.auth.client);
    services.connect_google = new z.connect.ConnectGoogleService(this.auth.client);
    services.cryptography = new z.cryptography.CryptographyService(this.auth.client);
    services.giphy = new z.extension.GiphyService(this.auth.client);
    services.lifecycle = new z.lifecycle.LifecycleService();
    services.search = new z.search.SearchService(this.auth.client);
    services.storage = new z.storage.StorageService();
    services.team = new z.team.TeamService(this.auth.client);
    services.user = new z.user.UserService(this.auth.client, services.storage);
    services.properties = new z.properties.PropertiesService(this.auth.client);
    services.web_socket = new z.event.WebSocketService(this.auth.client);

    services.client = new z.client.ClientService(this.auth.client, services.storage);
    services.notification = new z.event.NotificationService(this.auth.client, services.storage);

    if (z.util.Environment.browser.edge) {
      services.conversation = new z.conversation.ConversationServiceNoCompound(this.auth.client, services.storage);
    } else {
      services.conversation = new z.conversation.ConversationService(this.auth.client, services.storage);
    }

    return services;
  }

  /**
   * Create all app utils.
   * @returns {Object} All utils
   */
  _setup_utils() {
    return {
      debug: z.util.Environment.frontend.is_production()
        ? undefined
        : new z.util.DebugUtil(this.repository.calling, this.repository.conversation, this.repository.user),
    };
  }

  /**
   * Create all app view models.
   * @returns {Object} All view models
   */
  _setup_view_models() {
    const view_models = {};

    view_models.main = new z.ViewModel.MainViewModel('wire-main', this.repository.user);
    view_models.content = new z.ViewModel.content.ContentViewModel(
      'right',
      this.repository.calling,
      this.repository.client,
      this.repository.conversation,
      this.repository.integration,
      this.repository.media,
      this.repository.properties,
      this.repository.search,
      this.repository.team
    );
    view_models.list = new z.ViewModel.list.ListViewModel(
      'left',
      view_models.content,
      this.repository.calling,
      this.repository.connect,
      this.repository.conversation,
      this.repository.integration,
      this.repository.search,
      this.repository.properties,
      this.repository.team
    );
    view_models.title = new z.ViewModel.WindowTitleViewModel(
      view_models.content.content_state,
      this.repository.conversation,
      this.repository.user
    );
    view_models.lightbox = new z.ViewModel.ImageDetailViewViewModel('detail-view', this.repository.conversation);
    view_models.warnings = new z.ViewModel.WarningsViewModel('warnings');
    view_models.modals = new z.ViewModel.ModalsViewModel('modals');

    view_models.loading = new z.ViewModel.LoadingViewModel('loading-screen', this.repository.user);

    // backwards compatibility
    view_models.conversation_list = view_models.list.conversations;

    return view_models;
  }

  /* eslint-enable no-multi-spaces */

  /**
   * Subscribe to amplify events.
   * @returns {undefined} No return value
   */
  _subscribe_to_events() {
    amplify.subscribe(z.event.WebApp.LIFECYCLE.REFRESH, this.refresh.bind(this));
    amplify.subscribe(z.event.WebApp.LIFECYCLE.SIGN_OUT, this.logout.bind(this));
    amplify.subscribe(z.event.WebApp.LIFECYCLE.UPDATE, this.update.bind(this));
  }

  //##############################################################################
  // Initialization
  //##############################################################################

  /**
   * Initialize the app.
   *
   * @note Locally known clients and sessions must not be touched until after the notification stream has been handled.
   *   Any failure in the Promise chain will result in a logout.
   * @todo Check if we really need to logout the user in all these error cases or how to recover from them
   *
   * @param {boolean} [is_reload=_is_reload()] - App init after page reload
   * @returns {undefined} No return value
   */
  init_app(is_reload = this._is_reload()) {
    z.util
      .check_indexed_db()
      .then(() => this._check_single_instance())
      .then(() => this._load_access_token())
      .then(() => {
        this.view.loading.update_progress(2.5);
        this.telemetry.time_step(z.telemetry.app_init.AppInitTimingsStep.RECEIVED_ACCESS_TOKEN);
        return Promise.all([
          this._get_user_self(),
          z.util.protobuf.load_protos(
            `ext/proto/generic-message-proto/messages.proto?${z.util.Environment.version(false)}`
          ),
        ]);
      })
      .then(([self_user_et]) => {
        this.view.loading.update_progress(5, z.string.init_received_self_user);
        this.telemetry.time_step(z.telemetry.app_init.AppInitTimingsStep.RECEIVED_SELF_USER);
        this.repository.client.init(self_user_et);
        this.repository.properties.init(self_user_et);
        return this.repository.client.getValidLocalClient();
      })
      .then(client_observable => {
        this.view.loading.update_progress(7.5, z.string.init_validated_client);

        this.telemetry.time_step(z.telemetry.app_init.AppInitTimingsStep.VALIDATED_CLIENT);
        this.telemetry.add_statistic(z.telemetry.app_init.AppInitStatisticsValue.CLIENT_TYPE, client_observable().type);

<<<<<<< HEAD
        this.repository.cryptography.currentClient = client_observable;
        this.repository.event.current_client = client_observable;
        return this.repository.cryptography.loadCryptobox(this.service.storage.db);
=======
        this.repository.cryptography.current_client = client_observable;
        this.repository.event.currentClient = client_observable;
        return this.repository.cryptography.load_cryptobox(this.service.storage.db);
>>>>>>> acbfdb57
      })
      .then(() => {
        this.view.loading.update_progress(10);
        this.telemetry.time_step(z.telemetry.app_init.AppInitTimingsStep.INITIALIZED_CRYPTOGRAPHY);
        this.repository.event.connectWebSocket();

        return Promise.all([this.repository.conversation.get_conversations(), this.repository.user.get_connections()]);
      })
      .then(([conversation_ets, connection_ets]) => {
        this.view.loading.update_progress(25, z.string.init_received_user_data);

        this.telemetry.time_step(z.telemetry.app_init.AppInitTimingsStep.RECEIVED_USER_DATA);
        this.telemetry.add_statistic(
          z.telemetry.app_init.AppInitStatisticsValue.CONVERSATIONS,
          conversation_ets.length,
          50
        );
        this.telemetry.add_statistic(
          z.telemetry.app_init.AppInitStatisticsValue.CONNECTIONS,
          connection_ets.length,
          50
        );

        this.repository.conversation.map_connections(this.repository.user.connections());
        this._subscribe_to_unload_events();

        return this.repository.team.getTeam();
      })
      .then(() => this.repository.user.loadUsers())
      .then(() => this.repository.event.initializeFromStream())
      .then(notifications_count => {
        this.telemetry.time_step(z.telemetry.app_init.AppInitTimingsStep.UPDATED_FROM_NOTIFICATIONS);
        this.telemetry.add_statistic(
          z.telemetry.app_init.AppInitStatisticsValue.NOTIFICATIONS,
          notifications_count,
          100
        );

        this.repository.event_tracker.init(this.repository.properties.properties.settings.privacy.improve_wire);
        return this.repository.conversation.initialize_conversations();
      })
      .then(() => {
        this.view.loading.update_progress(97.5, z.string.init_updated_from_notifications);

        this._watch_online_status();
        return this.repository.client.getClientsForSelf();
      })
      .then(client_ets => {
        this.view.loading.update_progress(99);

        this.telemetry.add_statistic(z.telemetry.app_init.AppInitStatisticsValue.CLIENTS, client_ets.length);
        this.telemetry.time_step(z.telemetry.app_init.AppInitTimingsStep.APP_PRE_LOADED);

        this.repository.user.self().devices(client_ets);
        this.logger.info('App pre-loading completed');
        return this._handleUrlParams();
      })
      .then(() => {
        this._show_ui();
        this.telemetry.report();
        amplify.publish(z.event.WebApp.LIFECYCLE.LOADED);
        amplify.publish(z.event.WebApp.LOADED); // todo: deprecated - remove when user base of wrappers version >= 2.12 is large enough
        this.telemetry.time_step(z.telemetry.app_init.AppInitTimingsStep.APP_LOADED);
        return this.repository.conversation.update_conversations_unarchived();
      })
      .then(() => {
        this.telemetry.time_step(z.telemetry.app_init.AppInitTimingsStep.UPDATED_CONVERSATIONS);
        this.repository.lifecycle.init();
        this.repository.audio.init(true);
        this.repository.conversation.cleanup_conversations();
        this.logger.info('App fully loaded');
      })
      .catch(error => this._app_init_failure(error, is_reload));
  }

  /**
   * Initialize ServiceWorker if supported.
   * @returns {undefined} No return value
   */
  init_service_worker() {
    if (navigator.serviceWorker) {
      navigator.serviceWorker
        .register(`/sw.js?${z.util.Environment.version(false)}`)
        .then(({scope}) => this.logger.info(`ServiceWorker registration successful with scope: ${scope}`));
    }
  }

  /**
   * Behavior when internet connection is re-established.
   * @returns {undefined} No return value
   */
  on_internet_connection_gained() {
    this.logger.info('Internet connection regained. Re-establishing WebSocket connection...');
    this.auth.client
      .execute_on_connectivity(z.service.BackendClient.CONNECTIVITY_CHECK_TRIGGER.CONNECTION_REGAINED)
      .then(() => {
        amplify.publish(z.event.WebApp.WARNING.DISMISS, z.ViewModel.WarningType.NO_INTERNET);
        amplify.publish(z.event.WebApp.WARNING.SHOW, z.ViewModel.WarningType.CONNECTIVITY_RECONNECT);
        this.repository.event.reconnectWebSocket(z.event.WebSocketService.CHANGE_TRIGGER.ONLINE);
      });
  }

  /**
   * Reflect internet connection loss in the UI.
   * @returns {undefined} No return value
   */
  on_internet_connection_lost() {
    this.logger.warn('Internet connection lost');
    this.repository.event.disconnectWebSocket(z.event.WebSocketService.CHANGE_TRIGGER.OFFLINE);
    amplify.publish(z.event.WebApp.WARNING.SHOW, z.ViewModel.WarningType.NO_INTERNET);
  }

  _app_init_failure(error, is_reload) {
    let log_message = `Could not initialize app version '${z.util.Environment.version(false)}'`;
    if (z.util.Environment.desktop) {
      log_message = `${log_message} - Electron '${platform.os.family}' '${z.util.Environment.version()}'`;
    }
    this.logger.info(log_message, {error});

    const {message, type} = error;
    const is_auth_error = error instanceof z.auth.AuthError;
    if (is_auth_error) {
      if (type === z.auth.AuthError.TYPE.MULTIPLE_TABS) {
        return this._redirect_to_login(z.auth.SIGN_OUT_REASON.MULTIPLE_TABS);
      }
      return this._redirect_to_login(z.auth.SIGN_OUT_REASON.INDEXED_DB);
    }

    this.logger.debug(
      `App reload: '${is_reload}', Document referrer: '${document.referrer}', Location: '${window.location.href}'`
    );
    if (is_reload) {
      const is_session_expired = [
        z.auth.AccessTokenError.TYPE.REQUEST_FORBIDDEN,
        z.auth.AccessTokenError.TYPE.NOT_FOUND_IN_CACHE,
      ];

      if (is_session_expired.includes(type)) {
        this.logger.error(`Session expired on page reload: ${message}`, error);
        Raygun.send(new Error('Session expired on page reload', error));
        return this._redirect_to_login(z.auth.SIGN_OUT_REASON.SESSION_EXPIRED);
      }

      const is_access_token_error = error instanceof z.auth.AccessTokenError;
      const is_invalid_client = type === z.client.ClientError.TYPE.NO_VALID_CLIENT;

      if (is_access_token_error || is_invalid_client) {
        this.logger.warn('Connectivity issues. Trigger reload on regained connectivity.', error);
        const trigger_source = is_access_token_error
          ? z.service.BackendClient.CONNECTIVITY_CHECK_TRIGGER.ACCESS_TOKEN_RETRIEVAL
          : z.service.BackendClient.CONNECTIVITY_CHECK_TRIGGER.APP_INIT_RELOAD;
        return this.auth.client.execute_on_connectivity(trigger_source).then(() => window.location.reload(false));
      }
    }

    if (navigator.onLine) {
      switch (type) {
        case z.auth.AccessTokenError.TYPE.NOT_FOUND_IN_CACHE:
        case z.auth.AccessTokenError.TYPE.RETRIES_EXCEEDED:
        case z.auth.AccessTokenError.TYPE.REQUEST_FORBIDDEN: {
          this.logger.warn(`Redirecting to login: ${error.message}`, error);
          return this._redirect_to_login(z.auth.SIGN_OUT_REASON.NOT_SIGNED_IN);
        }

        default: {
          this.logger.error(`Caused by: ${(error ? error.message : undefined) || error}`, error);
          const is_storage_error = error instanceof z.storage.StorageError;
          if (is_storage_error) {
            Raygun.send(error);
          }

          const is_access_token_error = error instanceof z.auth.AccessTokenError;
          if (is_access_token_error) {
            this.logger.error(`Could not get access token: ${error.message}. Logging out user.`, error);
          }
          return this.logout(z.auth.SIGN_OUT_REASON.APP_INIT);
        }
      }
    }

    this.logger.warn('No connectivity. Trigger reload on regained connectivity.', error);
    this._watch_online_status();
  }

  /**
   * Check whether we need to set different user information (picture, username).
   * @param {z.entity.User} user_et - Self user entity
   * @returns {undefined} No return value
   */
  _check_user_information(user_et) {
    if (!user_et.mediumPictureResource()) {
      this.repository.user.set_default_picture();
    }
    if (!user_et.username()) {
      this.repository.user.get_username_suggestion();
    }
  }

  /**
   * Check that this is the single instance tab of the app.
   * @returns {Promise} Resolves when page is the first tab
   */
  _check_single_instance() {
    if (!z.util.Environment.electron) {
      const cookie_name = App.CONFIG.TABS_CHECK.COOKIE_NAME;
      if (Cookies.get(cookie_name)) {
        return Promise.reject(new z.auth.AuthError(z.auth.AuthError.TYPE.MULTIPLE_TABS));
      }

      this._set_single_instance_cookie();
      $(window).on('beforeunload', () => Cookies.remove(cookie_name));
    }

    return Promise.resolve();
  }

  /**
   * Get the self user from the backend.
   * @returns {Promise<z.entity.User>} Resolves with the self user entity
   */
  _get_user_self() {
    return this.repository.user.get_me().then(user_et => {
      this.logger.info(`Loaded self user with ID '${user_et.id}'`);
      if (!user_et.email() && !user_et.phone()) {
        throw new Error('User does not have a verified identity');
      }
      return this.service.storage.init(user_et.id).then(() => {
        this._check_user_information(user_et);
        return user_et;
      });
    });
  }

  /**
   * Handle URL params.
   * @returns {undefined} Not return value
   */
  _handleUrlParams() {
    const providerId = z.util.get_url_parameter(z.auth.URLParameter.BOT_PROVIDER);
    const serviceId = z.util.get_url_parameter(z.auth.URLParameter.BOT_SERVICE);
    if (providerId && serviceId) {
      this.logger.info(`Found bot conversation initialization params '${serviceId}'`);
      this.repository.integration.addServiceFromParam(providerId, serviceId);
    }

    const supportIntegrations = z.util.get_url_parameter(z.auth.URLParameter.INTEGRATIONS);
    if (_.isBoolean(supportIntegrations)) {
      this.repository.integration.supportIntegrations(supportIntegrations);
    }
  }

  /**
   * Check whether the page has been reloaded.
   * @private
   * @returns {boolean}  True if it is a page refresh
   */
  _is_reload() {
    const is_reload = z.util.is_same_location(document.referrer, window.location.href);
    this.logger.debug(
      `App reload: '${is_reload}', Document referrer: '${document.referrer}', Location: '${window.location.href}'`
    );
    return is_reload;
  }

  /**
   * Load the access token from cache or get one from the backend.
   * @returns {Promise} Resolves with the access token
   */
  _load_access_token() {
    const is_localhost = z.util.Environment.frontend.is_localhost();
    const is_redirect_from_auth = document.referrer.toLowerCase().includes('/auth');
    const get_cached_token = is_localhost || is_redirect_from_auth;

    return get_cached_token ? this.auth.repository.getCachedAccessToken() : this.auth.repository.getAccessToken();
  }

  /**
   * Set the cookie to verify we are running a single instace tab.
   * @returns {undefined} No return value
   */
  _set_single_instance_cookie() {
    const cookie_timeout = new Date(Date.now() + App.CONFIG.TABS_CHECK.COOKIE_TIMEOUT);
    Cookies.set(App.CONFIG.TABS_CHECK.COOKIE_NAME, true, {expires: cookie_timeout});

    const renewal_timeout = App.CONFIG.TABS_CHECK.COOKIE_TIMEOUT - App.CONFIG.TABS_CHECK.RENEWAL_THRESHOLD;
    window.setTimeout(() => this._set_single_instance_cookie(), renewal_timeout);
  }

  /**
   * Hide the loading spinner and show the application UI.
   * @returns {undefined} No return value
   */
  _show_ui() {
    const conversation_et = this.repository.conversation.getMostRecentConversation();
    this.logger.info('Showing application UI');
    if (this.repository.user.should_change_username()) {
      amplify.publish(z.event.WebApp.TAKEOVER.SHOW);
    } else if (conversation_et) {
      amplify.publish(z.event.WebApp.CONVERSATION.SHOW, conversation_et);
    } else if (this.repository.user.connect_requests().length) {
      amplify.publish(z.event.WebApp.CONTENT.SWITCH, z.ViewModel.content.CONTENT_STATE.CONNECTION_REQUESTS);
    }

    window.setTimeout(() => this.repository.notification.checkPermission(), App.CONFIG.NOTIFICATION_CHECK);

    $('#loading-screen').remove();
    $('#wire-main').attr('data-uie-value', 'is-loaded');
  }

  /**
   * Subscribe to 'beforeunload' to stop calls and disconnect the WebSocket.
   * @returns {undefined} No return value
   */
  _subscribe_to_unload_events() {
    $(window).on('beforeunload', () => {
      this.logger.info("'window.onbeforeunload' was triggered, so we will disconnect from the backend.");
      this.repository.event.disconnectWebSocket(z.event.WebSocketService.CHANGE_TRIGGER.PAGE_NAVIGATION);
    });

    $(window).on('unload', () => {
      this.logger.info("'window.unload' was triggered, so we will tear down calls.");
      this.repository.calling.leave_call_on_unload();
      this.repository.storage.terminate('window.onunload');
      this.repository.notification.clearNotifications();
    });
  }

  /**
   * Subscribe to 'navigator.onLine' related events.
   * @returns {undefined} No return value
   */
  _watch_online_status() {
    this.logger.info('Watching internet connectivity status');
    $(window).on('offline', this.on_internet_connection_lost.bind(this));
    $(window).on('online', this.on_internet_connection_gained.bind(this));
  }

  //##############################################################################
  // Lifecycle
  //##############################################################################

  /**
   * Logs the user out on the backend and deletes cached data.
   *
   * @param {z.auth.SIGN_OUT_REASON} sign_out_reason - Cause for logout
   * @param {boolean} clear_data - Keep data in database
   * @returns {undefined} No return value
   */
  logout(sign_out_reason, clear_data = false) {
    const _logout = () => {
      // Disconnect from our backend, end tracking and clear cached data
      this.repository.event.disconnectWebSocket(z.event.WebSocketService.CHANGE_TRIGGER.LOGOUT);

      // Clear Local Storage (but don't delete the cookie label if you were logged in with a permanent client)
      const do_not_delete = [z.storage.StorageKey.AUTH.SHOW_LOGIN];

      if (this.repository.client.isCurrentClientPermanent() && !clear_data) {
        do_not_delete.push(z.storage.StorageKey.AUTH.PERSIST);
      }

      // @todo remove on next iteration
      const self_user = this.repository.user.self();
      if (self_user) {
        const cookie_label_key = this.repository.client.constructCookieLabelKey(self_user.email() || self_user.phone());

        Object.keys(amplify.store()).forEach(amplify_key => {
          if (
            !(amplify_key === cookie_label_key && clear_data) &&
            z.util.StringUtil.includes(amplify_key, z.storage.StorageKey.AUTH.COOKIE_LABEL)
          ) {
            do_not_delete.push(amplify_key);
          }
        });

        const keep_conversation_input = sign_out_reason === z.auth.SIGN_OUT_REASON.SESSION_EXPIRED;
        this.repository.cache.clearCache(keep_conversation_input, do_not_delete);
      }

      // Clear IndexedDB
      if (clear_data) {
        this.repository.storage
          .deleteDatabase()
          .catch(error => this.logger.error('Failed to delete database before logout', error))
          .then(() => {
            amplify.publish(z.event.WebApp.LIFECYCLE.SIGNED_OUT, clear_data);
            this._redirect_to_login(sign_out_reason);
          });
      } else {
        amplify.publish(z.event.WebApp.LIFECYCLE.SIGNED_OUT, clear_data);
        this._redirect_to_login(sign_out_reason);
      }
    };

    const _logout_on_backend = () => {
      this.logger.info(`Logout triggered by '${sign_out_reason}': Disconnecting user from the backend.`);
      this.auth.repository
        .logout()
        .then(() => _logout())
        .catch(() => {
          amplify.publish(z.event.WebApp.LIFECYCLE.SIGNED_OUT, clear_data);
          this._redirect_to_login(sign_out_reason);
        });
    };

    if (App.CONFIG.IMMEDIATE_SIGN_OUT_REASONS.includes(sign_out_reason)) {
      return _logout();
    }

    if (navigator.onLine) {
      return _logout_on_backend();
    }

    this.logger.warn('No internet access. Continuing when internet connectivity regained.');
    $(window).on('online', () => _logout_on_backend());
  }

  /**
   * Refresh the web app or desktop wrapper
   * @returns {undefined} No return value
   */
  refresh() {
    this.logger.info(`Refresh to update from source '${this.update_source}' started`);
    if (z.util.Environment.desktop) {
      amplify.publish(z.event.WebApp.LIFECYCLE.RESTART, this.update_source);
    }

    const isWebappSource = this.update_source === z.lifecycle.UPDATE_SOURCE.WEBAPP;
    if (isWebappSource) {
      window.location.reload(true);
      window.focus();
    }
  }

  /**
   * Notify about found update
   * @param {z.lifecycle.UPDATE_SOURCE} update_source - Update source
   * @returns {undefined} No return value
   */
  update(update_source) {
    this.update_source = update_source;
    amplify.publish(z.event.WebApp.WARNING.SHOW, z.ViewModel.WarningType.LIFECYCLE_UPDATE);
  }

  /**
   * Redirect to the login page after internet connectivity has been verified.
   * @param {z.auth.SIGN_OUT_REASON} sign_out_reason - Redirect triggered by session expiration
   * @returns {undefined} No return value
   */
  _redirect_to_login(sign_out_reason) {
    this.logger.info(`Redirecting to login after connectivity verification. Reason: ${sign_out_reason}`);
    this.auth.client
      .execute_on_connectivity(z.service.BackendClient.CONNECTIVITY_CHECK_TRIGGER.LOGIN_REDIRECT)
      .then(() => {
        const expectedSignOutReasons = [z.auth.SIGN_OUT_REASON.ACCOUNT_DELETED, z.auth.SIGN_OUT_REASON.NOT_SIGNED_IN];
        const notSignedIn = expectedSignOutReasons.includes(sign_out_reason);
        let url = `${notSignedIn ? '/auth/' : '/login/'}${location.search}`;

        if (App.CONFIG.IMMEDIATE_SIGN_OUT_REASONS.includes(sign_out_reason)) {
          url = z.util.append_url_parameter(url, `${z.auth.URLParameter.REASON}=${sign_out_reason}`);
        }

        window.location.replace(url);
      });
  }

  //##############################################################################
  // Debugging
  //##############################################################################

  /**
   * Disable debugging on any environment.
   * @returns {undefined} No return value
   */
  disable_debugging() {
    z.config.LOGGER.OPTIONS.domains['app.wire.com'] = () => 0;
    this.repository.properties.savePreference(z.properties.PROPERTIES_TYPE.ENABLE_DEBUGGING, false);
  }

  /**
   * Enable debugging on any environment.
   * @returns {undefined} No return value
   */
  enable_debugging() {
    z.config.LOGGER.OPTIONS.domains['app.wire.com'] = () => 300;
    this.repository.properties.savePreference(z.properties.PROPERTIES_TYPE.ENABLE_DEBUGGING, true);
  }

  /**
   * Initialize debugging features.
   * @returns {undefined} No return value
   */
  init_debugging() {
    if (z.util.Environment.frontend.is_localhost()) {
      this._attach_live_reload();
    }
  }

  /**
   * Report call telemetry to Raygun for analysis.
   * @returns {undefined} No return value
   */
  report_call() {
    this.repository.calling.report_call();
  }

  /**
   * Attach live reload on localhost.
   * @returns {undefined} No return value
   */
  _attach_live_reload() {
    const live_reload = document.createElement('script');
    live_reload.id = 'live_reload';
    live_reload.src = 'http://localhost:32123/livereload.js';
    document.body.appendChild(live_reload);
    $('html').addClass('development');
  }
};

//##############################################################################
// Setting up the App
//##############################################################################

$(() => {
  if ($('#wire-main-app').length !== 0) {
    wire.app = new z.main.App(wire.auth);
  }
});<|MERGE_RESOLUTION|>--- conflicted
+++ resolved
@@ -306,15 +306,9 @@
         this.telemetry.time_step(z.telemetry.app_init.AppInitTimingsStep.VALIDATED_CLIENT);
         this.telemetry.add_statistic(z.telemetry.app_init.AppInitStatisticsValue.CLIENT_TYPE, client_observable().type);
 
-<<<<<<< HEAD
         this.repository.cryptography.currentClient = client_observable;
-        this.repository.event.current_client = client_observable;
+        this.repository.event.currentClient = client_observable;
         return this.repository.cryptography.loadCryptobox(this.service.storage.db);
-=======
-        this.repository.cryptography.current_client = client_observable;
-        this.repository.event.currentClient = client_observable;
-        return this.repository.cryptography.load_cryptobox(this.service.storage.db);
->>>>>>> acbfdb57
       })
       .then(() => {
         this.view.loading.update_progress(10);
