/*
 * Wire
 * Copyright (C) 2017 Wire Swiss GmbH
 *
 * This program is free software: you can redistribute it and/or modify
 * it under the terms of the GNU General Public License as published by
 * the Free Software Foundation, either version 3 of the License, or
 * (at your option) any later version.
 *
 * This program is distributed in the hope that it will be useful,
 * but WITHOUT ANY WARRANTY; without even the implied warranty of
 * MERCHANTABILITY or FITNESS FOR A PARTICULAR PURPOSE. See the
 * GNU General Public License for more details.
 *
 * You should have received a copy of the GNU General Public License
 * along with this program. If not, see http://www.gnu.org/licenses/.
 *
 */

'use strict';

window.z = window.z || {};
window.z.audio = z.audio || {};

window.z.audio.AudioRepository = class AudioRepository {
  constructor() {
    this.logger = new z.util.Logger('z.audio.AudioRepository', z.config.LOGGER.OPTIONS);
    this.audio_elements = {};
    this.currently_looping = {};
    this.audio_preference = ko.observable(z.audio.AudioPreference.ALL);
    this.audio_preference.subscribe(audio_preference => {
      if (audio_preference === z.audio.AudioPreference.NONE) {
        this._stop_all();
      }
    });
    this.muted = true;
    this._subscribe_to_events();
  }

  /**
   * Check if sound should be played with current setting.
   * @private
   * @param {z.audio.AudioType} audio_id - Sound identifier
   * @returns {Promise} Resolves if the sound should be played.
   */
  _check_sound_setting(audio_id) {
<<<<<<< HEAD
    if (this.muted === true && !z.audio.AudioPlayingType.MUTED.includes(audio_id)) {
=======
    if (this.muted && !(z.audio.AudioPlayingType.MUTED.includes(audio_id))) {
>>>>>>> 39a356f3
      return Promise.reject(new z.audio.AudioError(z.audio.AudioError.TYPE.IGNORED_SOUND));
    }
    if (this.audio_preference() === z.audio.AudioPreference.NONE && !z.audio.AudioPlayingType.NONE.includes(audio_id)) {
      return Promise.reject(new z.audio.AudioError(z.audio.AudioError.TYPE.IGNORED_SOUND));
    }
    if (this.audio_preference() === z.audio.AudioPreference.SOME && !z.audio.AudioPlayingType.SOME.includes(audio_id)) {
      return Promise.reject(new z.audio.AudioError(z.audio.AudioError.TYPE.IGNORED_SOUND));
    }
    return Promise.resolve();
  }

  /**
   * Create HTMLAudioElement.
   * @private
   * @param {string} source_path - Source for HTMLAudioElement
   * @returns {Audio} Returns the audio element.
   */
  _create_audio_element(source_path) {
    const audio_element = new Audio();
    audio_element.preload = 'none';
    audio_element.src = source_path;
    return audio_element;
  }

  /**
   * Get the sound object
   * @private
   * @param {z.audio.AudioType} audio_id - Sound identifier
   * @returns {Promise} Resolves with the HTMLAudioElement.
   */
  _get_sound_by_id(audio_id) {
    if (this.audio_elements[audio_id]) {
      return Promise.resolve(this.audio_elements[audio_id]);
    }
    return Promise.reject(new z.audio.AudioError(z.audio.AudioError.TYPE.NOT_FOUND));
  }

  /**
   * Initialize all sounds.
   * @private
   * @returns {undefined}
   */
  _init_sounds() {
    Object.keys(z.audio.AudioType).forEach(type => {
      if (z.audio.AudioType.hasOwnProperty(type)) {
        const audio_id = z.audio.AudioType[type];
        this.audio_elements[audio_id] = this._create_audio_element(`/audio/${audio_id}.mp3`);
      }
    });

    this.logger.info('Initialized sounds');
  }

  /**
   * Start playback of a sound.
   * @private
   * @param {z.audio.AudioType} audio_id - Sound identifier
   * @param {HTMLAudioElement} audio_element - AudioElement to play
   * @param {boolean} play_in_loop - Play sound in loop
   * @returns {Promise} Resolves with the HTMLAudioElement
   */
  _play(audio_id, audio_element, play_in_loop = false) {
    if (!audio_id || !audio_element) {
      return Promise.reject(new z.audio.AudioError(z.audio.AudioError.TYPE.NOT_FOUND));
    }

    return new Promise((resolve, reject) => {
      if (audio_element.paused) {
        audio_element.loop = play_in_loop;

        if (audio_element.currentTime !== 0) {
          audio_element.currentTime = 0;
        }

        const _play_success = () => {
          if (play_in_loop) {
            this.currently_looping[audio_id] = audio_id;
          }
          resolve(audio_element);
        };

        const play_promise = audio_element.play();

        if (play_promise) {
          return play_promise
            .then(_play_success)
            .catch(() => reject(new z.audio.AudioError(z.audio.AudioError.TYPE.FAILED_TO_PLAY)));
        }

        _play_success();
      } else {
        reject(new z.audio.AudioError(z.audio.AudioError.TYPE.ALREADY_PLAYING));
      }
    });
  }

  /**
   * Preload all sounds for immediate playback.
   * @private
   * @returns {undefined}
   */
  _preload() {
    Object.keys(this.audio_elements).forEach(audio_id => {
      if (this.audio_elements.hasOwnProperty(audio_id)) {
        const audio_element = this.audio_elements[audio_id];
        audio_element.preload = 'auto';
        audio_element.load();
      }
    });

    this.logger.info('Pre-loading audio files for immediate playback');
  }

  /**
   * Stop all sounds playing in loop.
   * @private
   * @returns {undefined}
   */
  _stop_all() {
    Object.keys(this.currently_looping).forEach(audio_id => this.stop(audio_id));
  }

  /**
   * Use Amplify to subscribe to all audio playback related events.
   * @private
   * @returns {undefined}
   */
  _subscribe_to_audio_events() {
    amplify.subscribe(z.event.WebApp.AUDIO.PLAY, this, this.play);
    amplify.subscribe(z.event.WebApp.AUDIO.PLAY_IN_LOOP, this, this.loop);
    amplify.subscribe(z.event.WebApp.AUDIO.STOP, this, this.stop);
  }

  /**
   * Use Amplify to subscribe to required events.
   * @private
   * @returns {undefined}
   */
  _subscribe_to_events() {
    amplify.subscribe(z.event.WebApp.EVENT.NOTIFICATION_HANDLING_STATE, this, handling_notifications => {
      const updated_muted_state_muted_state = handling_notifications !== z.event.NOTIFICATION_HANDLING_STATE.WEB_SOCKET;

      if (this.muted !== updated_muted_state_muted_state) {
        this.muted = updated_muted_state_muted_state;
        this.logger.debug(`Set muted state to '${this.muted}'`);
      }
    });

    amplify.subscribe(z.event.WebApp.PROPERTIES.UPDATED, this, properties => {
      this.audio_preference(properties.settings.sound.alerts);
    });

    amplify.subscribe(z.event.WebApp.PROPERTIES.UPDATE.SOUND_ALERTS, this, audio_preference => {
      this.audio_preference(audio_preference);
    });
  }

  /**
   * Initialize the repository.
   * @param {boolean} pre_load - Should sounds be pre-loaded with false as default
   * @returns {undefined}
   */
  init(pre_load = false) {
    this._init_sounds();
    this._subscribe_to_audio_events();
    if (pre_load) {
      this._preload();
    }
  }

  /**
   * Start playback of a sound in a loop.
   * @note Prevent playing multiples instances of looping sounds
   * @param {z.audio.AudioType} audio_id - Sound identifier
   * @returns {undefined}
   */
  loop(audio_id) {
    this.play(audio_id, true);
  }

  /**
   * Start playback of a sound.
   * @param {z.audio.AudioType} audio_id - Sound identifier
   * @param {boolean} play_in_loop - Play sound in loop
   * @returns {undefined}
   */
  play(audio_id, play_in_loop = false) {
    this._check_sound_setting(audio_id)
      .then(() => this._get_sound_by_id(audio_id))
      .then(audio_element => this._play(audio_id, audio_element, play_in_loop))
      .then(audio_element => this.logger.info(`Playing sound '${audio_id}' (loop: '${play_in_loop}')`, audio_element))
      .catch(error => {
        if (!(error instanceof z.audio.AudioError)) {
          this.logger.error(`Failed playing sound '${audio_id}': ${error.message}`);
          throw error;
        }
      });
  }

  /**
   * Stop playback of a sound.
   * @param {z.audio.AudioType} audio_id - Sound identifier
   * @returns {undefined}
   */
  stop(audio_id) {
    this._get_sound_by_id(audio_id)
      .then(audio_element => {
        if (!audio_element.paused) {
          this.logger.info(`Stopping sound '${audio_id}'`, audio_element);
          audio_element.pause();
        }

        if (this.currently_looping[audio_id]) {
          delete this.currently_looping[audio_id];
        }
      })
      .catch(error => {
        this.logger.error(`Failed stopping sound '${audio_id}': ${error.message}`);
        throw error;
      });
  }
};<|MERGE_RESOLUTION|>--- conflicted
+++ resolved
@@ -44,11 +44,7 @@
    * @returns {Promise} Resolves if the sound should be played.
    */
   _check_sound_setting(audio_id) {
-<<<<<<< HEAD
-    if (this.muted === true && !z.audio.AudioPlayingType.MUTED.includes(audio_id)) {
-=======
-    if (this.muted && !(z.audio.AudioPlayingType.MUTED.includes(audio_id))) {
->>>>>>> 39a356f3
+    if (this.muted && !z.audio.AudioPlayingType.MUTED.includes(audio_id)) {
       return Promise.reject(new z.audio.AudioError(z.audio.AudioError.TYPE.IGNORED_SOUND));
     }
     if (this.audio_preference() === z.audio.AudioPreference.NONE && !z.audio.AudioPlayingType.NONE.includes(audio_id)) {
