#
# Wire
# Copyright (C) 2016 Wire Swiss GmbH
#
# This program is free software: you can redistribute it and/or modify
# it under the terms of the GNU General Public License as published by
# the Free Software Foundation, either version 3 of the License, or
# (at your option) any later version.
#
# This program is distributed in the hope that it will be useful,
# but WITHOUT ANY WARRANTY; without even the implied warranty of
# MERCHANTABILITY or FITNESS FOR A PARTICULAR PURPOSE. See the
# GNU General Public License for more details.
#
# You should have received a copy of the GNU General Public License
# along with this program. If not, see http://www.gnu.org/licenses/.
#

window.z ?= {}
z.user ?= {}

# User repository for all user and connection interactions with the user service.
class z.user.UserRepository
  ###
  Construct a new User repository.

  @param user_service [z.user.UserService] Backend REST API user service implementation
  @param asset_service [z.assets.AssetService] Backend REST API asset service implementation
  @param search_service [z.search.SearchService] Backend REST API search service implementation
  @param client_repository [z.client.ClientRepository] Repository for all client interactions
  @param cryptography_repository [z.cryptography.CryptographyRepository] Repository for all cryptography interactions
  ###
  constructor: (@user_service, @asset_service, @search_service, @client_repository, @cryptography_repository) ->
    @logger = new z.util.Logger 'z.user.UserRepository', z.config.LOGGER.OPTIONS

    @connection_mapper = new z.user.UserConnectionMapper()
    @user_mapper = new z.user.UserMapper @asset_service
    @should_set_username = false

    @self = ko.observable()
    @users = ko.observableArray []
    @connections = ko.observableArray []

    @connect_requests = ko.pureComputed =>
      return (user_et for user_et in @users() when user_et.connection().status() is z.user.ConnectionStatus.PENDING)
    .extend rateLimit: 50

    @connected_users = ko.pureComputed =>
      return (user_et for user_et in @users() when user_et.connection().status() is z.user.ConnectionStatus.ACCEPTED)
    .extend rateLimit: 1000

    @connected_users.subscribe (user_ets) ->
      amplify.publish z.event.WebApp.ANALYTICS.CUSTOM_DIMENSION, z.tracking.CustomDimension.CONTACTS, user_ets.length

    amplify.subscribe z.event.Backend.USER.CONNECTION, @user_connection
    amplify.subscribe z.event.Backend.USER.UPDATE, @user_update
    amplify.subscribe z.event.WebApp.CLIENT.ADD, @add_client_to_user
    amplify.subscribe z.event.WebApp.CLIENT.REMOVE, @remove_client_from_user
    amplify.subscribe z.event.WebApp.CLIENT.UPDATE, @update_clients_from_user


  ###############################################################################
  # Connections
  ###############################################################################

  ###
  Accept a connection request.

  @param user_et [z.entity.User] User to update connection with
  @param show_conversation [Boolean] Show new conversation on success
  @return [Promise] Promise that resolves when the connection request was accepted
  ###
  accept_connection_request: (user_et, show_conversation = false) =>
    @_update_connection_status user_et, z.user.ConnectionStatus.ACCEPTED, show_conversation

  ###
  Block a user.
  @param user_et [z.entity.User] User to block
  @return [Promise] Promise that resolves when the user was blocked
  ###
  block_user: (user_et) =>
    @_update_connection_status user_et, z.user.ConnectionStatus.BLOCKED

  ###
  Cancel a connection request.
  @param user_et [z.entity.User] User to cancel the sent connection request
  @param next_conversation_et [z.entity.Conversation] Optional conversation to be switched to
  @return [Promise] Promise that resolves when an outgoing connection request was cancelled
  ###
  cancel_connection_request: (user_et, next_conversation_et) =>
    @_update_connection_status user_et, z.user.ConnectionStatus.CANCELLED
    .then ->
      amplify.publish z.event.WebApp.CONVERSATION.SHOW, next_conversation_et if next_conversation_et

  ###
  Create a connection request.

  @param user_et [z.entity.User] User to connect to
  @param message [String] Connection message
  @param show_conversation [Boolean] Should we open the new conversation
  @return [Promise] Promise that resolves when the connection request was successfully created
  ###
  create_connection: (user_et, show_conversation = false) =>
    @user_service.create_connection user_et.id, user_et.name()
    .then (response) =>
      @user_connection response, show_conversation
    .catch (error) =>
      @logger.error "Failed to send connection request to user '#{user_et.id}': #{error.message}", error

  ###
  Get a connection for a user ID.
  @param user_id [String] User ID
  @return [z.entity.Connection] User connection entity
  ###
  get_connection_by_user_id: (user_id) ->
    for connection_et in @connections()
      return connection_et if connection_et.to is user_id

  ###
  Get a connection for a conversation ID.
  @param conversation_id [String] Conversation ID
  @return [z.entity.Connection] User connection entity
  ###
  get_connection_by_conversation_id: (conversation_id) ->
    for connection_et in @connections()
      return connection_et if connection_et.conversation_id is conversation_id

  ###
  Get all user connections from backend and store users of that connection.

  @note Initially called by Wire for Web's app start to retrieve user entities and their connections.

  @param limit [Integer] Query limit for user connections
  @param user_id [String] User ID of the latest connection
  @param connection_ets [Array<z.entity.Connection] Unordered array of user connections
  @return [Promise] Promise that resolves when all connections have been retrieved and mapped
  ###
  get_connections: (limit = 500, user_id, connection_ets = []) =>
    @user_service.get_own_connections limit, user_id
    .then (response) =>
      if response.connections.length
        new_connection_ets = @connection_mapper.map_user_connections_from_json response.connections
        connection_ets = connection_ets.concat new_connection_ets

      if response.has_more
        last_connection_et = connection_ets[connection_ets.length - 1]
        return @get_connections limit, last_connection_et.to, connection_ets

      if connection_ets.length
        return @update_user_connections connection_ets, true
        .then => return @connections()

      return @connections()
    .catch (error) =>
      @logger.error "Failed to retrieve connections from backend: #{error.message}", error
      throw error

  ###
  Ignore connection request.
  @param user_et [z.entity.User] User to ignore the connection request
  @return [Promise] Promise that resolves when an incoming connection request was ignored
  ###
  ignore_connection_request: (user_et) =>
    @_update_connection_status user_et, z.user.ConnectionStatus.IGNORED

  ###
  Unblock a user.

  @param user_et [z.entity.User] User to unblock
  @param show_conversation [Boolean] Show new conversation on success
  @return [Promise] Promise that resolves when a user was unblocked
  ###
  unblock_user: (user_et, show_conversation = true) =>
    @_update_connection_status user_et, z.user.ConnectionStatus.ACCEPTED, show_conversation

  ###
  Update the user connections and get the matching users.
  @param connection_ets [Array<z.entity.Connection>] Connection entities
  @param assign_clients [Boolean] Retrieve locally known clients from database
  @return [Promise] Promise that resolves when all user connections have been updated
  ###
  update_user_connections: (connection_ets, assign_clients = false) =>
    return new Promise (resolve) =>
      z.util.ko_array_push_all @connections, connection_ets

      # Apply connection to other user entities (which are not us)
      user_ids = (connection_et.to for connection_et in connection_ets)

      if user_ids.length
        @get_users_by_id user_ids
        .then (user_ets) =>
          @_assign_connection user_et for user_et in user_ets
          if assign_clients
            @_assign_all_clients()
            .then -> resolve()

  # Assign all locally stored clients to the users.
  _assign_all_clients: =>
    @client_repository.get_all_clients_from_db()
    .then (user_client_map) =>
      @logger.info "Found locally stored clients for '#{Object.keys(user_client_map).length}' users", user_client_map
      @get_users_by_id (user_id for user_id, client_ets of user_client_map)
      .then (user_ets) =>
        for user_et in user_ets
          if user_client_map[user_et.id].length > 8
            @logger.warn "Found '#{user_client_map[user_et.id].length}' clients for '#{user_et.name()}'", user_client_map[user_et.id]
          user_et.devices user_client_map[user_et.id]

  # Assign connections to the users.
  _assign_connection: (user_et) =>
    connection_et = @get_connection_by_user_id user_et.id
    user_et.connection connection_et if connection_et

  ###
  Update the status of a connection.

  @private
  @param user_et [z.entity.User] User to update connection with
  @param status [String] Connection status
  @param show_conversation [Boolean] Show conversation on success
  @return [Promise] Promise that resolves when the connection status was updated
  ###
  _update_connection_status: (user_et, status, show_conversation = false) =>
    return Promise.resolve()
    .then =>
      return if user_et.connection().status() is status
      return @user_service.update_connection_status user_et.id, status
    .then (response) =>
      @user_connection response, show_conversation
    .catch (error) =>
      @logger.error "Connection status change to '#{status}' for user '#{user_et.id}' failed: #{error.message}", error
      custom_data =
        current_status: user_et.connection().status()
        failed_action: status
        server_error: error
      Raygun.send new Error('Connection status change failed'), custom_data

  ###############################################################################
  # Events
  ###############################################################################

  ###
  Convert a JSON event into an entity and get the matching conversation.
  @param event_json [Object] JSON data of 'user.connection' event
  @param show_conversation [Boolean] Should the new conversation be opened?
  ###
  user_connection: (event_json, show_conversation) =>
    return if not event_json?
    event_json = event_json.connection or event_json

    connection_et = @get_connection_by_user_id event_json.to
    previous_status = null

    if connection_et?
      previous_status = connection_et.status()
      @connection_mapper.update_user_connection_from_json connection_et, event_json
    else
      connection_et = @connection_mapper.map_user_connection_from_json event_json
      @update_user_connections [connection_et]

    if connection_et
      if previous_status is z.user.ConnectionStatus.SENT and connection_et.status() is z.user.ConnectionStatus.ACCEPTED
        @update_user_by_id connection_et.to
      @_send_user_connection_notification connection_et, previous_status
      amplify.publish z.event.WebApp.CONVERSATION.MAP_CONNECTION, connection_et, show_conversation

  ###
  Use a JSON event to update the matching user.
  @param event_json [Object] JSON data
  ###
  user_update: (event_json) =>
    if event_json.user.id is @self().id
      @user_mapper.update_user_from_object @self(), event_json.user
    else
      @get_user_by_id event_json.user.id
      .then (user_et) =>
        @user_mapper.update_user_from_object user_et, event_json.user

  ###
  Send the user connection notification.
  @param connection_et [z.entity.Connection] Connection entity
  @param previous_status [z.user.ConnectionStatus] Previous connection status
  ###
  _send_user_connection_notification: (connection_et, previous_status) =>
    # We accepted the connection request or unblocked the user
    no_notification = [z.user.ConnectionStatus.BLOCKED, z.user.ConnectionStatus.PENDING]
    return if previous_status in no_notification and connection_et.status() is z.user.ConnectionStatus.ACCEPTED

    @get_user_by_id connection_et.to
    .then (user_et) ->
      message_et = new z.entity.MemberMessage()
      message_et.user user_et
      switch connection_et.status()
        when z.user.ConnectionStatus.PENDING
          message_et.member_message_type = z.message.SystemMessageType.CONNECTION_REQUEST
        when z.user.ConnectionStatus.ACCEPTED
          if previous_status is z.user.ConnectionStatus.SENT
            message_et.member_message_type = z.message.SystemMessageType.CONNECTION_ACCEPTED
          else
            message_et.member_message_type = z.message.SystemMessageType.CONNECTION_CONNECTED
      amplify.publish z.event.WebApp.SYSTEM_NOTIFICATION.NOTIFY, connection_et, message_et


  ###############################################################################
  # Clients
  ###############################################################################

  ###
  Saves a new client for the first time to the database and adds it to a user's entity.

  @param user_id [String] ID of user
  @param client_id [String] ID of client to be deleted
  @return [Promise] Promise that resolves when a client and its session have been deleted
  ###
  add_client_to_user: (user_id, client_et) =>
    @get_user_by_id user_id
    .then (user_et) =>
      return unless user_et.add_client client_et
      @client_repository.save_client_in_db user_id, client_et.to_json()
      .then ->
        amplify.publish z.event.WebApp.USER.CLIENT_ADDED, user_id, client_et
        amplify.publish z.event.WebApp.CLIENT.ADD_OWN_CLIENT, user_id, client_et if user_et.is_me

  ###
  Removes a stored client and the session connected with it.

  @param user_id [String] ID of user
  @param client_id [String] ID of client to be deleted
  @return [Promise] Promise that resolves when a client and its session have been deleted
  ###
  remove_client_from_user: (user_id, client_id) =>
    @client_repository.remove_client user_id, client_id
    .then =>
      return @get_user_by_id user_id
    .then (user_et) ->
      user_et.remove_client client_id
      amplify.publish z.event.WebApp.USER.CLIENT_REMOVED, user_id, client_id

  ###
  Update clients for given user.

  @param user_id [String] ID of user
  @param client_ets [Array<z.client.Client>]
  ###
  update_clients_from_user: (user_id, client_ets) =>
    @get_user_by_id user_id
    .then (user_et) ->
      user_et.devices client_ets
      amplify.publish z.event.WebApp.USER.CLIENTS_UPDATED, user_id, client_ets

  ###############################################################################
  # Users
  ###############################################################################

  ###
  Request account deletion.
  @return [Promise] Promise that resolves when account deletion process has been initiated
  ###
  delete_me: =>
    @user_service.delete_self()
    .then =>
      @logger.info 'Account deletion initiated'
    .catch (error) =>
      @logger.error "Unable to delete self: #{error}"

  ###
  Get a user from the backend.
  @param user_id [String] User ID
  @return [Promise<z.entity.User>] Promise that resolves with the user entity
  ###
  fetch_user_by_id: (user_id) =>
    @fetch_users_by_id [user_id]
    .then (user_ets) ->
      return user_ets?[0]

  ###
  Get users from the backend.
  @param user_ids [Array<String>] User IDs
  @return [Promise<Array<z.entity.User>>] Promise that resolves with an array of user entities
  ###
  fetch_users_by_id: (user_ids = []) =>
    user_ids = user_ids.filter (user_id) -> user_id?
    return Promise.resolve [] if not user_ids.length

    _get_users = (user_id_chunk) =>
      @user_service.get_users user_id_chunk
      .then (response) =>
        if response
          return @user_mapper.map_users_from_object response
        return []
      .catch (error) ->
        if error.code is z.service.BackendClientError.STATUS_CODE.NOT_FOUND
          return []
        throw error


    Promise.all (_get_users user_id_chunk for user_id_chunk in z.util.ArrayUtil.chunk user_ids, z.config.MAXIMUM_USERS_PER_REQUEST)
    .then (resolve_array) =>
      fetched_user_ets = _.flatten resolve_array

      # If the difference is 1 then we most likely have a case with a suspended user
      if user_ids.length isnt fetched_user_ets.length
        fetched_user_ets = @_add_suspended_users user_ids, fetched_user_ets

      return @save_users fetched_user_ets
      .then ->
        return fetched_user_ets

  ###
  Find a local user.
  @param user_id [String] User ID
  @return [Promise<z.entity.User>] Resolves with the matching user entity
  ###
  find_user_by_id: (user_id) ->
    return Promise.resolve user_et for user_et in @users() when user_et.id is user_id
    return Promise.reject new z.user.UserError z.user.UserError.TYPE.USER_NOT_FOUND

  ###
  Get self user from backend.
  @return [Promise] Promise that will resolve with the self user entity
  ###
  get_me: =>
    @user_service.get_own_user()
    .then (response) =>
      user_et = @user_mapper.map_self_user_from_object response
      return @save_user user_et, true
    .catch (error) =>
      @logger.error "Unable to load self user: #{error}"
      throw error

  ###
  Check for user locally and fetch it from the server otherwise.
  @param user_id [String] User ID
  @return [Promise<z.entity.User>] Promise that resolves with the matching user entity
  ###
  get_user_by_id: (user_id) ->
    @find_user_by_id user_id
    .catch (error) =>
      if error.type is z.user.UserError.TYPE.USER_NOT_FOUND
        return @fetch_user_by_id user_id
      throw error
    .catch (error) =>
      unless error.type is z.user.UserError.TYPE.USER_NOT_FOUND
        @logger.log @logger.levels.ERROR, "Failed to get user '#{user_id}': #{error.message}", error
      throw error

  ###
  Check for users locally and fetch them from the server otherwise.

  @param user_ids [Array<String>] User IDs
  @param offline [Boolean] Should we only look for cached contacts
  @return [Promise<Array<z.entity.User>>] Resolves with an array of users
  ###
  get_users_by_id: (user_ids = [], offline = false) =>
    return Promise.resolve [] unless user_ids.length

    _find_user = (user_id) =>
      @find_user_by_id user_id
      .catch (error) ->
        throw error unless error.type is z.user.UserError.TYPE.USER_NOT_FOUND
        return user_id

    Promise.all (_find_user user_id for user_id in user_ids)
    .then (resolve_array) =>
      known_user_ets = resolve_array.filter (array_item) -> array_item instanceof z.entity.User
      unknown_user_ids = resolve_array.filter (array_item) -> _.isString array_item

      if offline or not unknown_user_ids.length
        return known_user_ets
      return @fetch_users_by_id unknown_user_ids
      .then (user_ets) ->
        return known_user_ets.concat user_ets

  ###
  Search for user.
  @param query [String] Find user using name or username
  @param is_username [Boolean] Query string is username
  @return [Array<z.entity.User>] Matching users
  ###
  search_for_connected_users: (query, is_username) =>
    return @users()
      .filter (user_et) ->
        return false if not user_et.connected()
        return user_et.matches query, is_username
      .sort (user_a, user_b) ->
        if is_username
          return z.util.StringUtil.sort_by_priority user_a.username(), user_b.username(), query
        return z.util.StringUtil.sort_by_priority user_a.name(), user_b.name(), query

  ###
  Is the user the logged in user.
  @param user_id [z.entity.User or String] User entity or user ID
  @return [Boolean] Is the user the logged in user
  ###
  is_me: (user_id) ->
    user_id = user_id.id if not _.isString user_id
    return @self().id is user_id

  ###
  Save a user.
  @param user_et [z.entity.User] User entity to be stored
  @param is_me [Boolean] Is the user entity the self user
  ###
  save_user: (user_et, is_me = false) ->
    @find_user_by_id user_et.id
    .catch (error) =>
      throw error unless error.type is z.user.UserError.TYPE.USER_NOT_FOUND

      if is_me
        user_et.is_me = true
        @self user_et
      @users.push user_et
      return user_et

  ###
  Save multiple users at once.
  @param user_ets [Array<z.entity.User>] Array of user entities to be stored
  ###
  save_users: (user_ets) ->
    _user_exists = (user_et) =>
      @find_user_by_id user_et.id
      .then -> return undefined
      .catch (error) ->
        throw error unless error.type is z.user.UserError.TYPE.USER_NOT_FOUND
        return user_et

    Promise.all (_user_exists user_et for user_et in user_ets)
    .then (user_ets) =>
      new_user_ets = user_ets.filter (user_et) -> user_et?
      z.util.ko_array_push_all @users, new_user_ets
      return new_user_ets

  ###
  Update a local user from the backend by ID.
  @param user_id [String] User ID
  ###
  update_user_by_id: (user_id) =>
    @find_user_by_id user_id
    .catch (error) ->
      throw error unless error.type is z.user.UserError.TYPE.USER_NOT_FOUND
      return new z.entity.User()
    .then (old_user_et) =>
      return @user_service.get_user_by_id user_id
      .then (new_user_et) =>
        @user_mapper.update_user_from_object old_user_et, new_user_et

  ###
  Add user entities for suspended users.

  @param user_ids [Array<String>] Requested user IDs
  @param user_ets [Array<z.entity.User>] User entities returned by backend
  @return [Array<z.entity.User>] User entities to be returned
  ###
  _add_suspended_users: (user_ids, user_ets) ->
    for user_id in user_ids
      if not (user_ets.find (element) -> return true if element.id is user_id)
        user_et = new z.entity.User(user_id)
        user_et.name z.localization.Localizer.get_text z.string.nonexistent_user
        user_ets.push user_et
    return user_ets


  ###############################################################################
  # Profile
  ###############################################################################

  ###
  Change the accent color.
  @param accent_id [Integer] New accent color
  ###
  change_accent_color: (accent_id) ->
    @user_service.update_own_user_profile({accent_id: accent_id}).then => @self().accent_id accent_id

  ###
  Change name.
  @param name [String] New name
  ###
  change_name: (name) ->
    if name.length >= z.config.MINIMUM_USERNAME_LENGTH
      @user_service.update_own_user_profile({name: name}).then => @self().name name

  ###
  Whether the user needs to set a username.
  ###
  should_change_username: ->
    return @should_set_username

  ###
  Tries to generate a username suggestion
  ###
  get_username_suggestion: ->
    suggestions = null

    Promise.resolve().then =>
      suggestions = z.user.UserHandleGenerator.create_suggestions @self().name()
      @verify_usernames suggestions
    .then (valid_suggestions) =>
      @should_set_username = true
      @self().username valid_suggestions[0]

      amplify.publish z.event.WebApp.ANALYTICS.EVENT, z.tracking.EventName.ONBOARDING.GENERATED_USERNAME,
        outcome: 'success'
        num_of_attempts: 1
    .catch (error) =>
      if error.code is z.service.BackendClientError.STATUS_CODE.NOT_FOUND
        @should_set_username = false

      amplify.publish z.event.WebApp.ANALYTICS.EVENT, z.tracking.EventName.ONBOARDING.GENERATED_USERNAME,
        outcome: 'fail'
        num_of_attempts: 1

      throw error

  ###
  Change username.
  @param name [String] New username
  ###
  change_username: (username) ->
    @user_service.change_own_username username
    .then =>
      @should_set_username = false
      @self().username username
    .catch (error) ->
<<<<<<< HEAD
      if error.code in [z.service.BackendClientError::STATUS_CODE.CONFLICT, z.service.BackendClientError::STATUS_CODE.BAD_REQUEST]
        throw new z.user.UserError z.user.UserError.TYPE.USERNAME_TAKEN
      throw new z.user.UserError z.user.UserError.TYPE.REQUEST_FAILURE
=======
      if error.code in [z.service.BackendClientError.STATUS_CODE.CONFLICT, z.service.BackendClientError.STATUS_CODE.BAD_REQUEST]
        throw new z.user.UserError z.user.UserError::TYPE.USERNAME_TAKEN
      throw new z.user.UserError z.user.UserError::TYPE.REQUEST_FAILURE
>>>>>>> c2d73519

  ###
  Verify usernames against the backend.
  Return a list with usernames that are not taken.
  @param username [Array] New user name
  ###
  verify_usernames: (usernames) ->
    @user_service.check_usernames usernames

  ###
  Verify that username is unique.
  Returns the username if it is not taken.
  @param username [String] New user name
  ###
  verify_username: (username) ->
    return @user_service.check_username username
    .catch (error) ->
      if error.code is z.service.BackendClientError.STATUS_CODE.NOT_FOUND
        return username
<<<<<<< HEAD
      if error.code is z.service.BackendClientError::STATUS_CODE.BAD_REQUEST
        throw new z.user.UserError z.user.UserError.TYPE.USERNAME_TAKEN
      throw new z.user.UserError z.user.UserError.TYPE.REQUEST_FAILURE
=======
      if error.code is z.service.BackendClientError.STATUS_CODE.BAD_REQUEST
        throw new z.user.UserError z.user.UserError::TYPE.USERNAME_TAKEN
      throw new z.user.UserError z.user.UserError::TYPE.REQUEST_FAILURE
>>>>>>> c2d73519
    .then (username) ->
      if username
        return username
      throw new z.user.UserError z.user.UserError.TYPE.USERNAME_TAKEN

  ###
  Change the profile image.
  @param picture [String, Object] New user picture
  ###
  change_picture: (picture) ->
    @_set_picture_v2 picture, false
    @_set_picture_v3 picture

  ###
  Set the profile image using v2 api.
  @deprecated
  @param picture [String, Object] New user picture
  @param update [Boolean] update user entity
  ###
  _set_picture_v2: (picture, update = true) ->
    @asset_service.upload_profile_image @self().id, picture
    .then (upload_response) =>
      @user_service.update_own_user_profile {picture: upload_response}
      .then =>
        @user_update {user: {id: @self().id, picture: upload_response}} if update
    .catch (error) =>
      @logger.warn "Error during profile image upload: #{error.message}"

  ###
  Set the profile image using v3 api.
  @deprecated
  @param picture [String, Object] New user picture
  ###
  _set_picture_v3: (picture) ->
    @asset_service.upload_profile_image_v3 picture
    .then ([small_key, medium_key]) =>
      assets = [
        {key: small_key, type: 'image', size: 'preview'},
        {key: medium_key, type: 'image', size: 'complete'}
      ]
      @user_service.update_own_user_profile assets: assets
      .then =>
        @user_update {user: {id: @self().id, assets: assets}}
    .catch (error) ->
      throw new Error "Error during profile image upload: #{error.message}"

  ###
  Set users default profile image.
  ###
  set_default_picture: ->
    z.util.load_url_blob z.config.UNSPLASH_URL
    .then (blob) =>
      @change_picture blob
    .then ->
      amplify.publish z.event.WebApp.ANALYTICS.EVENT, z.tracking.EventName.ONBOARDING.ADDED_PHOTO,
        source: 'unsplash'
        outcome: 'success'<|MERGE_RESOLUTION|>--- conflicted
+++ resolved
@@ -413,7 +413,7 @@
   ###
   find_user_by_id: (user_id) ->
     return Promise.resolve user_et for user_et in @users() when user_et.id is user_id
-    return Promise.reject new z.user.UserError z.user.UserError.TYPE.USER_NOT_FOUND
+    return Promise.reject new z.user.UserError z.user.UserError::TYPE.USER_NOT_FOUND
 
   ###
   Get self user from backend.
@@ -436,11 +436,11 @@
   get_user_by_id: (user_id) ->
     @find_user_by_id user_id
     .catch (error) =>
-      if error.type is z.user.UserError.TYPE.USER_NOT_FOUND
+      if error.type is z.user.UserError::TYPE.USER_NOT_FOUND
         return @fetch_user_by_id user_id
       throw error
     .catch (error) =>
-      unless error.type is z.user.UserError.TYPE.USER_NOT_FOUND
+      unless error.type is z.user.UserError::TYPE.USER_NOT_FOUND
         @logger.log @logger.levels.ERROR, "Failed to get user '#{user_id}': #{error.message}", error
       throw error
 
@@ -457,7 +457,7 @@
     _find_user = (user_id) =>
       @find_user_by_id user_id
       .catch (error) ->
-        throw error unless error.type is z.user.UserError.TYPE.USER_NOT_FOUND
+        throw error unless error.type is z.user.UserError::TYPE.USER_NOT_FOUND
         return user_id
 
     Promise.all (_find_user user_id for user_id in user_ids)
@@ -504,7 +504,7 @@
   save_user: (user_et, is_me = false) ->
     @find_user_by_id user_et.id
     .catch (error) =>
-      throw error unless error.type is z.user.UserError.TYPE.USER_NOT_FOUND
+      throw error unless error.type is z.user.UserError::TYPE.USER_NOT_FOUND
 
       if is_me
         user_et.is_me = true
@@ -521,7 +521,7 @@
       @find_user_by_id user_et.id
       .then -> return undefined
       .catch (error) ->
-        throw error unless error.type is z.user.UserError.TYPE.USER_NOT_FOUND
+        throw error unless error.type is z.user.UserError::TYPE.USER_NOT_FOUND
         return user_et
 
     Promise.all (_user_exists user_et for user_et in user_ets)
@@ -537,7 +537,7 @@
   update_user_by_id: (user_id) =>
     @find_user_by_id user_id
     .catch (error) ->
-      throw error unless error.type is z.user.UserError.TYPE.USER_NOT_FOUND
+      throw error unless error.type is z.user.UserError::TYPE.USER_NOT_FOUND
       return new z.entity.User()
     .then (old_user_et) =>
       return @user_service.get_user_by_id user_id
@@ -621,15 +621,9 @@
       @should_set_username = false
       @self().username username
     .catch (error) ->
-<<<<<<< HEAD
-      if error.code in [z.service.BackendClientError::STATUS_CODE.CONFLICT, z.service.BackendClientError::STATUS_CODE.BAD_REQUEST]
-        throw new z.user.UserError z.user.UserError.TYPE.USERNAME_TAKEN
-      throw new z.user.UserError z.user.UserError.TYPE.REQUEST_FAILURE
-=======
       if error.code in [z.service.BackendClientError.STATUS_CODE.CONFLICT, z.service.BackendClientError.STATUS_CODE.BAD_REQUEST]
         throw new z.user.UserError z.user.UserError::TYPE.USERNAME_TAKEN
       throw new z.user.UserError z.user.UserError::TYPE.REQUEST_FAILURE
->>>>>>> c2d73519
 
   ###
   Verify usernames against the backend.
@@ -649,19 +643,13 @@
     .catch (error) ->
       if error.code is z.service.BackendClientError.STATUS_CODE.NOT_FOUND
         return username
-<<<<<<< HEAD
-      if error.code is z.service.BackendClientError::STATUS_CODE.BAD_REQUEST
-        throw new z.user.UserError z.user.UserError.TYPE.USERNAME_TAKEN
-      throw new z.user.UserError z.user.UserError.TYPE.REQUEST_FAILURE
-=======
       if error.code is z.service.BackendClientError.STATUS_CODE.BAD_REQUEST
         throw new z.user.UserError z.user.UserError::TYPE.USERNAME_TAKEN
       throw new z.user.UserError z.user.UserError::TYPE.REQUEST_FAILURE
->>>>>>> c2d73519
     .then (username) ->
       if username
         return username
-      throw new z.user.UserError z.user.UserError.TYPE.USERNAME_TAKEN
+      throw new z.user.UserError z.user.UserError::TYPE.USERNAME_TAKEN
 
   ###
   Change the profile image.
