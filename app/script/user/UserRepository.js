/*
 * Wire
 * Copyright (C) 2017 Wire Swiss GmbH
 *
 * This program is free software: you can redistribute it and/or modify
 * it under the terms of the GNU General Public License as published by
 * the Free Software Foundation, either version 3 of the License, or
 * (at your option) any later version.
 *
 * This program is distributed in the hope that it will be useful,
 * but WITHOUT ANY WARRANTY; without even the implied warranty of
 * MERCHANTABILITY or FITNESS FOR A PARTICULAR PURPOSE. See the
 * GNU General Public License for more details.
 *
 * You should have received a copy of the GNU General Public License
 * along with this program. If not, see http://www.gnu.org/licenses/.
 *
 */

'use strict';

window.z = window.z || {};
window.z.user = z.user || {};

z.user.UserRepository = class UserRepository {
  static get CONFIG() {
    return {
      MINIMUM_NAME_LENGTH: 2,
      MINIMUM_PICTURE_SIZE: {
        HEIGHT: 320,
        WIDTH: 320,
      },
      MINIMUM_USERNAME_LENGTH: 2,
    };
  }

  /**
   * Construct a new User repository.
   * @class z.user.UserRepository
   * @param {z.user.UserService} user_service - Backend REST API user service implementation
   * @param {z.assets.AssetService} asset_service - Backend REST API asset service implementation
   * @param {z.search.SearchService} search_service - Backend REST API search service implementation
   * @param {z.client.ClientRepository} client_repository - Repository for all client interactions
   * @param {z.cryptography.CryptographyRepository} cryptography_repository - Repository for all cryptography interactions
   */
  constructor(user_service, asset_service, search_service, client_repository, cryptography_repository) {
    this.user_service = user_service;
    this.asset_service = asset_service;
    this.search_service = search_service;
    this.client_repository = client_repository;
    this.cryptography_repository = cryptography_repository;
    this.logger = new z.util.Logger('z.user.UserRepository', z.config.LOGGER.OPTIONS);

    this.connection_mapper = new z.user.UserConnectionMapper();
    this.user_mapper = new z.user.UserMapper(this.asset_service);
    this.should_set_username = false;

    this.self = ko.observable();
    this.users = ko.observableArray([]);
    this.connections = ko.observableArray([]);

    this.connect_requests = ko.pureComputed(() => {
      return this.users()
        .filter((user_et) => user_et.is_incoming_request());
    }).extend({rateLimit: 50});

    this.connected_users = ko.pureComputed(() => {
      return this.users()
        .filter((user_et) => user_et.is_connected());
    }).extend({rateLimit: 1000});

    this.number_of_connected_users = ko.pureComputed(() => {
      return this.connected_users()
        .filter((user_et) => !user_et.is_bot)
        .length;
    });
    this.number_of_connected_users.subscribe((number_of_connected_users) => {
      amplify.publish(z.event.WebApp.ANALYTICS.CUSTOM_DIMENSION, z.tracking.CustomDimension.CONTACTS, number_of_connected_users);
    });

<<<<<<< HEAD
    this.is_team = ko.observable();
    this.team = undefined;

    amplify.subscribe(z.event.Backend.USER.CONNECTION, this.user_connection.bind(this));
    amplify.subscribe(z.event.Backend.USER.UPDATE, this.user_update.bind(this));
=======
>>>>>>> 5e5eed81
    amplify.subscribe(z.event.WebApp.CLIENT.ADD, this.add_client_to_user.bind(this));
    amplify.subscribe(z.event.WebApp.CLIENT.REMOVE, this.remove_client_from_user.bind(this));
    amplify.subscribe(z.event.WebApp.CLIENT.UPDATE, this.update_clients_from_user.bind(this));
    amplify.subscribe(z.event.WebApp.USER.EVENT_FROM_BACKEND, this.on_user_event.bind(this));
  }

  /**
   * Listener for incoming user events.
   *
   * @param {Object} event_json - JSON data for event
   * @param {z.event.EventRepository.SOURCE} source - Source of event
   * @returns {undefined} No return value
   */
  on_user_event(event_json, source) {
    const {type} = event_json;

    switch (type) {
      case z.event.Backend.USER.CONNECTION:
        this.user_connection(event_json, source);
        break;
      case z.event.Backend.USER.DELETE:
        this.user_delete(event_json);
        break;
      case z.event.Backend.USER.UPDATE:
        this.user_update(event_json);
        break;
      default:
        return;
    }
  }

  /**
   * Convert a JSON event into an entity and get the matching conversation.
   * @param {Object} event_json - JSON data of 'user.connection' event
   * @param {z.event.EventRepository.SOURCE} source - Source of event
   * @param {boolean} [show_conversation] - Should the new conversation be opened?
   * @returns {undefined} No return value
   */
  user_connection(event_json, source, show_conversation) {
    if (!event_json) {
      return;
    }
    event_json = event_json.connection || event_json;

    let connection_et = this.get_connection_by_user_id(event_json.to);
    let previous_status = null;

    if (connection_et) {
      previous_status = connection_et.status();
      this.connection_mapper.update_user_connection_from_json(connection_et, event_json);
    } else {
      connection_et = this.connection_mapper.map_user_connection_from_json(event_json);
    }

    this.update_user_connections([connection_et])
      .then(() => {
        if ((previous_status === z.user.ConnectionStatus.SENT) && connection_et.is_connected()) {
          this.update_user_by_id(connection_et.to);
        }
        this._send_user_connection_notification(connection_et, source, previous_status);
        amplify.publish(z.event.WebApp.CONVERSATION.MAP_CONNECTION, connection_et, show_conversation);
      });
  }

  /**
   * Event to delete the matching user.
   * @param {string} id - User ID of deleted user
   * @returns {undefined} No return value
   */
  user_delete({id}) {
    // @todo Add user deletion cases for other users
    const is_self_user = id === this.self().id;
    if (is_self_user) {
      window.setTimeout(() => {
        amplify.publish(z.event.WebApp.LIFECYCLE.SIGN_OUT, z.auth.SignOutReason.SESSION_EXPIRED, true);
      }, 50);
    }
  }

  /**
   * Event to update the matching user.
   * @param {Object} user - Update user info
   * @returns {z.entity.User} Updated user entity
   */
  user_update({user}) {
    const is_self_user = user.id === this.self().id;
    return is_self_user ? Promise.resolve(this.self()) : this.get_user_by_id(user.id)
      .then((user_et) => this.user_mapper.update_user_from_object(user_et, user));
  }

  /**
   * Accept a connection request.
   * @param {z.entity.User} user_et - User to update connection with
   * @param {boolean} [show_conversation=false] - Show new conversation on success
   * @returns {Promise} Promise that resolves when the connection request was accepted
   */
  accept_connection_request(user_et, show_conversation = false) {
    return this._update_connection_status(user_et, z.user.ConnectionStatus.ACCEPTED, show_conversation);
  }

  /**
   * Block a user.
   *
   * @param {z.entity.User} user_et - User to block
   * @param {z.entity.Conversation} [next_conversation_et] - Optional conversation to be switched to
   * @returns {Promise} Promise that resolves when the user was blocked
   */
  block_user(user_et, next_conversation_et) {
    return this._update_connection_status(user_et, z.user.ConnectionStatus.BLOCKED)
      .then(() => {
        if (next_conversation_et) {
          amplify.publish(z.event.WebApp.CONVERSATION.SHOW, next_conversation_et);
        }
      });
  }

  /**
   * Cancel a connection request.
   *
   * @param {z.entity.User} user_et - User to cancel the sent connection request
   * @param {z.entity.Conversation} [next_conversation_et] - Optional conversation to be switched to
   * @returns {Promise} Promise that resolves when an outgoing connection request was cancelled
   */
  cancel_connection_request(user_et, next_conversation_et) {
    return this._update_connection_status(user_et, z.user.ConnectionStatus.CANCELLED)
      .then(() => {
        if (next_conversation_et) {
          amplify.publish(z.event.WebApp.CONVERSATION.SHOW, next_conversation_et);
        }
      });
  }

  /**
   * Create a connection request.
   *
   * @param {z.entity.User} user_et - User to connect to
   * @param {boolean} [show_conversation=false] - Should we open the new conversation
   * @returns {Promise} Promise that resolves when the connection request was successfully created
   */
  create_connection(user_et, show_conversation = false) {
    return this.user_service.create_connection(user_et.id, user_et.name())
      .then((response) => this.user_connection(response, z.event.EventRepository.SOURCE.INJECTED, show_conversation))
      .catch((error) => {
        this.logger.error(`Failed to send connection request to user '${user_et.id}': ${error.message}`, error);
      });
  }

  /**
   * Get a connection for a user ID.
   * @param {string} user_id - User ID
   * @returns {z.entity.Connection} User connection entity
   */
  get_connection_by_user_id(user_id) {
    for (const connection_et of this.connections()) {
      if (connection_et.to === user_id) {
        return connection_et;
      }
    }
  }

  /**
   * Get a connection for a conversation ID.
   * @param {string} conversation_id - Conversation ID
   * @returns {z.entity.Connection} User connection entity
   */
  get_connection_by_conversation_id(conversation_id) {
    for (const connection_et of this.connections()) {
      if (connection_et.conversation_id === conversation_id) {
        return connection_et;
      }
    }
  }

  /**
   * Create a new conversation.
   * @note Initially called by Wire for Web's app start to retrieve user entities and their connections.
   * @param {number} [limit=500] - Query limit for user connections
   * @param {string} [user_id] - User ID of the latest connection
   * @param {Array<z.entity.Connection>} [connection_ets=[]] - Unordered array of user connections
   * @returns {Promise} Promise that resolves when all connections have been retrieved and mapped
   */
  get_connections(limit = 500, user_id, connection_ets = []) {
    return this.user_service.get_own_connections(limit, user_id)
      .then(({connections, has_more}) => {
        if (connections.length) {
          const new_connection_ets = this.connection_mapper.map_user_connections_from_json(connections);
          connection_ets = connection_ets.concat(new_connection_ets);
        }

        if (has_more) {
          const last_connection_et = connection_ets[connection_ets.length - 1];
          return this.get_connections(limit, last_connection_et.to, connection_ets);
        }

        if (connection_ets.length) {
          return this.update_user_connections(connection_ets, true)
            .then(() => {
              return this.connections();
            });
        }

        return this.connections();
      })
      .catch((error) => {
        this.logger.error(`Failed to retrieve connections from backend: ${error.message}`, error);
        throw error;
      });
  }

  /**
   * Ignore connection request.
   * @param {z.entity.User} user_et - User to ignore the connection request
   * @returns {Promise} Promise that resolves when an incoming connection request was ignored
   */
  ignore_connection_request(user_et) {
    return this._update_connection_status(user_et, z.user.ConnectionStatus.IGNORED);
  }

  /**
   * Unblock a user.
   * @param {z.entity.User} user_et - User to unblock
   * @param {boolean} [show_conversation=false] - Show new conversation on success
   * @returns {Promise} Promise that resolves when a user was unblocked
   */
  unblock_user(user_et, show_conversation = true) {
    return this._update_connection_status(user_et, z.user.ConnectionStatus.ACCEPTED, show_conversation);
  }

  /**
   * Update the user connections and get the matching users.
   * @param {Array<z.entity.Connection>} connection_ets - Connection entities
   * @param {boolean} assign_clients - Retrieve locally known clients from database
   * @returns {Promise<Array<z.entity.Connection>>} Promise that resolves when all user connections have been updated
   */
  update_user_connections(connection_ets, assign_clients = false) {
    return Promise.resolve()
      .then(() => {
        z.util.ko_array_push_all(this.connections, connection_ets);
        const user_ids = connection_ets.map((connection_et) => connection_et.to);

        if (user_ids.length === 0) {
          return;
        }

        return this.get_users_by_id(user_ids)
          .then((user_ets) => {
            for (const user_et of user_ets) {
              this._assign_connection(user_et);
            }
            if (assign_clients) {
              return this._assign_all_clients();
            }
          });
      })
      .then(() => {
        return connection_ets;
      });
  }

  /**
   * Assign all locally stored clients to the users.
   * @private
   * @returns {Promise} Promise that resolves with all user entities where client entities have been assigned to.
   */
  _assign_all_clients() {
    return this.client_repository.get_all_clients_from_db()
      .then((recipients) => {
        this.logger.info(`Found locally stored clients for '${Object.keys(recipients).length}' users`, recipients);
        const user_ids = Object.keys(recipients);

        return this.get_users_by_id(user_ids)
          .then((user_ets) => {
            for (const user_et of user_ets) {
              if (recipients[user_et.id].length > 8) {
                this.logger.warn(`Found '${recipients[user_et.id].length}' clients for '${user_et.name()}'`, recipients[user_et.id]);
              }
              user_et.devices(recipients[user_et.id]);
            }

            return user_ets;
          });
      });
  }

  /**
   * Assign connections to the users.
   * @param {z.entity.User} user_et - User to which a connection will be assigned to.
   * @returns {z.entity.Connection} Connection entity which has been found for the given user entity.
   * @private
   */
  _assign_connection(user_et) {
    const connection_et = this.get_connection_by_user_id(user_et.id);
    if (connection_et) {
      user_et.connection(connection_et);
    }
    return connection_et;
  }

  /**
   * Update the status of a connection.
   * @private
   * @param {z.entity.User} user_et - User to update connection with
   * @param {string} status - Connection status
   * @param {boolean} [show_conversation=false] - Show conversation on success
   * @returns {Promise} Promise that resolves when the connection status was updated
   */
  _update_connection_status(user_et, status, show_conversation = false) {
    if (!user_et) {
      this.logger.error('Cannot update connection without a user');
      return Promise.reject(new z.user.UserError(z.user.UserError.TYPE.USER_NOT_FOUND));
    }

    if (user_et.connection().status() === status) {
      this.logger.info(`Requested connection status change to '${status}' for user '${user_et.id}' is current status`);
      return Promise.resolve();
    }

    return this.user_service.update_connection_status(user_et.id, status)
      .then((response) => this.user_connection(response, z.event.EventRepository.SOURCE.INJECTED, show_conversation))
      .catch((error) => {
        this.logger.error(`Connection status change to '${status}' for user '${user_et.id}' failed: ${error.message}`, error);

        const custom_data = {
          current_status: user_et.connection().status(),
          failed_action: status,
          server_error: error,
        };

        Raygun.send(new Error('Connection status change failed'), custom_data);
      });
  }

  /**
   * Send the user connection notification.
   * @param {z.entity.Connection} connection_et - Connection entity
   * @param {z.event.EventRepository.SOURCE} source - Source of event
   * @param {z.user.ConnectionStatus} previous_status - Previous connection status
   * @returns {undefined} No return value
   */
  _send_user_connection_notification(connection_et, source, previous_status) {
    // We accepted the connection request or unblocked the user
    const self_user_accepted = connection_et.is_connected() && [z.user.ConnectionStatus.BLOCKED, z.user.ConnectionStatus.PENDING].includes(previous_status);
    const is_web_socket_event = source === z.event.EventRepository.SOURCE.WEB_SOCKET;

    if (is_web_socket_event && !self_user_accepted) {
      this.get_user_by_id(connection_et.to)
        .then((user_et) => {
          const message_et = new z.entity.MemberMessage();
          message_et.user(user_et);

          switch (connection_et.status()) {
            case z.user.ConnectionStatus.PENDING: {
              message_et.member_message_type = z.message.SystemMessageType.CONNECTION_REQUEST;
              break;
            }

            case z.user.ConnectionStatus.ACCEPTED: {
              if (previous_status === z.user.ConnectionStatus.SENT) {
                message_et.member_message_type = z.message.SystemMessageType.CONNECTION_ACCEPTED;
              } else {
                message_et.member_message_type = z.message.SystemMessageType.CONNECTION_CONNECTED;
              }
              break;
            }

            default:
              break;
          }

          amplify.publish(z.event.WebApp.SYSTEM_NOTIFICATION.NOTIFY, connection_et, message_et);
        });
    }
  }

  /**
   * Saves a new client for the first time to the database and adds it to a user's entity.
   * @param {string} user_id - ID of user
   * @param {string} client_et - Client which should get deleted
   * @returns {Promise} Promise that resolves when a client and its session have been deleted
   */
  add_client_to_user(user_id, client_et) {
    return this.get_user_by_id(user_id)
      .then((user_et) => {
        if (!user_et.add_client(client_et)) {
          return;
        }

        return this.client_repository.save_client_in_db(user_id, client_et.to_json())
          .then(() => {
            amplify.publish(z.event.WebApp.USER.CLIENT_ADDED, user_id, client_et);
            if (user_et.is_me) {
              amplify.publish(z.event.WebApp.CLIENT.ADD_OWN_CLIENT, user_id, client_et);
            }
          });
      });
  }

  /**
   * Removes a stored client and the session connected with it.
   * @param {string} user_id - ID of user
   * @param {string} client_id - ID of client to be deleted
   * @returns {Promise} Promise that resolves when a client and its session have been deleted
   */
  remove_client_from_user(user_id, client_id) {
    return this.client_repository.remove_client(user_id, client_id)
      .then(() => this.get_user_by_id(user_id))
      .then((user_et) => {
        user_et.remove_client(client_id);
        amplify.publish(z.event.WebApp.USER.CLIENT_REMOVED, user_id, client_id);
      });
  }

  /**
   * Update clients for given user.
   * @param {string} user_id - ID of user
   * @param {Array<z.client.Client>} client_ets - Clients which should get updated
   * @returns {undefined} No return value
   */
  update_clients_from_user(user_id, client_ets) {
    this.get_user_by_id(user_id)
      .then((user_et) => {
        user_et.devices(client_ets);
        amplify.publish(z.event.WebApp.USER.CLIENTS_UPDATED, user_id, client_ets);
      });
  }

  /**
   * Request account deletion.
   * @returns {Promise} Promise that resolves when account deletion process has been initiated
   */
  delete_me() {
    return this.user_service.delete_self()
      .then(() => {
        this.logger.info('Account deletion initiated');
      })
      .catch((error) => {
        this.logger.error(`Unable to delete self: ${error}`);
      });
  }

  /**
   * Get a user from the backend.
   * @param {string} user_id - User ID
   * @returns {Promise<z.entity.User>} Promise that resolves with the user entity
   */
  fetch_user_by_id(user_id) {
    return this.fetch_users_by_id([user_id])
      .then(([user_et]) => {
        if (user_et) {
          return user_et;
        }
      });
  }

  /**
   * Get users from the backend.
   * @param {Array<string>} user_ids - User IDs
   * @returns {Promise<Array<z.entity.User>>} Promise that resolves with an array of user entities
   */
  fetch_users_by_id(user_ids = []) {
    user_ids = user_ids.filter((user_id) => user_id);

    if (!user_ids.length) {
      return Promise.resolve([]);
    }

    const _get_users = (user_id_chunk) => {
      return this.user_service.get_users(user_id_chunk)
        .then((response) => {
          if (response) {
            return this.user_mapper.map_users_from_object(response);
          }
          return [];
        })
        .catch((error) => {
          if (error.code === z.service.BackendClientError.STATUS_CODE.NOT_FOUND) {
            return [];
          }
          throw error;
        });
    };

    const user_id_chunks = z.util.ArrayUtil.chunk(user_ids, z.config.MAXIMUM_USERS_PER_REQUEST);
    return Promise.all(user_id_chunks.map((user_id_chunk) => _get_users(user_id_chunk)))
<<<<<<< HEAD
      .then((resolve_array) => {
        const new_user_ets = _.flatten(resolve_array);

        if (this.is_team()) {
          this.map_guest_status(new_user_ets);
        }

        return this.save_users(new_user_ets);
      })
      .then((resolve_array) => {
        let fetched_user_ets = _.flatten(resolve_array);

=======
      .then((resolve_array) => this.save_users(_.flatten(resolve_array)))
      .then((fetched_user_ets) => {
>>>>>>> 5e5eed81
        // If there is a difference then we most likely have a case with a suspended user
        if (user_ids.length !== fetched_user_ets.length) {
          fetched_user_ets = this._add_suspended_users(user_ids, fetched_user_ets);
        }

        return fetched_user_ets;
      });
  }

  /**
   * Find a local user.
   * @param {string} user_id - User ID
   * @returns {Promise<z.entity.User>} Resolves with the matching user entity
   */
  find_user_by_id(user_id) {
    for (const user_et of this.users()) {
      if (user_et.id === user_id) {
        return Promise.resolve(user_et);
      }
    }

    return Promise.reject(new z.user.UserError(z.user.UserError.TYPE.USER_NOT_FOUND));
  }

  /**
   * Get self user from backend.
   * @returns {Promise} Promise that will resolve with the self user entity
   */
  get_me() {
    return this.user_service.get_own_user()
      .then((response) => {
        const user_et = this.user_mapper.map_self_user_from_object(response);
        return this.save_user(user_et, true);
      })
      .catch((error) => {
        this.logger.error(`Unable to load self user: ${error}`);
        throw error;
      });
  }

  /**
   * Check for user locally and fetch it from the server otherwise.
   * @param {string} user_id - User ID
   * @returns {Promise<z.entity.User>} Promise that resolves with the matching user entity
   */
  get_user_by_id(user_id) {
    return this.find_user_by_id(user_id)
      .catch((error) => {
        if (error.type === z.user.UserError.TYPE.USER_NOT_FOUND) {
          return this.fetch_user_by_id(user_id);
        }
        throw error;
      })
      .catch((error) => {
        if (error.type !== z.user.UserError.TYPE.USER_NOT_FOUND) {
          this.logger.log(this.logger.levels.ERROR, `Failed to get user '${user_id}': ${error.message}`, error);
        }
        throw error;
      });
  }

  /**
   * Check for users locally and fetch them from the server otherwise.
   * @param {Array<string>} user_ids - User IDs
   * @param {boolean} offline - Should we only look for cached contacts
   * @returns {Promise<Array<z.entity.User>>} Resolves with an array of users
   */
  get_users_by_id(user_ids = [], offline = false) {
    if (!user_ids.length) {
      return Promise.resolve([]);
    }

    const _find_user = (user_id) => {
      return this.find_user_by_id(user_id)
        .catch((error) => {
          if (error.type !== z.user.UserError.TYPE.USER_NOT_FOUND) {
            throw error;
          }
          return user_id;
        });
    };

    const find_users = user_ids.map((user_id) => _find_user(user_id));

    return Promise.all(find_users)
      .then((resolve_array) => {
        const known_user_ets = resolve_array.filter((array_item) => array_item instanceof z.entity.User);
        const unknown_user_ids = resolve_array.filter((array_item) => _.isString(array_item));

        if (offline || !unknown_user_ids.length) {
          return known_user_ets;
        }

        return this.fetch_users_by_id(unknown_user_ids)
          .then((user_ets) => known_user_ets.concat(user_ets));
      });
  }

  /**
   * Search for user.
   * @param {string} query - Find user using name or username
   * @param {boolean} is_username - Query string is username
   * @returns {Array<z.entity.User>} Matching users
   */
  search_for_connected_users(query, is_username) {
    return this.users()
      .filter((user_et) => {
        if (!user_et.is_connected()) {
          return false;
        }
        return user_et.matches(query, is_username);
      })
      .sort((user_a, user_b) => {
        if (is_username) {
          return z.util.StringUtil.sort_by_priority(user_a.username(), user_b.username(), query);
        }
        return z.util.StringUtil.sort_by_priority(user_a.name(), user_b.name(), query);
      });
  }

  /**
   * Is the user the logged in user.
   * @param {z.entity.User|string} user_id - User entity or user ID
   * @returns {boolean} Is the user the logged in user
   */
  is_me(user_id) {
    if (!_.isString(user_id)) {
      user_id = user_id.id;
    }
    return this.self().id === user_id;
  }

  /**
   * Is the user the logged in user.
   * @param {z.entity.User|string} user_et - User entity or user ID
   * @param {boolean} is_me - True, if self user
   * @returns {Promise} Resolves with the user entity
   */
  save_user(user_et, is_me = false) {
    return this.find_user_by_id(user_et.id)
      .catch((error) => {
        if (error.type !== z.user.UserError.TYPE.USER_NOT_FOUND) {
          throw error;
        }

        if (is_me) {
          user_et.is_me = true;
          this.self(user_et);
        }
        this.users.push(user_et);
        return user_et;
      });
  }

  /**
   * Save multiple users at once.
   * @param {Array<z.entity.User>} user_ets - Array of user entities to be stored
   * @returns {Promise} Resolves with users passed as parameter
   */
  save_users(user_ets) {
    const _find_users = (user_et) => {
      return this.find_user_by_id(user_et.id)
        .then(() => undefined)
        .catch((error) => {
          if (error.type !== z.user.UserError.TYPE.USER_NOT_FOUND) {
            throw error;
          }
          return user_et;
        });
    };

    const find_users = user_ets.map((user_et) => _find_users(user_et));

    return Promise.all(find_users)
      .then((resolve_array) => {
        z.util.ko_array_push_all(this.users, resolve_array.filter((user_et) => user_et));
        return user_ets;
      });
  }

  /**
   * Update a local user from the backend by ID.
   * @param {string} user_id - User ID
   * @returns {Promise} Resolves when user was updated
   */
  update_user_by_id(user_id) {
    return this.find_user_by_id(user_id)
      .catch((error) => {
        if (error.type !== z.user.UserError.TYPE.USER_NOT_FOUND) {
          throw error;
        }
        return new z.entity.User();
      })
      .then((old_user_et) => {
        return this.user_service.get_user_by_id(user_id)
          .then((new_user_data) => {
            return this.user_mapper.update_user_from_object(old_user_et, new_user_data);
          });
      });
  }

  /**
   * Add user entities for suspended users.
   * @param {Array<string>} user_ids - Requested user IDs
   * @param {Array<z.entity.User>} user_ets - User entities returned by backend
   * @returns {Array<z.entity.User>} User entities to be returned
   */
  _add_suspended_users(user_ids, user_ets) {
    for (const user_id of user_ids) {
      const matching_user_ids = user_ets.find((user_et) => user_et.id === user_id);

      if (!matching_user_ids) {
        const user_et = new z.entity.User(user_id);
        user_et.name(z.l10n.text(z.string.nonexistent_user));
        user_ets.push(user_et);
      }
    }
    return user_ets;
  }

  /**
   * Change the accent color.
   * @param {number} accent_id - New accent color
   * @returns {Promise} Resolves when accent color was changed
   */
  change_accent_color(accent_id) {
    return this.user_service.update_own_user_profile({accent_id})
      .then(() => this.self().accent_id(accent_id));
  }

  /**
   * Change name.
   * @param {string} name - New name
   * @returns {Promise} Resolves when the name was changed
   */
  change_name(name) {
    if (name.length >= UserRepository.CONFIG.MINIMUM_NAME_LENGTH) {
      return this.user_service.update_own_user_profile({name})
        .then(() => this.self().name(name));
    }

    return Promise.reject(new z.user.UserError(z.userUserError.TYPE.INVALID_UPDATE));
  }

  /**
   * Whether the user needs to set a username.
   * @returns {boolean} True, if username should be changed.
   */
  should_change_username() {
    return this.should_set_username;
  }

  /**
   * Tries to generate a username suggestion.
   * @returns {Promise} Resolves with the username suggestions
   */
  get_username_suggestion() {
    let suggestions = null;

    return Promise.resolve()
      .then(() => {
        suggestions = z.user.UserHandleGenerator.create_suggestions(this.self().name());
        return this.verify_usernames(suggestions);
      })
      .then((valid_suggestions) => {
        this.should_set_username = true;
        this.self().username(valid_suggestions[0]);

        amplify.publish(z.event.WebApp.ANALYTICS.EVENT,
          z.tracking.EventName.ONBOARDING.GENERATED_USERNAME, {
            num_of_attempts: 1,
            outcome: 'success',
          });
      })
      .catch((error) => {
        if (error.code === z.service.BackendClientError.STATUS_CODE.NOT_FOUND) {
          this.should_set_username = false;
        }

        amplify.publish(z.event.WebApp.ANALYTICS.EVENT,
          z.tracking.EventName.ONBOARDING.GENERATED_USERNAME, {
            num_of_attempts: 1,
            outcome: 'fail',
          }
        );

        throw error;
      });
  }

  /**
   * Change username.
   * @param {string} username - New username
   * @returns {Promise} Resolves when the username was changed
   */
  change_username(username) {
    if (username.length >= UserRepository.CONFIG.MINIMUM_USERNAME_LENGTH) {
      return this.user_service.change_own_username(username)
        .then(() => {
          this.should_set_username = false;
          return this.self().username(username);
        })
        .catch(({code: error_code}) => {
          if ([z.service.BackendClientError.STATUS_CODE.CONFLICT, z.service.BackendClientError.STATUS_CODE.BAD_REQUEST].includes(error_code)) {
            throw new z.user.UserError(z.user.UserError.TYPE.USERNAME_TAKEN);
          }
          throw new z.user.UserError(z.user.UserError.TYPE.REQUEST_FAILURE);
        });
    }

    return Promise.reject(new z.user.UserError(z.userUserError.TYPE.INVALID_UPDATE));
  }

  /**
   * Verify usernames against the backend.
   * @param {Array} usernames - Username suggestions
   * @returns {Promise<string>} A list with usernames that are not taken.
   */
  verify_usernames(usernames) {
    return this.user_service.check_usernames(usernames);
  }

  /**
   * Verify a username against the backend.
   * @param {Array} username - New user name
   * @returns {string} Username which is not taken.
   */
  verify_username(username) {
    return this.user_service.check_username(username)
      .catch(({code: error_code}) => {
        if (error_code === z.service.BackendClientError.STATUS_CODE.NOT_FOUND) {
          return username;
        }
        if (error_code === z.service.BackendClientError.STATUS_CODE.BAD_REQUEST) {
          throw new z.user.UserError(z.user.UserError.TYPE.USERNAME_TAKEN);
        }
        throw new z.user.UserError(z.user.UserError.TYPE.REQUEST_FAILURE);
      })
      .then((verified_username) => {
        if (verified_username) {
          return verified_username;
        }
        throw new z.user.UserError(z.user.UserError.TYPE.USERNAME_TAKEN);
      });
  }

  /**
   * Change the profile image.
   * @param {string|Object} picture - New user picture
   * @returns {Promise} Resolves when the picture was updated
   */
  change_picture(picture) {
    return this.asset_service.upload_profile_image(picture)
      .then(([small_key, medium_key]) => {
        const assets = [
          {key: small_key, size: 'preview', type: 'image'},
          {key: medium_key, size: 'complete', type: 'image'},
        ];
        return this.user_service.update_own_user_profile({assets})
          .then(() => {
            return this.user_update({user: {assets: assets, id: this.self().id}});
          });
      })
      .catch((error) => {
        throw new Error(`Error during profile image upload: ${error.message}`);
      });
  }

  /**
   * Set users default profile image.
   * @returns {undefined} No return value
   */
  set_default_picture() {
    return z.util.load_url_blob(z.config.UNSPLASH_URL)
      .then((blob) => {
        return this.change_picture(blob);
      })
      .then(() => {
        amplify.publish(z.event.WebApp.ANALYTICS.EVENT, z.tracking.EventName.ONBOARDING.ADDED_PHOTO, {
          outcome: 'success',
          source: 'unsplash',
        });
      });
  }

  map_guest_status(user_ets = this.users()) {
    const team_members = this.team().members();

    user_ets.forEach((user_et) => {
      const is_team_member = team_members.find((member) => member.id === user_et.id);
      user_et.is_guest(!is_team_member);
      user_et.is_team_member(is_team_member);
    });
  }
};<|MERGE_RESOLUTION|>--- conflicted
+++ resolved
@@ -78,14 +78,9 @@
       amplify.publish(z.event.WebApp.ANALYTICS.CUSTOM_DIMENSION, z.tracking.CustomDimension.CONTACTS, number_of_connected_users);
     });
 
-<<<<<<< HEAD
     this.is_team = ko.observable();
     this.team = undefined;
 
-    amplify.subscribe(z.event.Backend.USER.CONNECTION, this.user_connection.bind(this));
-    amplify.subscribe(z.event.Backend.USER.UPDATE, this.user_update.bind(this));
-=======
->>>>>>> 5e5eed81
     amplify.subscribe(z.event.WebApp.CLIENT.ADD, this.add_client_to_user.bind(this));
     amplify.subscribe(z.event.WebApp.CLIENT.REMOVE, this.remove_client_from_user.bind(this));
     amplify.subscribe(z.event.WebApp.CLIENT.UPDATE, this.update_clients_from_user.bind(this));
@@ -570,7 +565,6 @@
 
     const user_id_chunks = z.util.ArrayUtil.chunk(user_ids, z.config.MAXIMUM_USERS_PER_REQUEST);
     return Promise.all(user_id_chunks.map((user_id_chunk) => _get_users(user_id_chunk)))
-<<<<<<< HEAD
       .then((resolve_array) => {
         const new_user_ets = _.flatten(resolve_array);
 
@@ -580,13 +574,7 @@
 
         return this.save_users(new_user_ets);
       })
-      .then((resolve_array) => {
-        let fetched_user_ets = _.flatten(resolve_array);
-
-=======
-      .then((resolve_array) => this.save_users(_.flatten(resolve_array)))
       .then((fetched_user_ets) => {
->>>>>>> 5e5eed81
         // If there is a difference then we most likely have a case with a suspended user
         if (user_ids.length !== fetched_user_ets.length) {
           fetched_user_ets = this._add_suspended_users(user_ids, fetched_user_ets);
