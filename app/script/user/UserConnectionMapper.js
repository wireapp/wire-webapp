--- conflicted
+++ resolved
@@ -47,14 +47,7 @@
      * @returns {Array<z.entity.Connection>} Mapped connection entities
      */
     this.map_user_connections_from_json = function(data) {
-      return data
-<<<<<<< HEAD
-        .filter(connection => connection !== undefined)
-        .map(connection => this.map_user_connection_from_json(connection));
-=======
-        .filter((connection) => connection)
-        .map((connection) => this.map_user_connection_from_json(connection));
->>>>>>> cfcac4b0
+      return data.filter(connection => connection).map(connection => this.map_user_connection_from_json(connection));
     };
 
     /**
