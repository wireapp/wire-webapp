/*
 * Wire
 * Copyright (C) 2018 Wire Swiss GmbH
 *
 * This program is free software: you can redistribute it and/or modify
 * it under the terms of the GNU General Public License as published by
 * the Free Software Foundation, either version 3 of the License, or
 * (at your option) any later version.
 *
 * This program is distributed in the hope that it will be useful,
 * but WITHOUT ANY WARRANTY; without even the implied warranty of
 * MERCHANTABILITY or FITNESS FOR A PARTICULAR PURPOSE. See the
 * GNU General Public License for more details.
 *
 * You should have received a copy of the GNU General Public License
 * along with this program. If not, see http://www.gnu.org/licenses/.
 *
 */

'use strict';

window.z = window.z || {};
window.z.notification = z.notification || {};

/**
 * Notification repository to trigger browser and audio notifications.
 *
 * @see https://developer.mozilla.org/en/docs/Web/API/notification
 * @see http://www.w3.org/TR/notifications
 */
z.notification.NotificationRepository = class NotificationRepository {
  static get CONFIG() {
    return {
      BODY_LENGTH: 80,
      ICON_URL: '/image/logo/notification.png',
      TIMEOUT: 5 * 1000,
      TITLE_LENGTH: 38,
    };
  }

  static get EVENTS_TO_NOTIFY() {
    return [
      z.message.SuperType.CALL,
      z.message.SuperType.CONTENT,
      z.message.SuperType.MEMBER,
      z.message.SuperType.PING,
      z.message.SuperType.REACTION,
      z.message.SuperType.SYSTEM,
    ];
  }

  /**
   * Construct a new Notification Repository.
   * @param {z.calling.CallingRepository} callingRepository - Repository for all call interactions
   * @param {z.conversation.ConversationService} conversationRepository - Repository for all conversation interactions
   */
  constructor(callingRepository, conversationRepository) {
    this.callingRepository = callingRepository;
    this.conversationRepository = conversationRepository;
    this.logger = new z.util.Logger('z.notification.NotificationRepository', z.config.LOGGER.OPTIONS);

    this.notifications = [];

    this.subscribeToEvents();
    this.notificationsPreference = ko.observable(z.notification.NotificationPreference.ON);
    this.notificationsPreference.subscribe(notificationsPreference => {
      const preferenceIsNone = notificationsPreference === z.notification.NotificationPreference.NONE;
      if (!preferenceIsNone) {
        this.checkPermission();
      }
    });

    this.permissionState = z.notification.PermissionStatusState.PROMPT;
    this.permissionStatus = undefined;
  }

  subscribeToEvents() {
    amplify.subscribe(z.event.WebApp.NOTIFICATION.NOTIFY, this.notify.bind(this));
    amplify.subscribe(z.event.WebApp.NOTIFICATION.PERMISSION_STATE, this.setPermissionState.bind(this));
    amplify.subscribe(z.event.WebApp.NOTIFICATION.REMOVE_READ, this.removeReadNotifications.bind(this));
    amplify.subscribe(z.event.WebApp.PROPERTIES.UPDATED, this.updatedProperties.bind(this));
    amplify.subscribe(z.event.WebApp.PROPERTIES.UPDATE.NOTIFICATIONS, this.updatedNotificationsProperty.bind(this));
  }

  /**
   * Check for browser permission if we have not yet asked.
   * @returns {Promise} Promise that resolves with the permission state
   */
  checkPermission() {
    return this._getPermissionState().then(isPermitted => {
      if (_.isBoolean(isPermitted)) {
        return isPermitted;
      }

      if (!z.util.Environment.browser.supports.notifications) {
        return this.setPermissionState(z.notification.PermissionStatusState.UNSUPPORTED);
      }

      if (navigator.permissions) {
        return navigator.permissions.query({name: 'notifications'}).then(permissionStatus => {
          this.permissionStatus = permissionStatus;
          this.permissionStatus.onchange = () => this.setPermissionState(this.permissionStatus.state);

          switch (permissionStatus.state) {
            case z.notification.PermissionStatusState.PROMPT:
              return this._requestPermission();
            default:
              return this.setPermissionState(permissionStatus.state);
          }
        });
      }

      switch (window.Notification.permission) {
        case z.notification.PermissionStatusState.DEFAULT:
          return this._requestPermission();
        default:
          return this.setPermissionState(window.Notification.permission);
      }
    });
  }

  /**
   * Close all notifications.
   * @returns {undefined} No return value
   */
  clearNotifications() {
    this.notifications.forEach(notification => {
      notification.close();
      if (notification.data) {
        const {conversationId, messageId} = notification.data;
        this.logger.info(`Notification for '${messageId}' in '${conversationId}' closed on unload.`, notification);
      }
    });
  }

  /**
   * Display browser notification and play sound notification.
   * @param {z.entity.Message} messageEntity - Message entity
   * @param {z.entity.Connection} [connectionEntity] - Connection entity
   * @param {z.entity.Conversation} [conversationEntity] - Conversation entity
   * @returns {Promise} Resolves when notification has been handled
   */
  notify(messageEntity, connectionEntity, conversationEntity) {
    return Promise.resolve().then(() => {
      const isEditedContentMessage = messageEntity.is_content() && messageEntity.was_edited();
      const isEventToNotify = NotificationRepository.EVENTS_TO_NOTIFY.includes(messageEntity.super_type);
      const isMutedConversation = conversationEntity && conversationEntity.is_muted();

      if (isEventToNotify && !isEditedContentMessage && !isMutedConversation) {
        this._notifySound(messageEntity);
        return this._notifyBanner(messageEntity, connectionEntity, conversationEntity);
      }
    });
  }

  // Remove notifications from the queue that are no longer unread
  removeReadNotifications() {
    this.notifications.forEach(notification => {
      if (notification.data) {
        const {conversationId, messageId} = notification.data;
        this.conversationRepository.is_message_read(conversationId, messageId).then(isRead => {
          if (isRead) {
            notification.close();
            this.logger.info(`Removed read notification for '${messageId}' in '${conversationId}'.`);
          }
        });
      }
    });
  }

  /**
   * Set the permission state.
   * @param {z.notification.PermissionStatusState} permissionState - State of browser permission
   * @returns {Promise} Resolves with true if notificaions are enabled
   */
  setPermissionState(permissionState) {
    this.permissionState = permissionState;
    return this._getPermissionState();
  }

  updatedProperties(properties) {
    const notificationPreference = properties.settings.notifications;
    return this.notificationsPreference(notificationPreference);
  }

  updatedNotificationsProperty(notificationPreference) {
    return this.notificationsPreference(notificationPreference);
  }

  /**
   * Creates the notification body for calls.
   * @private
   * @param {z.entity.Message} messageEntity - Message entity
   * @returns {string} Notification message body
   */
  _createBodyCall(messageEntity) {
    if (messageEntity.is_activation()) {
      return z.l10n.text(z.string.notification_voice_channel_activate);
    }

    if (messageEntity.is_deactivation() && messageEntity.finished_reason === z.calling.enum.TERMINATION_REASON.MISSED) {
      return z.l10n.text(z.string.notification_voice_channel_deactivate);
    }
  }

  /**
   * Creates the notification body for text messages and pictures.
   *
   * @private
   * @param {z.entity.ContentMessage} messageEntity - Normal message entity
   * @returns {string} Notification message body
   */
  _createBodyContent(messageEntity) {
    if (messageEntity.has_asset_text()) {
      for (const asset_et of messageEntity.assets()) {
        if (asset_et.is_text() && !asset_et.previews().length) {
          return z.util.StringUtil.truncate(asset_et.text, NotificationRepository.CONFIG.BODY_LENGTH);
        }
      }
    }

    if (messageEntity.has_asset_image()) {
      return z.l10n.text(z.string.notification_asset_add);
    }

    if (messageEntity.has_asset_location()) {
      return z.l10n.text(z.string.notification_shared_location);
    }

    if (messageEntity.has_asset()) {
      const [asset_et] = messageEntity.assets();
      if (asset_et.is_audio()) {
        return z.l10n.text(z.string.notification_shared_audio);
      }

      if (asset_et.is_video()) {
        return z.l10n.text(z.string.notification_shared_video);
      }

      if (asset_et.is_file()) {
        return z.l10n.text(z.string.notification_shared_file);
      }
    }
  }

  /**
   * Creates the notification body for a renamed conversation.
   *
   * @private
   * @param {z.entity.RenameMessage} messageEntity - Rename message entity
   * @returns {string} Notification message body
   */
  _createBodyConversationRename(messageEntity) {
    const substitutions = {name: messageEntity.name, user: messageEntity.user().first_name()};
    return z.l10n.text(z.string.notification_conversation_rename, substitutions);
  }

  /**
   * Creates the notification body for people being added to a group conversation.
   *
   * @private
   * @param {z.entity.MemberMessage} messageEntity - Member message entity
   * @returns {string} Notification message body
   */
  _createBodyMemberJoin(messageEntity) {
    const updatedOneParticipant = messageEntity.userEntities().length === 1;
    if (updatedOneParticipant) {
      const [otherUserEntity] = messageEntity.userEntities();
      const nameOfJoinedUser = z.util.get_first_name(otherUserEntity, z.string.Declension.ACCUSATIVE);
      const substitutions = {user1: messageEntity.user().first_name(), user2: nameOfJoinedUser};

      return z.l10n.text(z.string.notification_member_join_one, substitutions);
    }

    const substitutions = {number: messageEntity.userIds().length, user: messageEntity.user().first_name()};
    return z.l10n.text(z.string.notification_member_join_many, substitutions);
  }

  /**
   * Creates the notification body for people being removed from or leaving a group conversation.
   * @note Only show a notification if self user was removed
   *
   * @private
   * @param {z.entity.MemberMessage} messageEntity - Member message entity
   * @returns {string} Notification message body
   */
  _createBodyMemberLeave(messageEntity) {
    const updatedOneParticipant = messageEntity.userEntities().length === 1;
    if (updatedOneParticipant && !messageEntity.remoteUserEntities().length) {
      return z.l10n.text(z.string.notification_member_leave_removed_you, messageEntity.user().first_name());
    }
  }

  /**
   * Selects the type of system message that the notification body needs to be created for.
   *
   * @private
   * @param {z.entity.MemberMessage} messageEntity - Member message entity
   * @param {z.entity.Connection} [connectionEntity] - Connection entity
   * @param {z.entity.Conversation} [conversationEntity] - Conversation entity
   * @returns {string} Notification message body
   */
  _createBodyMemberUpdate(messageEntity, connectionEntity, conversationEntity) {
    const isGroup = conversationEntity && conversationEntity.is_group();

    switch (messageEntity.memberMessageType) {
      case z.message.SystemMessageType.NORMAL:
        if (isGroup) {
          if (messageEntity.isMemberJoin()) {
            return this._createBodyMemberJoin(messageEntity);
          }
          if (messageEntity.isMemberLeave()) {
            return this._createBodyMemberLeave(messageEntity);
          }
        }
        break;
      case z.message.SystemMessageType.CONNECTION_ACCEPTED:
        return z.l10n.text(z.string.notification_connection_accepted);
      case z.message.SystemMessageType.CONNECTION_CONNECTED:
        return z.l10n.text(z.string.notification_connection_connected);
      case z.message.SystemMessageType.CONNECTION_REQUEST:
        return z.l10n.text(z.string.notification_connection_request);
      case z.message.SystemMessageType.CONVERSATION_CREATE:
        return z.l10n.text(z.string.notification_conversation_create, messageEntity.user().first_name());
      default:
        const conversationId = this._getConversationId(connectionEntity, conversationEntity);
        const message = `No notification for '${messageEntity.id} in '${conversationId}'.`;
        this.logger.log(this.logger.levels.OFF, message);
    }
  }

  /**
   * Creates the notification body for obfuscated messages.
   * @private
   * @returns {string} Notification message body
   */
  _createBodyObfuscated() {
    return z.l10n.text(z.string.notification_obfuscated);
  }

  /**
   * Creates the notification body for ping.
   * @private
   * @returns {string} Notification message body
   */
  _createBodyPing() {
    return z.l10n.text(z.string.notification_ping);
  }

  /**
   * Creates the notification body for reaction.
   * @private
   * @param {z.entity.Message} messageEntity - Fake reaction message entity
   * @returns {string} Notification message body
   */
  _createBodyReaction(messageEntity) {
    return z.l10n.text(z.string.notification_reaction, messageEntity.reaction);
  }

  /**
   * Selects the type of system message that the notification body needs to be created for.
   *
   * @private
   * @param {z.entity.MemberMessage} messageEntity - Member message entity
   * @returns {string} Notification message body
   */
  _createBodySystem(messageEntity) {
    const isConversationRename = messageEntity.system_message_type === z.message.SystemMessageType.CONVERSATION_RENAME;
    if (isConversationRename) {
      return this._createBodyConversationRename(messageEntity);
    }
  }

  /**
   * Create notification content.
   *
   * @private
   * @param {z.entity.Message} messageEntity - Message entity
   * @param {z.entity.Connection} [connectionEntity] - Connection entity
   * @param {z.entity.Conversation} [conversationEntity] - Conversation entity
   * @returns {Promise} Resolves with the notification content
   */
  _createNotificationContent(messageEntity, connectionEntity, conversationEntity) {
    let optionsBody = undefined;

    return this._createOptionsBody(messageEntity, connectionEntity, conversationEntity)
      .then(body => {
        optionsBody = body;
        if (optionsBody) {
          return this._shouldObfuscateNotificationSender(messageEntity);
        }
        throw new z.notification.NotificationError(z.notification.NotificationError.TYPE.HIDE_NOTIFICATION);
      })
      .then(shouldObfuscateSender => {
        return this._createOptionsIcon(shouldObfuscateSender, messageEntity.user()).then(iconUrl => {
          const shouldObfuscateMessage = this._shouldObfuscateNotificationMessage(messageEntity);
          return {
            options: {
              body: shouldObfuscateMessage ? this._createBodyObfuscated() : optionsBody,
              data: this._createOptionsData(messageEntity, connectionEntity, conversationEntity),
              icon: iconUrl,
              silent: true, // @note When Firefox supports this we can remove the fix for WEBAPP-731
              tag: this._createOptionsTag(connectionEntity, conversationEntity),
            },
            timeout: NotificationRepository.CONFIG.TIMEOUT,
            title: shouldObfuscateSender
              ? this._createTitleObfuscated()
              : this._createTitle(messageEntity, conversationEntity),
            trigger: this._createTrigger(messageEntity, connectionEntity, conversationEntity),
          };
        });
      });
  }

  /**
   * Selects the type of message that the notification body needs to be created for.
   *
   * @private
   * @param {z.entity.Message} messageEntity - Message entity
   * @param {z.entity.Connection} connectionEntity - Connection entity
   * @param {z.entity.Conversation} conversationEntity - Conversation entity
   * @returns {Promise} Resolves with the notification message body
   */
  _createOptionsBody(messageEntity, connectionEntity, conversationEntity) {
    return Promise.resolve().then(() => {
      switch (messageEntity.super_type) {
        case z.message.SuperType.CALL:
          return this._createBodyCall(messageEntity);
        case z.message.SuperType.CONTENT:
          return this._createBodyContent(messageEntity);
        case z.message.SuperType.MEMBER:
          return this._createBodyMemberUpdate(messageEntity, connectionEntity, conversationEntity);
        case z.message.SuperType.PING:
          return this._createBodyPing();
        case z.message.SuperType.REACTION:
          return this._createBodyReaction(messageEntity);
        case z.message.SuperType.SYSTEM:
          return this._createBodySystem(messageEntity);
        default:
          const conversationId = this._getConversationId(connectionEntity, conversationEntity);
          const message = `No notification for '${messageEntity.id} in '${conversationId}'.`;
          this.logger.log(this.logger.levels.OFF, message);
      }
    });
  }

  /**
   * Creates the notification data to help check its content.
   *
   * @private
   * @param {z.entity.Message} messageEntity - Message entity
   * @param {z.entity.Connection} [connectionEntity] - Connection entity
   * @param {z.entity.Conversation} [conversationEntity] - Conversation entity
   * @returns {Object} Notification message data
   */
  _createOptionsData(messageEntity, connectionEntity, conversationEntity) {
    return {
      conversationId: this._getConversationId(connectionEntity, conversationEntity),
      messageId: messageEntity.id,
    };
  }

  /**
   * Creates the notification icon.
   *
   * @private
   * @param {boolean} shouldObfuscateSender - Sender visible in notification
   * @param {z.entity.User} userEntity - Sender of message
   * @returns {Promise} Resolves with the icon URL
   */
  _createOptionsIcon(shouldObfuscateSender, userEntity) {
    const canShowUserImage = userEntity.previewPictureResource() && !shouldObfuscateSender;
    if (canShowUserImage) {
      return userEntity
        .previewPictureResource()
        .generateUrl()
        .catch(error => {
          if (error instanceof z.util.ValidationUtilError) {
            this.logger.error(`Failed to validate an asset URL: ${error.message}`);
          }
          return '';
        });
    }

    if (z.util.Environment.electron && z.util.Environment.os.mac) {
      return Promise.resolve('');
    }
    return Promise.resolve(NotificationRepository.CONFIG.ICON_URL);
  }

  /**
   * Creates the notification tag.
   *
   * @private
   * @param {z.entity.Connection} [connectionEntity] - Connection entity
   * @param {z.entity.Conversation} [conversationEntity] - Conversation entity
   * @returns {string} Notification message tag
   */
  _createOptionsTag(connectionEntity, conversationEntity) {
    return this._getConversationId(connectionEntity, conversationEntity);
  }

  /**
   * Creates the notification title.
   *
   * @private
   * @param {z.entity.Message} messageEntity - Message entity
   * @param {z.entity.Conversation} [conversationEntity] - Conversation entity
   * @returns {string} Notification message title
   */
  _createTitle(messageEntity, conversationEntity) {
    let titleMessage;

    const isConversation = conversationEntity && conversationEntity.display_name();
    if (isConversation) {
      titleMessage = conversationEntity.is_group()
        ? `${messageEntity.user().first_name()} in ${conversationEntity.display_name()}`
        : conversationEntity.display_name();
    }

    titleMessage = titleMessage || messageEntity.user().name();
    return z.util.StringUtil.truncate(titleMessage, NotificationRepository.CONFIG.TITLE_LENGTH, false);
  }

  /**
   * Create obfuscated title.
   * @private
   * @returns {string} Obfuscated notification message title
   */
  _createTitleObfuscated() {
    const obfuscatedTitle = z.l10n.text(z.string.notification_obfuscated_title);
    return z.util.StringUtil.truncate(obfuscatedTitle, NotificationRepository.CONFIG.TITLE_LENGTH, false);
  }

  /**
   * Creates the notification trigger.
   *
   * @private
   * @param {z.entity.Message} messageEntity - Message entity
   * @param {z.entity.Connection} [connectionEntity] - Connection entity
   * @param {z.entity.Conversation} [conversationEntity] - Conversation entity
   * @returns {Function} Function to be called when notification is clicked
   */
  _createTrigger(messageEntity, connectionEntity, conversationEntity) {
    const conversationId = this._getConversationId(connectionEntity, conversationEntity);

    if (messageEntity.is_member()) {
      switch (messageEntity.memberMessageType) {
        case z.message.SystemMessageType.CONNECTION_ACCEPTED:
        case z.message.SystemMessageType.CONNECTION_CONNECTED:
          return () => amplify.publish(z.event.WebApp.CONVERSATION.SHOW, conversationId);
        case z.message.SystemMessageType.CONNECTION_REQUEST:
          return () => {
            amplify.publish(z.event.WebApp.CONTENT.SWITCH, z.viewModel.content.CONTENT_STATE.CONNECTION_REQUESTS);
          };
        default:
          const message = `No notification trigger for message '${messageEntity.id} in '${conversationId}'.`;
          this.logger.log(this.logger.levels.OFF, message);
      }
    }
    return () => amplify.publish(z.event.WebApp.CONVERSATION.SHOW, conversationEntity || conversationId);
  }

  /**
   * Retrieve conversation ID from either conversation or connection.
   *
   * @private
   * @param {z.entity.Connection} [connectionEntity] - Connection entity
   * @param {z.entity.Conversation} [conversationEntity] - Conversation entity
   * @returns {string} ID of conversation
   */
  _getConversationId(connectionEntity, conversationEntity) {
    return connectionEntity ? connectionEntity.conversation_id : conversationEntity.id;
  }

  /**
   * Evaluates the current permission state
   * @private
   * @returns {Promise} Resolves with true if notifications are permitted
   */
  _getPermissionState() {
    switch (this.permissionState) {
      case z.notification.PermissionStatusState.GRANTED:
        return Promise.resolve(true);
      case z.notification.PermissionStatusState.IGNORED:
      case z.notification.PermissionStatusState.UNSUPPORTED:
        return Promise.resolve(false);
      default:
        return Promise.resolve(undefined);
    }
  }

  /**
   * Creates the browser notification and sends it.
   *
   * @private
   * @see https://developer.mozilla.org/en/docs/Web/API/notification#Parameters
   * @param {z.entity.Message} messageEntity - Message entity
   * @param {z.entity.Connection} [connectionEntity] - Connection entity
   * @param {z.entity.Conversation} [conversationEntity] - Conversation entity
   * @returns {Promise} Resolves when notification was handled
   */
  _notifyBanner(messageEntity, connectionEntity, conversationEntity) {
    return this._shouldShowNotification(messageEntity, conversationEntity)
      .then(() => this._createNotificationContent(messageEntity, connectionEntity, conversationEntity))
      .then(notificationContent => {
        return this.checkPermission().then(isPermitted => {
          if (isPermitted) {
            return this._showNotification(notificationContent);
          }
        });
      })
      .catch(error => {
        const hideNotification = error.type === z.notification.NotificationError.TYPE.HIDE_NOTIFICATION;
        if (!hideNotification) {
          throw error;
        }
      });
  }

  /**
   * Plays the sound from the audio repository.
   * @private
   * @param {z.entity.Message} messageEntity - Message entity
   * @returns {undefined} No return value
   */
  _notifySound(messageEntity) {
    const muteSound = !document.hasFocus() && z.util.Environment.browser.firefox && z.util.Environment.os.mac;
    if (!muteSound) {
      switch (messageEntity.super_type) {
        case z.message.SuperType.CONTENT:
          if (!messageEntity.user().is_me) {
            amplify.publish(z.event.WebApp.AUDIO.PLAY, z.audio.AudioType.NEW_MESSAGE);
          }
          break;
        case z.message.SuperType.PING:
          if (!messageEntity.user().is_me) {
            amplify.publish(z.event.WebApp.AUDIO.PLAY, z.audio.AudioType.INCOMING_PING);
          }
          break;
        default:
          this.logger.log(this.logger.levels.OFF, `No notification sound for message '${messageEntity.id}.`);
      }
    }
  }

  // Request browser permission for notifications.
  _requestPermission() {
    return new Promise(resolve => {
      amplify.publish(z.event.WebApp.WARNING.SHOW, z.viewModel.WarningType.REQUEST_NOTIFICATION);
      // Note: The callback will be only triggered in Chrome.
      // If you ignore a permission request on Firefox, then the callback will not be triggered.
      if (window.Notification.requestPermission) {
        window.Notification.requestPermission(permissionState => {
          amplify.publish(z.event.WebApp.WARNING.DISMISS, z.viewModel.WarningType.REQUEST_NOTIFICATION);
          return this.setPermissionState(permissionState).then(resolve);
        });
      }
    });
  }

  /**
   * Should message in a notification be obfuscated.
   * @private
   * @param {z.entity.Message} messageEntity - Message entity
   * @returns {boolean} Obfuscate message in notification
   */
  _shouldObfuscateNotificationMessage(messageEntity) {
    const preferencesToObfuscateMessage = [
      z.notification.NotificationPreference.OBFUSCATE,
      z.notification.NotificationPreference.OBFUSCATE_MESSAGE,
    ];

    return preferencesToObfuscateMessage.includes(this.notificationsPreference()) || messageEntity.is_ephemeral();
  }

  /**
   * Should sender in a notification be obfuscated.
   * @private
   * @param {z.entity.Message} message_et - Message entity
   * @returns {boolean} Obfuscate sender in notification
   */
  _shouldObfuscateNotificationSender(message_et) {
    const isSetToObfuscate = this.notificationsPreference() === z.notification.NotificationPreference.OBFUSCATE;
    return isSetToObfuscate || message_et.is_ephemeral();
  }

  /**
   * Should hide notification.
   * @private
   * @param {z.entity.Message} messageEntity - Message entity
   * @param {z.entity.Conversation} [conversationEntity] - Conversation entity
   * @returns {Promise} Resolves if the notification should be shown
   */
  _shouldShowNotification(messageEntity, conversationEntity) {
    const inActiveConversation = conversationEntity
      ? this.conversationRepository.is_active_conversation(conversationEntity)
      : false;
<<<<<<< HEAD
    const inConversationView = wire.app.view.content.content_state() === z.viewModel.content.CONTENT_STATE.CONVERSATION;
    const inMaximizedCall = this.callingRepository.joined_call() && !wire.app.view.content.multitasking.is_minimized();
=======
    const inConversationView = wire.app.view.content.content_state() === z.ViewModel.content.CONTENT_STATE.CONVERSATION;
    const inMaximizedCall = this.callingRepository.joinedCall() && !wire.app.view.content.multitasking.is_minimized();
>>>>>>> d0109ad9

    const activeConversation = document.hasFocus() && inConversationView && inActiveConversation && !inMaximizedCall;
    const messageFromSelf = messageEntity.user().is_me;
    const permissionDenied = this.permissionState === z.notification.PermissionStatusState.DENIED;
    const preferenceIsNone = this.notificationsPreference() === z.notification.NotificationPreference.NONE;
    const supportsNotification = z.util.Environment.browser.supports.notifications;

    const hideNotification =
      activeConversation || messageFromSelf || permissionDenied || preferenceIsNone || !supportsNotification;

    if (hideNotification) {
      const error = new z.notification.NotificationError(z.notification.NotificationError.TYPE.HIDE_NOTIFICATION);
      return Promise.reject(error);
    }
    return Promise.resolve();
  }

  /**
   * Sending the notification.
   *
   * @param {Object} notificationContent - Content of notification
   * @option notificationContent [String] title
   * @option notificationContent [Object] options
   * @option notificationContent [Function] trigger
   * @option notificationContent [Integer] timeout
   * @returns {undefined} No return value
   */
  _showNotification(notificationContent) {
    amplify.publish(z.event.WebApp.NOTIFICATION.SHOW, notificationContent);
    this._showNotificationInBrowser(notificationContent);
  }

  /**
   * Sending the browser notification.
   *
   * @private
   * @param {Object} notificationContent - Content of notification
   * @param {string} notificationContent.title - Notification title
   * @param {Object} notificationContent.options - Notification options
   * @param {Function} notificationContent.trigger - Function to be triggered on click [Function] trigger
   * @param {number} notificationContent.timeout - Timeout for notification
   * @returns {undefined} No return value
   */
  _showNotificationInBrowser(notificationContent) {
    /*
    @note Notification.data is only supported on Chrome
    @see https://developer.mozilla.org/en-US/docs/Web/API/Notification/data
    */
    this.removeReadNotifications();
    const notification = new window.Notification(notificationContent.title, notificationContent.options);
    const {conversationId, messageId = 'ID not specified'} = notificationContent.options.data;
    let timeoutTriggerId = undefined;

    notification.onclick = () => {
      amplify.publish(z.event.WebApp.NOTIFICATION.CLICK);
      window.focus();
      wire.app.view.content.multitasking.is_minimized(true);
      notificationContent.trigger();
      this.logger.info(`Notification for message '${messageId} in conversation '${conversationId}' closed by click.`);
      notification.close();
    };

    notification.onclose = () => {
      window.clearTimeout(timeoutTriggerId);
      this.notifications.splice(this.notifications.indexOf(notification), 1);
      this.logger.info(`Removed notification for '${messageId}' in '${conversationId}' locally.`);
    };

    notification.onerror = () => {
      this.logger.error(`Notification for '${messageId}' in '${conversationId}' closed by error.`);
      notification.close();
    };

    notification.onshow = () => {
      timeoutTriggerId = window.setTimeout(() => {
        this.logger.info(`Notification for '${messageId}' in '${conversationId}' closed by timeout.`);
        notification.close();
      }, notificationContent.timeout);
    };

    this.notifications.push(notification);
    this.logger.info(`Added notification for '${messageId}' in '${conversationId}' to queue.`);
  }
};<|MERGE_RESOLUTION|>--- conflicted
+++ resolved
@@ -696,13 +696,8 @@
     const inActiveConversation = conversationEntity
       ? this.conversationRepository.is_active_conversation(conversationEntity)
       : false;
-<<<<<<< HEAD
     const inConversationView = wire.app.view.content.content_state() === z.viewModel.content.CONTENT_STATE.CONVERSATION;
-    const inMaximizedCall = this.callingRepository.joined_call() && !wire.app.view.content.multitasking.is_minimized();
-=======
-    const inConversationView = wire.app.view.content.content_state() === z.ViewModel.content.CONTENT_STATE.CONVERSATION;
     const inMaximizedCall = this.callingRepository.joinedCall() && !wire.app.view.content.multitasking.is_minimized();
->>>>>>> d0109ad9
 
     const activeConversation = document.hasFocus() && inConversationView && inActiveConversation && !inMaximizedCall;
     const messageFromSelf = messageEntity.user().is_me;
