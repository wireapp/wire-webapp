/*
 * Wire
 * Copyright (C) 2017 Wire Swiss GmbH
 *
 * This program is free software: you can redistribute it and/or modify
 * it under the terms of the GNU General Public License as published by
 * the Free Software Foundation, either version 3 of the License, or
 * (at your option) any later version.
 *
 * This program is distributed in the hope that it will be useful,
 * but WITHOUT ANY WARRANTY; without even the implied warranty of
 * MERCHANTABILITY or FITNESS FOR A PARTICULAR PURPOSE. See the
 * GNU General Public License for more details.
 *
 * You should have received a copy of the GNU General Public License
 * along with this program. If not, see http://www.gnu.org/licenses/.
 *
 */

/* eslint-disable no-undef */
'use strict';

window.z = window.z || {};
window.z.tracking = z.tracking || {};

z.tracking.EventTrackingRepository = class EventTrackingRepository {
  static get CONFIG() {
    const MIXPANEL_TOKEN = z.util.Environment.frontend.is_production()
      ? 'c7dcb15893f14932b1c31b5fb33ff669'
      : '537da3b3bc07df1e420d07e2921a6f6f';
    const RAYGUN_API_KEY = z.util.Environment.frontend.is_production()
      ? 'lAkLCPLx3ysnsXktajeHmw=='
      : '5hvAMmz8wTXaHBYqu2TFUQ==';

    return {
      ERROR_REPORTING: {
        API_KEY: RAYGUN_API_KEY,
        REPORTING_THRESHOLD: 60 * 1000, // milliseconds
      },
      USER_ANALYTICS: {
        API_KEY: MIXPANEL_TOKEN,
        CLIENT_TYPE: 'desktop',
        DISABLED_DOMAINS: ['localhost', 'zinfra.io'],
        SUPPORTED_EVENTS: [
          z.tracking.EventName.ACCOUNT.LOGGED_IN,
          z.tracking.EventName.CALLING.ENDED_CALL,
          z.tracking.EventName.CALLING.ENDED_VIDEO_CALL,
          z.tracking.EventName.CALLING.ESTABLISHED_CALL,
          z.tracking.EventName.CALLING.ESTABLISHED_VIDEO_CALL,
          z.tracking.EventName.CALLING.INITIATED_CALL,
          z.tracking.EventName.CALLING.INITIATED_VIDEO_CALL,
          z.tracking.EventName.CALLING.JOINED_CALL,
          z.tracking.EventName.CALLING.JOINED_VIDEO_CALL,
          z.tracking.EventName.CALLING.RECEIVED_CALL,
          z.tracking.EventName.CALLING.RECEIVED_VIDEO_CALL,
          z.tracking.EventName.CALLING.SHARED_SCREEN,
          z.tracking.EventName.CONTRIBUTED,
          z.tracking.EventName.E2EE.FAILED_MESSAGE_DECRYPTION,
          z.tracking.EventName.REGISTRATION.ENTERED_CREDENTIALS,
          z.tracking.EventName.REGISTRATION.OPENED_EMAIL_SIGN_UP,
          z.tracking.EventName.REGISTRATION.RESENT_EMAIL_VERIFICATION,
          z.tracking.EventName.REGISTRATION.SUCCEEDED,
          z.tracking.EventName.SETTINGS.OPTED_IN_TRACKING,
          z.tracking.EventName.SETTINGS.OPTED_OUT_TRACKING,
        ],
      },
    };
  }

  /**
   * Construct a new repository for user actions and errors reporting.
   *
   * @param {z.conversation.ConversationRepository} conversation_repository - Repository that handles conversations
   * @param {z.team.TeamRepository} team_repository - Repository that handles teams
   * @param {z.user.UserRepository} user_repository - Repository that handles users
   * @returns {EventTrackingRepository} The new repository for user actions
   */
  constructor(conversation_repository, team_repository, user_repository) {
    this.logger = new z.util.Logger('z.tracking.EventTrackingRepository', z.config.LOGGER.OPTIONS);

    this.conversation_repository = conversation_repository;
    this.team_repository = team_repository;
    this.user_repository = user_repository;

    this.last_report = undefined;
    this.mixpanel = undefined;
    this.privacy_preference = false;

    this.is_error_reporting_activated = false;
    this.is_user_analytics_activated = false;

    if (!this.conversation_repository || !this.team_repository || !this.user_repository) {
      this.init_without_user_analytics();
    }
  }

  /**
   * Init the repository.
   * @param {boolean} privacy_preference - Privacy preference
   * @returns {undefined} No return value
   */
  init(privacy_preference) {
    this.privacy_preference = privacy_preference;
    this.logger.info(`Initialize tracking and error reporting: ${this.privacy_preference}`);

    return Promise.resolve()
      .then(() => {
        if (this._is_domain_allowed_for_tracking() && this.privacy_preference) {
          this._enable_error_reporting();
          return this._init_tracking();
        }
        return undefined;
      })
      .then(mixpanel_instance => {
        if (mixpanel_instance) {
          this._subscribe_to_tracking_events();
          this._set_super_properties();
        }
        amplify.subscribe(z.event.WebApp.PROPERTIES.UPDATE.PRIVACY, this._update_privacy_preference.bind(this));
      });
  }

  /**
   * Initialize the repository without user analytics but with error reporting (used for "auth" page).
   * @note Mode for auth page
   * @returns {undefined} No return value
   */
  init_without_user_analytics() {
    return Promise.resolve()
      .then(() => {
        if (this._is_domain_allowed_for_tracking()) {
          this._enable_error_reporting();
          return this._init_tracking();
        }
        return undefined;
      })
      .then((mixpanel_instance) => {
        if (mixpanel_instance) {
          this._subscribe_to_tracking_events();
        }
      });
  }

  _update_privacy_preference(privacy_preference) {
    if (privacy_preference !== this.privacy_preference) {
      this.privacy_preference = privacy_preference;

      if (privacy_preference) {
        this._enable_error_reporting();
        if (this._is_domain_allowed_for_tracking()) {
          this._re_enable_tracking();
        }
      } else {
        this._disable_error_reporting();
        this._disable_tracking();
      }
    }
  }

  _subscribe_to_tracking_events() {
    amplify.subscribe(z.event.WebApp.ANALYTICS.SUPER_PROPERTY, this, (...args) => {
      if (this.is_user_analytics_activated) {
        this._set_super_property(...args);
      }
    });

    amplify.subscribe(z.event.WebApp.ANALYTICS.EVENT, this, (...args) => {
      if (this.is_user_analytics_activated) {
        this._track_event(...args);
      }
    });

    amplify.subscribe(z.event.WebApp.LIFECYCLE.SIGNED_OUT, this._reset_super_properties.bind(this));
  }

  /**
   * Calling the reset method will clear the Distinct Id and all super properties.
   * @see https://mixpanel.com/blog/2015/09/21/community-tip-maintaining-user-identity/
   * @returns {undefined}
   */
  _reset_super_properties() {
    if (this.mixpanel) {
      this.mixpanel.reset();
    }
  }

  _unsubscribe_from_tracking_events() {
    amplify.unsubscribeAll(z.event.WebApp.ANALYTICS.SUPER_PROPERTY);
    amplify.unsubscribeAll(z.event.WebApp.ANALYTICS.EVENT);
  }

  _set_super_properties() {
    this._set_super_property(z.tracking.SuperProperty.APP, EventTrackingRepository.CONFIG.USER_ANALYTICS.CLIENT_TYPE);
    this._set_super_property(z.tracking.SuperProperty.CONTACTS, this.user_repository.number_of_contacts());
    this._set_super_property(z.tracking.SuperProperty.DESKTOP_APP, z.tracking.helpers.get_platform());

    this._set_super_property(z.tracking.SuperProperty.TEAM.IN_TEAM, this.team_repository.is_team());
    this._set_super_property(z.tracking.SuperProperty.TEAM.SIZE, this.team_repository.team_size());
  }

  _set_super_property(super_property, value) {
    this.logger.info(`Set super property '${super_property}' to value '${value}'`);
    const super_properties = {};
    super_properties[super_property] = value;
    this.mixpanel.register(super_properties);
  }

  _track_event(event_name, attributes) {
    if (attributes) {
      this.logger.info(`Tracking event '${event_name}' with attributes: ${JSON.stringify(attributes)}`);
    } else {
      this.logger.info(`Tracking event '${event_name}' without attributes`);
    }

    if (EventTrackingRepository.CONFIG.USER_ANALYTICS.SUPPORTED_EVENTS.includes(event_name)) {
      this.mixpanel.track(event_name, attributes);
    }
  }

  _disable_tracking() {
    this.logger.debug('Tracking was disabled due to user preferences');
    this.is_user_analytics_activated = false;

    this._unsubscribe_from_tracking_events();
    this._track_event(z.tracking.EventName.SETTINGS.OPTED_OUT_TRACKING);

    if (this.mixpanel) {
      this.mixpanel.register({
        $ignore: true,
      });
    }
  }

  _re_enable_tracking() {
    this.is_user_analytics_activated = true;
    this.mixpanel.unregister('$ignore');
    this._subscribe_to_tracking_events();

    this._set_super_properties();
    this._track_event(z.tracking.EventName.SETTINGS.OPTED_IN_TRACKING);
  }

  _init_tracking() {
    this.is_user_analytics_activated = true;

    if (this.mixpanel) {
      return Promise.resolve(this.mixpanel);
    }

<<<<<<< HEAD
    return new Promise(resolve => {
      if (!this.mixpanel) {
        mixpanel.init(
          EventTrackingRepository.CONFIG.USER_TRACKING.API_KEY,
          {
            autotrack: false,
            debug: !z.util.Environment.frontend.is_production(),
            loaded: mixpanel => {
              mixpanel.register({
                $city: null,
                $initial_referrer: null,
                $initial_referring_domain: null,
                $referrer: null,
                $referring_domain: null,
                $region: null,
              });
              resolve(mixpanel);
            },
          },
          Date.now()
        );
      } else {
        resolve(this.mixpanel);
      }
=======
    return new Promise((resolve) => {
      mixpanel.init(EventTrackingRepository.CONFIG.USER_ANALYTICS.API_KEY, {
        autotrack: false,
        debug: !z.util.Environment.frontend.is_production(),
        loaded: (mixpanel) => {
          mixpanel.register({
            '$city': null,
            '$initial_referrer': null,
            '$initial_referring_domain': null,
            '$referrer': null,
            '$referring_domain': null,
            '$region': null,
          });
          this.mixpanel = mixpanel;
          resolve(mixpanel);
        },
      }, Date.now());
>>>>>>> b3d8e6d0
    });
  }

  _is_domain_allowed_for_tracking() {
    if (!z.util.get_url_parameter(z.auth.URLParameter.TRACKING)) {
      for (const domain of EventTrackingRepository.CONFIG.USER_ANALYTICS.DISABLED_DOMAINS) {
        if (z.util.StringUtil.includes(window.location.hostname, domain)) {
          this.logger.debug(`Tracking is disabled for domain '${window.location.hostname}'`);
          return false;
        }
      }
    }

    return true;
  }

  //##############################################################################
  // Raygun
  //##############################################################################

  /**
   * Attach to rejected Promises.
   * @returns {undefined} No return value
   */
  _attach_promise_rejection_handler() {
    window.onunhandledrejection = ({reason: error, promise: rejected_promise}) => {
      if (window.onerror) {
        if (error) {
          if (_.isString(error)) {
            window.onerror.call(this, error, null, null, null);
          } else if (error.message) {
            window.onerror.call(this, error.message, error.fileName, error.lineNumber, error.columnNumber, error);
          }
        }

        if (rejected_promise) {
          window.setTimeout(() => {
            rejected_promise.catch(promise_error => {
              this.logger.log(this.logger.levels.OFF, 'Handled uncaught Promise in error reporting', promise_error);
            });
          }, 0);
        }
      }
    };
  }

  /**
   * Checks if a Raygun payload should be reported.
   *
   * @see https://github.com/MindscapeHQ/raygun4js#onbeforesend
   * @param {JSON} raygun_payload - Error payload about to be send
   * @returns {JSON|boolean} Payload if error will be reported, otherwise "false"
   */
  _check_error_payload(raygun_payload) {
    if (!this.last_report) {
      this.last_report = Date.now();
      return raygun_payload;
    }

    const time_since_last_report = Date.now() - this.last_report;
    if (time_since_last_report > EventTrackingRepository.CONFIG.ERROR_REPORTING.REPORTING_THRESHOLD) {
      this.last_report = Date.now();
      return raygun_payload;
    }

    return false;
  }

  _detach_promise_rejection_handler() {
    window.onunhandledrejection = undefined;
  }

  _disable_error_reporting() {
    this.logger.debug('Disabling Raygun error reporting');
    this.is_error_reporting_activated = false;
    Raygun.detach();
    Raygun.init(EventTrackingRepository.CONFIG.ERROR_REPORTING.API_KEY, {disableErrorTracking: true});
    this._detach_promise_rejection_handler();
  }

  _enable_error_reporting() {
    this.logger.debug('Enabling Raygun error reporting');
    this.is_error_reporting_activated = true;

    const options = {
      disableErrorTracking: false,
      excludedHostnames: ['localhost', 'wire.ms'],
      ignore3rdPartyErrors: true,
      ignoreAjaxAbort: true,
      ignoreAjaxError: true,
    };

    options.debugMode = !z.util.Environment.frontend.is_production();

    Raygun.init(EventTrackingRepository.CONFIG.ERROR_REPORTING.API_KEY, options).attach();

    /*
    Adding a version to the Raygun reports to identify which version of the Wire ran into the issue.
    @note We cannot use our own version string as it has to be in a certain format
    @see https://github.com/MindscapeHQ/raygun4js#version-filtering
    */
    if (!z.util.Environment.frontend.is_localhost()) {
      Raygun.setVersion(z.util.Environment.version(false));
    }
    if (z.util.Environment.desktop) {
      Raygun.withCustomData({electron_version: z.util.Environment.version(true)});
    }
    Raygun.onBeforeSend(this._check_error_payload.bind(this));
    this._attach_promise_rejection_handler();
  }
};<|MERGE_RESOLUTION|>--- conflicted
+++ resolved
@@ -134,7 +134,7 @@
         }
         return undefined;
       })
-      .then((mixpanel_instance) => {
+      .then(mixpanel_instance => {
         if (mixpanel_instance) {
           this._subscribe_to_tracking_events();
         }
@@ -247,50 +247,27 @@
       return Promise.resolve(this.mixpanel);
     }
 
-<<<<<<< HEAD
     return new Promise(resolve => {
-      if (!this.mixpanel) {
-        mixpanel.init(
-          EventTrackingRepository.CONFIG.USER_TRACKING.API_KEY,
-          {
-            autotrack: false,
-            debug: !z.util.Environment.frontend.is_production(),
-            loaded: mixpanel => {
-              mixpanel.register({
-                $city: null,
-                $initial_referrer: null,
-                $initial_referring_domain: null,
-                $referrer: null,
-                $referring_domain: null,
-                $region: null,
-              });
-              resolve(mixpanel);
-            },
+      mixpanel.init(
+        EventTrackingRepository.CONFIG.USER_ANALYTICS.API_KEY,
+        {
+          autotrack: false,
+          debug: !z.util.Environment.frontend.is_production(),
+          loaded: mixpanel => {
+            mixpanel.register({
+              $city: null,
+              $initial_referrer: null,
+              $initial_referring_domain: null,
+              $referrer: null,
+              $referring_domain: null,
+              $region: null,
+            });
+            this.mixpanel = mixpanel;
+            resolve(mixpanel);
           },
-          Date.now()
-        );
-      } else {
-        resolve(this.mixpanel);
-      }
-=======
-    return new Promise((resolve) => {
-      mixpanel.init(EventTrackingRepository.CONFIG.USER_ANALYTICS.API_KEY, {
-        autotrack: false,
-        debug: !z.util.Environment.frontend.is_production(),
-        loaded: (mixpanel) => {
-          mixpanel.register({
-            '$city': null,
-            '$initial_referrer': null,
-            '$initial_referring_domain': null,
-            '$referrer': null,
-            '$referring_domain': null,
-            '$region': null,
-          });
-          this.mixpanel = mixpanel;
-          resolve(mixpanel);
         },
-      }, Date.now());
->>>>>>> b3d8e6d0
+        Date.now()
+      );
     });
   }
 
