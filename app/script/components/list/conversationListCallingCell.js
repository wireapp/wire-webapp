--- conflicted
+++ resolved
@@ -26,11 +26,6 @@
   constructor(params) {
     this.conversation = params.conversation;
     this.calling_repository = params.calling_repository;
-<<<<<<< HEAD
-    this.mediaRepository = params.mediaRepository;
-    this.isSelected = params.is_selected;
-=======
->>>>>>> 0a88d33b
     this.temporaryUserStyle = params.temporaryUserStyle;
 
     this.onJoinCall = () => {
