/*
 * Wire
 * Copyright (C) 2018 Wire Swiss GmbH
 *
 * This program is free software: you can redistribute it and/or modify
 * it under the terms of the GNU General Public License as published by
 * the Free Software Foundation, either version 3 of the License, or
 * (at your option) any later version.
 *
 * This program is distributed in the hope that it will be useful,
 * but WITHOUT ANY WARRANTY; without even the implied warranty of
 * MERCHANTABILITY or FITNESS FOR A PARTICULAR PURPOSE. See the
 * GNU General Public License for more details.
 *
 * You should have received a copy of the GNU General Public License
 * along with this program. If not, see http://www.gnu.org/licenses/.
 *
 */

'use strict';

window.z = window.z || {};
window.z.components = z.components || {};

z.components.ConversationListCallingCell = class ConversationListCallingCell {
  constructor(params) {
    this.conversation = params.conversation;
    this.calling_repository = params.calling_repository;
    this.is_selected = params.is_selected;
    this.temporaryUserStyle = params.temporaryUserStyle;

    this.on_join_call = () => {
      const mediaType = this.call().isRemoteVideoSend() ? z.media.MediaType.AUDIO_VIDEO : z.media.MediaType.AUDIO;
      amplify.publish(z.event.WebApp.CALL.STATE.JOIN, this.conversation.id, mediaType);
    };

    this.on_leave_call = () => {
      amplify.publish(
        z.event.WebApp.CALL.STATE.LEAVE,
        this.conversation.id,
        z.calling.enum.TERMINATION_REASON.SELF_USER
      );
    };

    this.on_reject_call = () => {
      amplify.publish(z.event.WebApp.CALL.STATE.REJECT, this.conversation.id);
    };

    this.on_toggle_audio = () => {
      amplify.publish(z.event.WebApp.CALL.MEDIA.TOGGLE, this.conversation.id, z.media.MediaType.AUDIO);
    };

    this.on_toggle_screen = () => {
      amplify.publish(z.event.WebApp.CALL.MEDIA.CHOOSE_SCREEN, this.conversation.id);
    };

    this.on_toggle_video = () => {
      amplify.publish(z.event.WebApp.CALL.MEDIA.TOGGLE, this.conversation.id, z.media.MediaType.VIDEO);
    };

    this.users = ko.pureComputed(() => this.conversation.participating_user_ets());
    this.call = ko.pureComputed(() => this.conversation.call());
    this.call_participants = ko.pureComputed(() => {
      const participants = this.call()
        .participants()
        .map(participantEntity => participantEntity.user);
      return Array(6).fill(participants[0]);
    });

    const MAX_DISPLAYED_PARTICIPANTS = 9;
    this.call_participants_rest = ko.observable(0);
    this.call_participants_displayed = ko.pureComputed(() => {
      const displayed_user_ets = this.call_participants().slice(0, MAX_DISPLAYED_PARTICIPANTS);
      this.call_participants_rest(this.call_participants().length - displayed_user_ets.length);
      return displayed_user_ets;
    });

    this.joinedCall = this.calling_repository.joinedCall;

    this.self_stream_state = this.calling_repository.selfStreamState;

    this.show_screensharing_button = ko.pureComputed(() => z.calling.CallingRepository.supportsScreenSharing);
    this.show_video_button = ko.pureComputed(() => {
<<<<<<< HEAD
      if (this.joinedCall()) {
        return this.joinedCall().conversationEntity.is_one2one();
      }
=======
      return this.joined_call() ? this.joined_call().conversationEntity.supportsVideoCall(false) : false;
>>>>>>> c683a15a
    });
    this.disableToggleScreen = ko.pureComputed(() => {
      return this.joinedCall() ? this.joinedCall().isRemoteScreenSend() : true;
    });

    this.call_is_outgoing = ko.pureComputed(() => this.call().state() === z.calling.enum.CALL_STATE.OUTGOING);
    this.call_is_ongoing = ko.pureComputed(() => this.call().state() === z.calling.enum.CALL_STATE.ONGOING);
    this.call_is_incoming = ko.pureComputed(() => this.call().state() === z.calling.enum.CALL_STATE.INCOMING);
    this.call_is_answerable = ko.pureComputed(() => this.call_is_incoming() && !this.call().isDeclined());
    this.callIsConnected = ko.pureComputed(() => this.call().isConnected());

    this.show_leave_button = ko.pureComputed(() => {
      return this.call().selfUserJoined();
    });

    this.show_decline_button = ko.pureComputed(() => {
      return this.call_is_answerable();
    });

    this.show_accept_button = ko.pureComputed(() => {
      return this.call_is_answerable() && !this.call().isRemoteVideoSend();
    });

    this.show_accept_video_button = ko.pureComputed(() => {
      return this.call_is_answerable() && this.call().isRemoteVideoSend();
    });

    this.show_call_timer = ko.pureComputed(() => {
      return this.call_is_ongoing() && this.call().selfUserJoined();
    });

    this.show_join_button = ko.pureComputed(() => {
      return (this.call_is_ongoing() && !this.call().selfUserJoined()) || this.call().isDeclined();
    });

    this.show_call_controls = ko.pureComputed(() => {
      return this.call().selfUserJoined();
    });

    this.on_participants_button_click = () => {
      this.showParticipants(!this.showParticipants());
    };

    this.participants_button_label = ko.pureComputed(() => {
      return z.l10n.text(z.string.callParticipants, this.call_participants().length);
    });

    this.showParticipantsButton = ko.pureComputed(() => {
      return this.conversation.is_group() && this.call_is_ongoing();
    });

    this.showParticipants = ko.observable(false);

    this.showVideoPreview = ko.observable(false);
  }
};

ko.components.register('conversation-list-calling-cell', {
  template: `
    <div class="conversation-list-calling-cell conversation-list-cell" data-bind="attr: {'data-uie-uid': conversation.id, 'data-uie-value': conversation.display_name}" data-uie-name="item-call">

      <!-- ko ifnot: temporaryUserStyle -->
        <div class="conversation-list-cell-left">
          <!-- ko if: conversation.is_group() -->
            <group-avatar class="conversation-list-cell-avatar-arrow" params="users: users(), conversation: conversation"></group-avatar>
          <!-- /ko -->
          <!-- ko if: !conversation.is_group() && users().length -->
            <participant-avatar params="participant: users()[0], size: z.components.ParticipantAvatar.SIZE.SMALL"></participant-avatar>
          <!-- /ko -->
        </div>
      <!-- /ko -->

      <div class="conversation-list-cell-center" data-bind="css: {'conversation-list-cell-center-no-left': temporaryUserStyle}">
        <span class="conversation-list-cell-name" data-bind="text: conversation.display_name()"></span>
        <!-- ko if: call_is_outgoing -->
          <span class="conversation-list-cell-description" data-bind="l10n_text: z.string.callStateOutgoing" data-uie-name="call-label-outgoing"></span>
        <!-- /ko -->
        <!-- ko if: call_is_incoming -->
          <span class="conversation-list-cell-description" data-bind="l10n_text: z.string.callStateIncoming" data-uie-name="call-label-incoming"></span>
        <!-- /ko -->
        <!-- ko if: show_call_timer -->
          <span class="conversation-list-cell-description" data-bind="text: z.util.TimeUtil.formatSeconds(call().durationTime())" data-uie-name="call-duration"></span>
        <!-- /ko -->
      </div>

      <div class="conversation-list-cell-right">
        <!-- ko if: callIsConnected -->
          <div class="call-ui__button call-ui__button--red icon-end-call" data-bind="click: on_leave_call" data-uie-name="do-call-controls-call-leave"></div>
        <!-- /ko -->
      </div>

    </div>

    <!-- ko if: showVideoPreview -->
      <div>video</div>
    <!-- /ko -->

    <div class="conversation-list-calling-cell-controls">

      <div class="conversation-list-calling-cell-controls-left">
        <div class="call-ui__button icon-mute-small" data-bind="click: on_toggle_audio, css: {'call-ui__button--active': self_stream_state.audioSend()}" data-uie-name="do-toggle-mute"></div>
        <div class="call-ui__button icon-video" data-bind="if: show_video_button, click: on_toggle_video, css: {'call-ui__button--active': self_stream_state.videoSend()}" data-uie-name="do-toggle-video"></div>
        <!-- ko if: show_screensharing_button -->
        <div data-uie-name="do-toggle-screenshare" class="call-ui__button icon-screensharing-small"
          data-bind="click: on_toggle_screen, css: {'call-ui__button--disabled': disableToggleScreen(), 'call-ui__button--active': self_stream_state.screenSend()}">
          </div>
        <!-- /ko -->
      </div>

      <div class="conversation-list-calling-cell-controls-right">
        <!-- ko if: true || show_call_controls && showParticipantsButton -->
          <div class="call-ui__button call-ui__button--participants" data-bind="click: on_participants_button_click, text: participants_button_label, css: {'call-ui__button--active': showParticipants()}" data-uie-name="do-toggle-participants"></div>
        <!-- /ko -->
        <!-- ko if: show_accept_video_button -->
          <div class="call-ui__button call-ui__button--green call-ui__button--large icon-video" data-bind="click: on_join_call" data-uie-name="do-call-controls-call-accept"></div>
        <!-- /ko -->
        <!-- ko if: show_join_button -->
          <div class="call-ui__button call-ui__button--green call-ui__button--large" data-bind="click: on_join_call, l10n_text: z.string.callJoin" data-uie-name="do-call-controls-call-join"></div>
        <!-- /ko -->
        <!-- ko if: show_accept_button -->
          <div class="call-ui__button call-ui__button--green call-ui__button--large icon-call" data-bind="click: on_join_call" data-uie-name="do-call-controls-call-accept"></div>
        <!-- /ko -->
        <!-- ko if: show_decline_button -->
          <div class="call-ui__button call-ui__button--red call-ui__button--large icon-end-call" data-bind="click: on_reject_call" data-uie-name="do-call-controls-call-decline"></div>
        <!-- /ko -->
        <!-- ko if: show_leave_button -->
          <div class="call-ui__button call-ui__button--red call-ui__button--large icon-end-call" data-bind="click: on_leave_call" data-uie-name="do-call-controls-call-leave"></div>
        <!-- /ko -->
      </div>

    </div>

    <!-- ko if: showParticipants -->
      <div class="call-ui__participant-list"  data-bind="foreach: {data: call_participants}">
      <participant-item params="participant: $data, hideInfo: true, showCamera: true" data-bind="css: {'no-underline': true}"></participant-item>
      </div>
    <!-- /ko -->
  `,
  viewModel: z.components.ConversationListCallingCell,
});<|MERGE_RESOLUTION|>--- conflicted
+++ resolved
@@ -81,13 +81,7 @@
 
     this.show_screensharing_button = ko.pureComputed(() => z.calling.CallingRepository.supportsScreenSharing);
     this.show_video_button = ko.pureComputed(() => {
-<<<<<<< HEAD
-      if (this.joinedCall()) {
-        return this.joinedCall().conversationEntity.is_one2one();
-      }
-=======
       return this.joined_call() ? this.joined_call().conversationEntity.supportsVideoCall(false) : false;
->>>>>>> c683a15a
     });
     this.disableToggleScreen = ko.pureComputed(() => {
       return this.joinedCall() ? this.joinedCall().isRemoteScreenSend() : true;
