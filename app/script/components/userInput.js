--- conflicted
+++ resolved
@@ -52,13 +52,8 @@
     });
   }
 
-<<<<<<< HEAD
-  on_key_press(data, event) {
-    if (event.keyCode === z.util.KEYCODE.DELETE && this.input() === '') {
-=======
   on_key_press(data, keyboard_event) {
     if (z.util.KeyboardUtil.is_removal_action(keyboard_event) && !this.input().length) {
->>>>>>> b3d8e6d0
       this.selected.pop();
     }
     return true;
