/*
 * Wire
 * Copyright (C) 2018 Wire Swiss GmbH
 *
 * This program is free software: you can redistribute it and/or modify
 * it under the terms of the GNU General Public License as published by
 * the Free Software Foundation, either version 3 of the License, or
 * (at your option) any later version.
 *
 * This program is distributed in the hope that it will be useful,
 * but WITHOUT ANY WARRANTY; without even the implied warranty of
 * MERCHANTABILITY or FITNESS FOR A PARTICULAR PURPOSE. See the
 * GNU General Public License for more details.
 *
 * You should have received a copy of the GNU General Public License
 * along with this program. If not, see http://www.gnu.org/licenses/.
 *
 */

'use strict';

window.z = window.z || {};
window.z.components = z.components || {};

z.components.MessageQuote = class MessageQuote {
  constructor({conversation, conversationRepository, locationRepository, quote}) {
    this.updateCanShowMore = this.updateCanShowMore.bind(this);
    this.toggleShowMore = this.toggleShowMore.bind(this);

    this.locationRepository = locationRepository;

    this.canShowMore = ko.observable(false);
    this.showFullText = ko.observable(false);

    this.quotedMessage = ko.observable();
    this.error = quote().error;

    if (!this.error) {
      conversationRepository.get_message_in_conversation_by_id(conversation(), quote().messageId).then(message => {
        this.quotedMessage(message);
      });
    }
  }

  updateCanShowMore(elements) {
    const textQuote = elements.find(element => element.classList && element.classList.contains('message-quote__text'));
    if (textQuote) {
      this.canShowMore(textQuote.scrollWidth > textQuote.clientWidth);
    }
  }

  toggleShowMore() {
    this.showFullText(!this.showFullText());
  }
};

ko.components.register('message-quote', {
  template: `
<<<<<<< HEAD
  <!-- ko if: quotedMessage() -->
    <div class="message-quote" data-bind="template: {afterRender: updateCanShowMore}" data-uie-name="quote-item">
      <!-- ko if: quotedMessage().error -->
        <div class="message-quote__error" data-bind="l10n_text: z.string.replyQuoteError" data-uie-name="label-error-quote"></div>
      <!-- /ko -->
      <!-- ko ifnot: quotedMessage().error -->
        <div class="message-quote__sender" data-bind="text: quotedMessage().headerSenderName()" data-uie-name="label-name-quote"></div>
=======
  <!-- ko if: quotedMessage() || error -->
    <div class="message-quote" data-bind="template: {afterRender: updateCanShowMore}">
      <!-- ko if: error -->
        <div class="message-quote__error" data-bind="l10n_text: z.string.replyQuoteError"></div>
      <!-- /ko -->
      <!-- ko ifnot: error -->
        <div class="message-quote__sender" data-bind="text: quotedMessage().headerSenderName()"></div>
>>>>>>> c44edcf8
        <!-- ko foreach: {data: quotedMessage().assets, as: 'asset'} -->
          <!-- ko if: asset.is_image() -->
              <div class="message-quote__image" data-bind="background_image: asset.resource, click: (data, event) => $parents[2].show_detail($parent.quotedMessage(), event)" data-uie-name="media-picture-quote">
                <img data-bind="attr: {src: asset.dummy_url}"/>
              </div>
          <!-- /ko -->

          <!-- ko if: asset.is_text() -->
            <div class="message-quote__text" data-bind="html: asset.render(), css: {'message-quote__text--full': $parent.showFullText()}" dir="auto" data-uie-name="media-text-quote"></div>
            <!-- ko if: $parent.canShowMore -->
              <div class="message-quote__text__show-more" data-bind="click: $parent.toggleShowMore" data-uie-name="do-show-more-quote">
                <span data-bind="l10n_text: $parent.showFullText() ? z.string.replyQuoteShowLess : z.string.replyQuoteShowMore"></span>
                <disclose-icon data-bind="css: {'upside-down': $parent.showFullText()}"></disclose-icon>
              </div>
            <!-- /ko -->
          <!-- /ko -->

          <!-- ko if: asset.is_video() -->
            <video-asset class="message-quote__video" params="message: $parent.quotedMessage, isQuote: true" data-uie-name="media-video-quote"></video-asset>
          <!-- /ko -->

          <!-- ko if: asset.is_audio() -->
            <audio-asset class="message-quote__audio" params="message: $parent.quotedMessage" data-uie-name="media-audio-quote"></audio-asset>
          <!-- /ko -->

          <!-- ko if: asset.is_file() -->
            <file-asset class="message-quote__file" params="message: $parent.quotedMessage" data-uie-name="media-file-quote"></file-asset>
          <!-- /ko -->

          <!-- ko if: asset.is_location() -->
            <location-asset params="asset: asset, locationRepository: $parent.locationRepository" data-uie-name="media-location-quote"></location-asset>
          <!-- /ko -->
        <!-- /ko -->
      <!-- /ko -->
    </div>
  <!-- /ko -->
  `,
  viewModel: z.components.MessageQuote,
});<|MERGE_RESOLUTION|>--- conflicted
+++ resolved
@@ -56,23 +56,13 @@
 
 ko.components.register('message-quote', {
   template: `
-<<<<<<< HEAD
-  <!-- ko if: quotedMessage() -->
+  <!-- ko if: quotedMessage() || error -->
     <div class="message-quote" data-bind="template: {afterRender: updateCanShowMore}" data-uie-name="quote-item">
-      <!-- ko if: quotedMessage().error -->
+      <!-- ko if: error -->
         <div class="message-quote__error" data-bind="l10n_text: z.string.replyQuoteError" data-uie-name="label-error-quote"></div>
       <!-- /ko -->
-      <!-- ko ifnot: quotedMessage().error -->
+      <!-- ko ifnot: error -->
         <div class="message-quote__sender" data-bind="text: quotedMessage().headerSenderName()" data-uie-name="label-name-quote"></div>
-=======
-  <!-- ko if: quotedMessage() || error -->
-    <div class="message-quote" data-bind="template: {afterRender: updateCanShowMore}">
-      <!-- ko if: error -->
-        <div class="message-quote__error" data-bind="l10n_text: z.string.replyQuoteError"></div>
-      <!-- /ko -->
-      <!-- ko ifnot: error -->
-        <div class="message-quote__sender" data-bind="text: quotedMessage().headerSenderName()"></div>
->>>>>>> c44edcf8
         <!-- ko foreach: {data: quotedMessage().assets, as: 'asset'} -->
           <!-- ko if: asset.is_image() -->
               <div class="message-quote__image" data-bind="background_image: asset.resource, click: (data, event) => $parents[2].show_detail($parent.quotedMessage(), event)" data-uie-name="media-picture-quote">
