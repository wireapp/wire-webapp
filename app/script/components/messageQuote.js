/*
 * Wire
 * Copyright (C) 2018 Wire Swiss GmbH
 *
 * This program is free software: you can redistribute it and/or modify
 * it under the terms of the GNU General Public License as published by
 * the Free Software Foundation, either version 3 of the License, or
 * (at your option) any later version.
 *
 * This program is distributed in the hope that it will be useful,
 * but WITHOUT ANY WARRANTY; without even the implied warranty of
 * MERCHANTABILITY or FITNESS FOR A PARTICULAR PURPOSE. See the
 * GNU General Public License for more details.
 *
 * You should have received a copy of the GNU General Public License
 * along with this program. If not, see http://www.gnu.org/licenses/.
 *
 */

'use strict';

window.z = window.z || {};
window.z.components = z.components || {};

z.components.MessageQuote = class MessageQuote {
  constructor({
    conversation,
    conversationRepository,
    focusMessage,
    handleClickOnMessage,
    locationRepository,
    quote,
    selfId,
    showDetail,
  }) {
    this.updateCanShowMore = this.updateCanShowMore.bind(this);
    this.toggleShowMore = this.toggleShowMore.bind(this);

    this.showDetail = showDetail;
    this.handleClickOnMessage = handleClickOnMessage;
    this.focusMessage = () => {
      if (this.quotedMessage()) {
        focusMessage(this.quotedMessage().id);
      }
    };

    this.locationRepository = locationRepository;
    this.selfId = selfId;

    this.canShowMore = ko.observable(false);
    this.showFullText = ko.observable(false);

    this.quotedMessage = ko.observable();
    this.error = quote().error;

    this.quotedMessageIsBeforeToday = ko.pureComputed(() => {
      if (!this.quotedMessage()) {
        return false;
      }
      const quoteDate = moment(this.quotedMessage().timestamp());
      const today = moment().startOf('day');
      return quoteDate.isBefore(today);
    });

    if (!this.error) {
      conversationRepository.get_message_in_conversation_by_id(conversation(), quote().messageId).then(message => {
        this.quotedMessage(message);
      });
    }
  }

  updateCanShowMore(elements) {
    const textQuote = elements.find(element => element.classList && element.classList.contains('message-quote__text'));
    if (textQuote) {
      this.canShowMore(textQuote.scrollWidth > textQuote.clientWidth);
    }
  }

  toggleShowMore() {
    this.showFullText(!this.showFullText());
  }
};

ko.components.register('message-quote', {
  template: `
  <!-- ko if: quotedMessage() || error -->
    <div class="message-quote" data-bind="template: {afterRender: updateCanShowMore}" data-uie-name="quote-item">
      <!-- ko if: error -->
        <div class="message-quote__error" data-bind="l10n_text: z.string.replyQuoteError" data-uie-name="label-error-quote"></div>
      <!-- /ko -->
      <!-- ko ifnot: error -->
        <div class="message-quote__sender" data-bind="text: quotedMessage().headerSenderName()" data-uie-name="label-name-quote"></div>
        <!-- ko foreach: {data: quotedMessage().assets, as: 'asset'} -->
          <!-- ko if: asset.is_image() -->
              <div class="message-quote__image" data-bind="background_image: asset.resource, click: (data, event) => $parent.showDetail($parent.quotedMessage(), event)" data-uie-name="media-picture-quote">
                <img data-bind="attr: {src: asset.dummy_url}"/>
              </div>
          <!-- /ko -->

          <!-- ko if: asset.is_text() -->
            <div class="message-quote__text" data-bind="html: asset.render($parent.selfId()), event: {click: $parent.handleClickOnMessage}, css: {'message-quote__text--full': $parent.showFullText()}" dir="auto" data-uie-name="media-text-quote"></div>
            <!-- ko if: $parent.canShowMore -->
              <div class="message-quote__text__show-more" data-bind="click: $parent.toggleShowMore" data-uie-name="do-show-more-quote">
                <span data-bind="l10n_text: $parent.showFullText() ? z.string.replyQuoteShowLess : z.string.replyQuoteShowMore"></span>
                <disclose-icon data-bind="css: {'upside-down': $parent.showFullText()}"></disclose-icon>
              </div>
            <!-- /ko -->
          <!-- /ko -->

          <!-- ko if: asset.is_video() -->
            <video-asset class="message-quote__video" params="message: $parent.quotedMessage, isQuote: true" data-uie-name="media-video-quote"></video-asset>
          <!-- /ko -->

          <!-- ko if: asset.is_audio() -->
            <audio-asset class="message-quote__audio" params="message: $parent.quotedMessage" data-uie-name="media-audio-quote"></audio-asset>
          <!-- /ko -->

          <!-- ko if: asset.is_file() -->
            <file-asset class="message-quote__file" params="message: $parent.quotedMessage" data-uie-name="media-file-quote"></file-asset>
          <!-- /ko -->

          <!-- ko if: asset.is_location() -->
            <location-asset params="asset: asset, locationRepository: $parent.locationRepository" data-uie-name="media-location-quote"></location-asset>
          <!-- /ko -->
        <!-- /ko -->
        <div class="message-quote__timestamp" 
          data-bind="l10n_text: {
              id: quotedMessageIsBeforeToday() ? z.string.replyQuoteTimeStampDate : z.string.replyQuoteTimeStampTime, 
              substitute: moment(quotedMessage().timestamp()).format(quotedMessageIsBeforeToday() ? 'DD.MM.YYYY' : 'HH:mm')
            },
<<<<<<< HEAD
            click: focusMessage"></div>
=======
            click: () => $parents[1]._focusMessage(quotedMessage().id)"
          data-uie-name="label-timestamp-quote">
        </div>
>>>>>>> 139321c9
      <!-- /ko -->
    </div>
  <!-- /ko -->
  `,
  viewModel: z.components.MessageQuote,
});<|MERGE_RESOLUTION|>--- conflicted
+++ resolved
@@ -128,13 +128,9 @@
               id: quotedMessageIsBeforeToday() ? z.string.replyQuoteTimeStampDate : z.string.replyQuoteTimeStampTime, 
               substitute: moment(quotedMessage().timestamp()).format(quotedMessageIsBeforeToday() ? 'DD.MM.YYYY' : 'HH:mm')
             },
-<<<<<<< HEAD
-            click: focusMessage"></div>
-=======
-            click: () => $parents[1]._focusMessage(quotedMessage().id)"
+            click: focusMessage" 
           data-uie-name="label-timestamp-quote">
         </div>
->>>>>>> 139321c9
       <!-- /ko -->
     </div>
   <!-- /ko -->
