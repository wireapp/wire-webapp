/*
 * Wire
 * Copyright (C) 2018 Wire Swiss GmbH
 *
 * This program is free software: you can redistribute it and/or modify
 * it under the terms of the GNU General Public License as published by
 * the Free Software Foundation, either version 3 of the License, or
 * (at your option) any later version.
 *
 * This program is distributed in the hope that it will be useful,
 * but WITHOUT ANY WARRANTY; without even the implied warranty of
 * MERCHANTABILITY or FITNESS FOR A PARTICULAR PURPOSE. See the
 * GNU General Public License for more details.
 *
 * You should have received a copy of the GNU General Public License
 * along with this program. If not, see http://www.gnu.org/licenses/.
 *
 */

'use strict';

window.z = window.z || {};
window.z.components = z.components || {};

z.components.ServiceListMode = {
  COMPACT: 'compact',
  DEFAULT: 'default',
  OTHERS: 'others',
};

z.components.ServiceListViewModel = class ServiceListViewModel {
  constructor(params) {
    this.services = params.services;
    this.onClick = params.click;
    this.mode = params.mode || z.components.ServiceListMode.DEFAULT;

    this.css_classes = ko.pureComputed(() => {
      if (this.mode === z.components.ServiceListMode.COMPACT) {
        return 'search-list-sm';
      }
      return 'search-list-lg';
    });
  }
};

ko.components.register('service-list', {
  template: `
    <div class="search-list" data-bind="css: css_classes(), foreach: services">
      <div class="search-list-item" data-bind="click: $parent.onClick">
<<<<<<< HEAD
        <!-- ko ifnot: $parent.mode === z.components.ServiceListMode.COMPACT -->
          <div class="search-list-item-image">
            <service-avatar class="service-avatar-sm" params="service: $data"></service-avatar>
          </div>
          <div class="search-list-item-content">
            <div class="search-list-item-content-name" data-bind="text: name"></div>
            <div class="search-list-item-content-info">
              <span class="search-list-item-content-username" data-bind="text: description"></span>
            </div>
          </div>
        <!-- /ko -->
        <!-- ko if: $parent.mode === z.components.ServiceListMode.COMPACT -->
          <div class="search-list-item-image">
            <service-avatar class="service-avatar-md" params="service: $data"></service-avatar>
          </div>
          <div class="search-list-item-content">
            <div class="search-list-item-content-name" data-bind="text: name"></div>
=======
        <div class="search-list-item-image">
          <service-avatar class="service-avatar-sm" params="service: $data"></service-avatar>
        </div>
        <div class="search-list-item-content">
          <div class="search-list-item-content-name" data-bind="text: name"></div>
          <div class="search-list-item-content-info">
            <span class="search-list-item-content-username" data-bind="text: summary"></span>
>>>>>>> c8c07924
          </div>
        <!-- /ko -->
      </div>
    </div>
  `,
  viewModel: z.components.ServiceListViewModel,
});<|MERGE_RESOLUTION|>--- conflicted
+++ resolved
@@ -47,7 +47,6 @@
   template: `
     <div class="search-list" data-bind="css: css_classes(), foreach: services">
       <div class="search-list-item" data-bind="click: $parent.onClick">
-<<<<<<< HEAD
         <!-- ko ifnot: $parent.mode === z.components.ServiceListMode.COMPACT -->
           <div class="search-list-item-image">
             <service-avatar class="service-avatar-sm" params="service: $data"></service-avatar>
@@ -55,7 +54,7 @@
           <div class="search-list-item-content">
             <div class="search-list-item-content-name" data-bind="text: name"></div>
             <div class="search-list-item-content-info">
-              <span class="search-list-item-content-username" data-bind="text: description"></span>
+              <span class="search-list-item-content-username" data-bind="text: summary"></span>
             </div>
           </div>
         <!-- /ko -->
@@ -65,15 +64,6 @@
           </div>
           <div class="search-list-item-content">
             <div class="search-list-item-content-name" data-bind="text: name"></div>
-=======
-        <div class="search-list-item-image">
-          <service-avatar class="service-avatar-sm" params="service: $data"></service-avatar>
-        </div>
-        <div class="search-list-item-content">
-          <div class="search-list-item-content-name" data-bind="text: name"></div>
-          <div class="search-list-item-content-info">
-            <span class="search-list-item-content-username" data-bind="text: summary"></span>
->>>>>>> c8c07924
           </div>
         <!-- /ko -->
       </div>
