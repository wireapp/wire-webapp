--- conflicted
+++ resolved
@@ -322,13 +322,7 @@
           }
 
           if (user_et.is_unknown()) {
-<<<<<<< HEAD
-            return conversation_et.team_id
-              ? 'user-profile-footer-message-remove'
-              : 'user-profile-footer-connect-remove';
-=======
             return 'user-profile-footer-connect-remove';
->>>>>>> c6aa6366
           }
 
           if (user_et.is_ignored() || user_et.is_request()) {
