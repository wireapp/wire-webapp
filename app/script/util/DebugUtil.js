/*
 * Wire
 * Copyright (C) 2017 Wire Swiss GmbH
 *
 * This program is free software: you can redistribute it and/or modify
 * it under the terms of the GNU General Public License as published by
 * the Free Software Foundation, either version 3 of the License, or
 * (at your option) any later version.
 *
 * This program is distributed in the hope that it will be useful,
 * but WITHOUT ANY WARRANTY; without even the implied warranty of
 * MERCHANTABILITY or FITNESS FOR A PARTICULAR PURPOSE. See the
 * GNU General Public License for more details.
 *
 * You should have received a copy of the GNU General Public License
 * along with this program. If not, see http://www.gnu.org/licenses/.
 *
 */

'use strict';

window.z = window.z || {};
window.z.util = z.util || {};

z.util.DebugUtil = class DebugUtil {
  constructor(user_repository, conversation_repository) {
    this.conversation_repository = conversation_repository;
    this.logger = new z.util.Logger(
      'z.util.DebugUtil',
      z.config.LOGGER.OPTIONS,
    );
    this.user_repository = user_repository;
  }

  block_all_connections() {
    const block_users = wire.app.repository.user.users().map(user_et => {
      return this.user_repository.block_user(user_et);
    });
    return Promise.all(block_users);
  }

  break_session(user_id, client_id) {
    const session_id = `${user_id}@${client_id}`;
    return wire.app.repository.cryptography.cryptobox
      .session_load(session_id)
      .then(function(cryptobox_session) {
        cryptobox_session.session.session_states = {};

        const record = {
          created: Date.now(),
          id: session_id,
          serialised: cryptobox_session.session.serialise(),
          version: 'broken_by_qa',
        };

        return wire.app.repository.storage.storage_service.save(
          z.storage.StorageService.OBJECT_STORE.SESSIONS,
          session_id,
          record,
        );
      })
      .then(() => {
        this.logger.log(`Corrupted Session ID '${session_id}'`);
      });
  }

  get_number_of_clients_in_conversation() {
    const user_ets = this.conversation_repository
      .active_conversation()
      .participating_user_ets();

    const other_clients = user_ets
      .map(user_et => user_et.devices().length)
      .reduce((previous, current) => previous + current);

    const my_clients = this.user_repository.self().devices().length;

    return other_clients + my_clients;
  }

  get_event_info(event) {
    const debug_information = {event};

    return this.conversation_repository
      .get_conversation_by_id_async(event.conversation)
      .then(conversation_et => {
        debug_information.conversation = conversation_et;
        return this.user_repository.get_user_by_id(event.from);
      })
      .then(user_et => {
        debug_information.user = user_et;
        const log_message = `Hey ${this.user_repository
          .self()
          .name()}, this is for you:`;
        this.logger.warn(log_message, debug_information);
        this.logger.warn(
          `Conversation: ${debug_information.conversation.name()}`,
          debug_information.conversation,
        );
        this.logger.warn(
          `From: ${debug_information.user.name()}`,
          debug_information.user,
        );
        return debug_information;
      });
  }

  get_serialised_session(session_id) {
    return wire.app.repository.storage.storage_service
      .load('sessions', session_id)
      .then(function(record) {
        const base64_encoded_payload = z.util.array_to_base64(
          record.serialised,
        );
        record.serialised = base64_encoded_payload;
        return record;
      });
  }

  get_serialised_identity() {
    return wire.app.repository.storage.storage_service
      .load('keys', 'local_identity')
      .then(function(record) {
        const base64_encoded_payload = z.util.array_to_base64(
          record.serialised,
        );
        record.serialised = base64_encoded_payload;
        return record;
      });
  }

  get_notification_from_stream(notification_id, notification_id_since) {
    const client_id = wire.app.repository.client.current_client().id;

    const _got_notifications = ({has_more, notifications}) => {
      const matching_notifications = notifications.filter(
        notification => notification.id === notification_id,
      );
      if (matching_notifications.length) {
        return matching_notifications[0];
      }

      if (has_more) {
        const last_notification = notifications[notifications.length - 1];
        return this.get_notification_from_stream(
          notification_id,
          last_notification.id,
        );
      }
      this.logger.log(
        `Notification '${notification_id}' was not found in encrypted notification stream`,
      );
    };

    return wire.app.service.notification
      .get_notifications(client_id, notification_id_since, 10000)
      .then(_got_notifications);
  }

  get_notifications_from_stream(
    remote_user_id,
    remote_client_id,
    matching_notifications,
    notification_id_since,
  ) {
    if (matching_notifications == null) {
      matching_notifications = [];
    }
    const local_client_id = wire.app.repository.client.current_client().id;
    const local_user_id = wire.app.repository.user.self().id;

    const _got_notifications = ({has_more, notifications}) => {
      const additional_notifications = notifications.filter(function(
        notification,
      ) {
        const {payload} = notification;
        for (const {data, from} of payload) {
          if (data && [local_user_id, remote_user_id].includes(from)) {
            const {sender, recipient} = data;
            const incoming_event =
              sender === remote_client_id && recipient === local_client_id;
            const outgoing_event =
              sender === local_client_id && recipient === remote_client_id;
            return incoming_event || outgoing_event;
          }
        }
        return false;
      });

      matching_notifications = matching_notifications.concat(
        additional_notifications,
      );
      if (has_more) {
        const last_notification = notifications[notifications.length - 1];
        return this.get_notifications_from_stream(
          remote_user_id,
          remote_client_id,
          matching_notifications,
          last_notification.id,
        );
      }
      this.logger.log(
        `Found '${matching_notifications.length}' notification between '${local_client_id}' and '${remote_client_id}'`,
        matching_notifications,
      );
      return matching_notifications;
    };

    const client_scope = remote_user_id === local_user_id
      ? undefined
      : local_client_id;
    return wire.app.service.notification
      .get_notifications(client_scope, notification_id_since, 10000)
      .then(_got_notifications);
  }

  get_objects_for_decryption_errors(session_id, notification_id) {
    return Promise.all([
      this.get_notification_from_stream(notification_id.toLowerCase()),
      this.get_serialised_identity(),
      this.get_serialised_session(session_id.toLowerCase()),
    ]).then(resolve_array => {
      return JSON.stringify({
        identity: resolve_array[1],
        notification: resolve_array[0],
        session: resolve_array[2],
      });
    });
  }

  get_info_for_client_decryption_errors(remote_user_id, remote_client_id) {
    return Promise.all([
      this.get_notifications_from_stream(remote_user_id, remote_client_id),
      this.get_serialised_identity(),
      this.get_serialised_session(`${remote_user_id}@${remote_client_id}`),
    ]).then(resolve_array => {
      return JSON.stringify({
        identity: resolve_array[1],
        notifications: resolve_array[0],
        session: resolve_array[2],
      });
    });
  }

<<<<<<< HEAD
  get_v2_call_participants(
    conversation_id = wire.app.repository.conversation.active_conversation().id,
  ) {
    return wire.app.service.call.get_state(conversation_id).then(response => {
      const participants = [];

      for (const id in response.participants) {
        const participant = response.participants[id];
        if (participant.state === z.calling.enum.ParticipantState.JOINED) {
          participants.push(wire.app.repository.user.get_user_by_id(id));
        }
      }

      this.logger.debug(
        `Call in '${conversation_id}' has '${participants.length}' joined participant/s`,
        participants,
      );

      for (const participant of participants) {
        this.logger.log(
          `User '${participant.name()}' with ID '${participant.id}' has state 'joined'.`,
        );
      }
    });
  }

=======
>>>>>>> 984fc7dc
  log_connection_status() {
    this.logger.log('Online Status');
    this.logger.log(`-- Browser online: ${window.navigator.onLine}`);
    this.logger.log(
      `-- IndexedDB open: ${wire.app.repository.storage.storage_service.db.isOpen()}`,
    );
    this.logger.log(
      `-- WebSocket ready state: ${window.wire.app.service.web_socket.socket
        .readyState}`,
    );
  }
};<|MERGE_RESOLUTION|>--- conflicted
+++ resolved
@@ -242,35 +242,6 @@
     });
   }
 
-<<<<<<< HEAD
-  get_v2_call_participants(
-    conversation_id = wire.app.repository.conversation.active_conversation().id,
-  ) {
-    return wire.app.service.call.get_state(conversation_id).then(response => {
-      const participants = [];
-
-      for (const id in response.participants) {
-        const participant = response.participants[id];
-        if (participant.state === z.calling.enum.ParticipantState.JOINED) {
-          participants.push(wire.app.repository.user.get_user_by_id(id));
-        }
-      }
-
-      this.logger.debug(
-        `Call in '${conversation_id}' has '${participants.length}' joined participant/s`,
-        participants,
-      );
-
-      for (const participant of participants) {
-        this.logger.log(
-          `User '${participant.name()}' with ID '${participant.id}' has state 'joined'.`,
-        );
-      }
-    });
-  }
-
-=======
->>>>>>> 984fc7dc
   log_connection_status() {
     this.logger.log('Online Status');
     this.logger.log(`-- Browser online: ${window.navigator.onLine}`);
