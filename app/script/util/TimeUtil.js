--- conflicted
+++ resolved
@@ -36,26 +36,26 @@
       value: 1000 * 60 * 60 * 24 * 7,
     },
     {
-      plural: z.string.ephememalUnitsDays,
-      singular: z.string.ephememalUnitsDay,
+      plural: z.string.ephemeralUnitsDays,
+      singular: z.string.ephemeralUnitsDay,
       unit: 'd',
       value: 1000 * 60 * 60 * 24,
     },
     {
-      plural: z.string.ephememalUnitsHours,
-      singular: z.string.ephememalUnitsHour,
+      plural: z.string.ephemeralUnitsHours,
+      singular: z.string.ephemeralUnitsHour,
       unit: 'h',
       value: 1000 * 60 * 60,
     },
     {
-      plural: z.string.ephememalUnitsMinutes,
-      singular: z.string.ephememalUnitsMinute,
+      plural: z.string.ephemeralUnitsMinutes,
+      singular: z.string.ephemeralUnitsMinute,
       unit: 'm',
       value: 1000 * 60,
     },
     {
-      plural: z.string.ephememalUnitsSeconds,
-      singular: z.string.ephememalUnitsSecond,
+      plural: z.string.ephemeralUnitsSeconds,
+      singular: z.string.ephemeralUnitsSecond,
       unit: 's',
       value: 1000,
     },
@@ -69,44 +69,7 @@
    * @returns {Object} Unit, value and localized string
    */
   formatDuration: (duration, rounded = true, maximumUnits = 1) => {
-<<<<<<< HEAD
     const mappedUnits = z.util.TimeUtil.durationUnits.map((unit, index) => {
-=======
-    const units = [
-      {
-        plural: z.string.ephemeralUnitsWeeks,
-        singular: z.string.ephemeralUnitsWeek,
-        unit: 'w',
-        value: 1000 * 60 * 60 * 24 * 7,
-      },
-      {
-        plural: z.string.ephemeralUnitsDays,
-        singular: z.string.ephemeralUnitsDay,
-        unit: 'd',
-        value: 1000 * 60 * 60 * 24,
-      },
-      {
-        plural: z.string.ephemeralUnitsHours,
-        singular: z.string.ephemeralUnitsHour,
-        unit: 'h',
-        value: 1000 * 60 * 60,
-      },
-      {
-        plural: z.string.ephemeralUnitsMinutes,
-        singular: z.string.ephemeralUnitsMinute,
-        unit: 'm',
-        value: 1000 * 60,
-      },
-      {
-        plural: z.string.ephemeralUnitsSeconds,
-        singular: z.string.ephemeralUnitsSecond,
-        unit: 's',
-        value: 1000,
-      },
-    ];
-
-    const mappedUnits = units.map((unit, index) => {
->>>>>>> 77bedec4
       let value = duration;
       if (index > 0) {
         value %= units[index - 1].value;
