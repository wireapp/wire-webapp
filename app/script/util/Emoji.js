/*
 * Wire
 * Copyright (C) 2017 Wire Swiss GmbH
 *
 * This program is free software: you can redistribute it and/or modify
 * it under the terms of the GNU General Public License as published by
 * the Free Software Foundation, either version 3 of the License, or
 * (at your option) any later version.
 *
 * This program is distributed in the hope that it will be useful,
 * but WITHOUT ANY WARRANTY; without even the implied warranty of
 * MERCHANTABILITY or FITNESS FOR A PARTICULAR PURPOSE. See the
 * GNU General Public License for more details.
 *
 * You should have received a copy of the GNU General Public License
 * along with this program. If not, see http://www.gnu.org/licenses/.
 *
 */

'use strict';

window.z = window.z || {};
window.z.util = z.util || {};

// http://www.unicode.org/Public/emoji/5.0/emoji-data.txt
// This is the exact copy of unicode-range definition for `emoji` font in CSS.
const EMOJI_UNICODE_RANGES = 'U+1F004, U+1F0CF, U+1F170-1F171, U+1F17E, U+1F17F, U+1F18E, U+1F191-1F19A, U+1F1E6-1F1FF, U+1F201, U+1F201-1F202, U+1F21A, U+1F22F, U+1F232-1F236, U+1F232-1F23A, U+1F238-1F23A, U+1F250-1F251, U+1F300-1F320, U+1F321, U+1F324-1F32C, U+1F32D-1F32F, U+1F330-1F335, U+1F336, U+1F337-1F37C, U+1F37D, U+1F37E-1F37F, U+1F380-1F393, U+1F385, U+1F396-1F397, U+1F399-1F39B, U+1F39E-1F39F, U+1F3A0-1F3C4, U+1F3C2-1F3C4, U+1F3C5, U+1F3C6-1F3CA, U+1F3C7, U+1F3CA, U+1F3CB-1F3CC, U+1F3CB-1F3CE, U+1F3CF-1F3D3, U+1F3D4-1F3DF, U+1F3E0-1F3F0, U+1F3F3-1F3F5, U+1F3F4, U+1F3F7, U+1F3F8-1F3FF, U+1F3FB-1F3FF, U+1F400-1F43E, U+1F43F, U+1F440, U+1F441, U+1F442-1F443, U+1F442-1F4F7, U+1F446-1F450, U+1F466-1F469, U+1F46E, U+1F470-1F478, U+1F47C, U+1F481-1F483, U+1F485-1F487, U+1F4AA, U+1F4F8, U+1F4F9-1F4FC, U+1F4FD, U+1F4FF, U+1F500-1F53D, U+1F549-1F54A, U+1F54B-1F54E, U+1F550-1F567, U+1F56F-1F570, U+1F573-1F579, U+1F574-1F575, U+1F57A, U+1F587, U+1F58A-1F58D, U+1F590, U+1F595-1F596, U+1F5A4, U+1F5A5, U+1F5A8, U+1F5B1-1F5B2, U+1F5BC, U+1F5C2-1F5C4, U+1F5D1-1F5D3, U+1F5DC-1F5DE, U+1F5E1, U+1F5E3, U+1F5E8, U+1F5EF, U+1F5F3, U+1F5FA, U+1F5FB-1F5FF, U+1F600, U+1F601-1F610, U+1F611, U+1F612-1F614, U+1F615, U+1F616, U+1F617, U+1F618, U+1F619, U+1F61A, U+1F61B, U+1F61C-1F61E, U+1F61F, U+1F620-1F625, U+1F626-1F627, U+1F628-1F62B, U+1F62C, U+1F62D, U+1F62E-1F62F, U+1F630-1F633, U+1F634, U+1F635-1F640, U+1F641-1F642, U+1F643-1F644, U+1F645-1F647, U+1F645-1F64F, U+1F64B-1F64F, U+1F680-1F6C5, U+1F6A3, U+1F6B4-1F6B6, U+1F6C0, U+1F6CB-1F6CF, U+1F6CC, U+1F6D0, U+1F6D1-1F6D2, U+1F6E0-1F6E5, U+1F6E9, U+1F6EB-1F6EC, U+1F6F0, U+1F6F3, U+1F6F4-1F6F6, U+1F6F7-1F6F8, U+1F910-1F918, U+1F918, U+1F919-1F91C, U+1F919-1F91E, U+1F91E, U+1F91F, U+1F920-1F927, U+1F926, U+1F928-1F92F, U+1F930, U+1F931-1F932, U+1F933-1F939, U+1F933-1F93A, U+1F93C-1F93E, U+1F93D-1F93E, U+1F940-1F945, U+1F947-1F94B, U+1F94C, U+1F950-1F95E, U+1F95F-1F96B, U+1F980-1F984, U+1F985-1F991, U+1F992-1F997, U+1F9C0, U+1F9D0-1F9E6, U+1F9D1-1F9DD, U+203C, U+2049, U+2122, U+2139, U+2194-2199, U+21A9-21AA, U+231A-231B, U+2328, U+23CF, U+23E9-23EC, U+23E9-23F3, U+23F0, U+23F3, U+23F8-23FA, U+24C2, U+25AA-25AB, U+25B6, U+25C0, U+25FB-25FE, U+25FD-25FE, U+2600-2604, U+260E, U+2611, U+2614-2615, U+2618, U+261D, U+2620, U+2622-2623, U+2626, U+262A, U+262E-262F, U+2638-263A, U+2640, U+2642, U+2648-2653, U+2660, U+2663, U+2665-2666, U+2668, U+267B, U+267F, U+2692-2697, U+2693, U+2699, U+269B-269C, U+26A0-26A1, U+26A1, U+26AA-26AB, U+26B0-26B1, U+26BD-26BE, U+26C4-26C5, U+26C8, U+26CE, U+26CF, U+26D1, U+26D3-26D4, U+26D4, U+26E9-26EA, U+26EA, U+26F0-26F5, U+26F2-26F3, U+26F5, U+26F7-26FA, U+26F9, U+26FA, U+26FD, U+2702, U+2705, U+2708-2709, U+270A-270B, U+270C-270D, U+270F, U+2712, U+2714, U+2716, U+271D, U+2721, U+2728, U+2733-2734, U+2744, U+2747, U+274C, U+274E, U+2753-2755, U+2757, U+2763-2764, U+2795-2797, U+27A1, U+27B0, U+27BF, U+2934-2935, U+2B05-2B07, U+2B1B-2B1C, U+2B50, U+2B55, U+3030, U+303D, U+3297, U+3299'
  .replace(/U\+/g, '')
  .split(', ')
  .reduce((list, codepoint) => {
    if (codepoint.indexOf('-') === -1) {
      list.push(String.fromCodePoint(`0x${codepoint}`));
    } else {
      const hex_base = 16;
      const [start, end] = codepoint.split('-').map((code) => parseInt(code, hex_base));
      for (let code = start; code <= end; code++) {
        list.push(String.fromCodePoint(`0x${code.toString(hex_base)}`));
      }
    }
    return list;
  }, []);

const EMOJI_UNICODE_RANGE_REGEXP = new RegExp(`[${EMOJI_UNICODE_RANGES.join('')}]`, 'g');
const WHITESPACES_REGEXP = /[\s\u200B-\u200D\uFEFF\uFE0E\uFE0F]/g; // also includes zero-width joiners

z.util.emoji = {
  includes_only_emojies: function(text) {
<<<<<<< HEAD
    // http://www.unicode.org/Public/emoji/1.0/emoji-data.txt
    // http://crocodillon.com/blog/parsing-emoji-unicode-in-javascript
    const emoji_regex = /\ud83c[\udf00-\udfff]|\ud83c[\udde6-\uddff]|\ud83d[\udc00-\udeff]|\ud83e[\udd10-\uddff]|[\u231a-\u27ff][\ufe0f]?/g;

    const is_valid_string = string => _.isString(string) && string.length > 0;
    const remove_emojies = string => string.replace(emoji_regex, '');
    const remove_whitespace = string => string.replace(/\s/g, '');
=======
    const is_valid_string = (string) => _.isString(string) && (string.length > 0);
    const remove_emojies = (string) => string.replace(EMOJI_UNICODE_RANGE_REGEXP, '');
    const remove_whitespace = (string) => string.replace(WHITESPACES_REGEXP, '');
>>>>>>> c6aa6366

    return is_valid_string(text) && remove_emojies(remove_whitespace(text)).length === 0;
  },
};<|MERGE_RESOLUTION|>--- conflicted
+++ resolved
@@ -32,7 +32,7 @@
       list.push(String.fromCodePoint(`0x${codepoint}`));
     } else {
       const hex_base = 16;
-      const [start, end] = codepoint.split('-').map((code) => parseInt(code, hex_base));
+      const [start, end] = codepoint.split('-').map(code => parseInt(code, hex_base));
       for (let code = start; code <= end; code++) {
         list.push(String.fromCodePoint(`0x${code.toString(hex_base)}`));
       }
@@ -45,19 +45,9 @@
 
 z.util.emoji = {
   includes_only_emojies: function(text) {
-<<<<<<< HEAD
-    // http://www.unicode.org/Public/emoji/1.0/emoji-data.txt
-    // http://crocodillon.com/blog/parsing-emoji-unicode-in-javascript
-    const emoji_regex = /\ud83c[\udf00-\udfff]|\ud83c[\udde6-\uddff]|\ud83d[\udc00-\udeff]|\ud83e[\udd10-\uddff]|[\u231a-\u27ff][\ufe0f]?/g;
-
     const is_valid_string = string => _.isString(string) && string.length > 0;
-    const remove_emojies = string => string.replace(emoji_regex, '');
-    const remove_whitespace = string => string.replace(/\s/g, '');
-=======
-    const is_valid_string = (string) => _.isString(string) && (string.length > 0);
-    const remove_emojies = (string) => string.replace(EMOJI_UNICODE_RANGE_REGEXP, '');
-    const remove_whitespace = (string) => string.replace(WHITESPACES_REGEXP, '');
->>>>>>> c6aa6366
+    const remove_emojies = string => string.replace(EMOJI_UNICODE_RANGE_REGEXP, '');
+    const remove_whitespace = string => string.replace(WHITESPACES_REGEXP, '');
 
     return is_valid_string(text) && remove_emojies(remove_whitespace(text)).length === 0;
   },
