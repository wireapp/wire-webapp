--- conflicted
+++ resolved
@@ -146,14 +146,9 @@
     desktop: _check.isDesktop(),
     electron: _check.isElectron(),
     frontend: {
-<<<<<<< HEAD
+      isInternal: () => window.location.hostname === APP_ENV.INTERNAL,
       isLocalhost: () => [APP_ENV.LOCALHOST, APP_ENV.VIRTUAL_HOST].includes(window.location.hostname),
       isProduction: () => [APP_ENV.PRODUCTION, APP_ENV.PROD_NEXT].includes(window.location.hostname),
-=======
-      is_localhost: () => [APP_ENV.LOCALHOST, APP_ENV.VIRTUAL_HOST].includes(window.location.hostname),
-      is_production: () => [APP_ENV.PRODUCTION, APP_ENV.PROD_NEXT].includes(window.location.hostname),
-      isInternal: () => window.location.hostname === APP_ENV.INTERNAL,
->>>>>>> 99907605
     },
     os: {
       linux: !os.isMac() && !os.isWindows(),
