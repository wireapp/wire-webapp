/*
 * Wire
 * Copyright (C) 2018 Wire Swiss GmbH
 *
 * This program is free software: you can redistribute it and/or modify
 * it under the terms of the GNU General Public License as published by
 * the Free Software Foundation, either version 3 of the License, or
 * (at your option) any later version.
 *
 * This program is distributed in the hope that it will be useful,
 * but WITHOUT ANY WARRANTY; without even the implied warranty of
 * MERCHANTABILITY or FITNESS FOR A PARTICULAR PURPOSE. See the
 * GNU General Public License for more details.
 *
 * You should have received a copy of the GNU General Public License
 * along with this program. If not, see http://www.gnu.org/licenses/.
 *
 */

'use strict';

z.string.wire = 'Wire';
z.string.wireMacos = 'Wire for macOS';
z.string.wireWindows = 'Wire for Windows';
z.string.wireLinux = 'Wire for Linux';
z.string.nonexistentUser = 'Deleted User';
z.string.and = 'and';
z.string.enumerationAnd = ', and ';

<<<<<<< HEAD
=======
// Alert view when trying to set a profile image that's too small
z.string.alertUploadFileFormat = 'Can’t use this picture.\nPlease choose a PNG or JPEG file.';
z.string.alertUploadTooSmall = 'Can’t use this picture.\nPlease choose a picture that’s at least 320 x 320 px.';
z.string.alertUploadTooLarge = 'This picture is too large.\nYou can upload files up to {{number}} MB.';
z.string.alertGifTooLarge = 'Animation is too large.\nMaximum size is {{number}} MB.';

>>>>>>> a78a7734
// Auth
// Authentication: ACCOUNT section
z.string.authAccountCountryCode = 'Country Code';
z.string.authAccountDeletion = 'You were signed out because your account was deleted.';
z.string.authAccountExpiration = 'You were signed out because your session expired. Please log in again.';
z.string.authAccountPasswordForgot = 'Forgot password';
z.string.authAccountPublicComputer = 'This is a public computer';
z.string.authAccountSignIn = 'Log in';
z.string.authAccountSignInEmail = 'Email';
z.string.authAccountSignInPhone = 'Phone';

// Authentication: BLOCKED section
z.string.authBlockedCookies = 'Enable cookies to log in to Wire.';
z.string.authBlockedDatabase = 'Wire needs access to local storage to display your messages. Local storage is not available in private mode.';
z.string.authBlockedTabs = 'Wire is already open in another tab.';

// Authentication: VERIFY section
z.string.authVerifyAccountAdd = 'Add';
z.string.authVerifyAccountDetail = 'This lets you use Wire on multiple devices.';
z.string.authVerifyAccountHeadline = 'Add email address and password.';
z.string.authVerifyAccountLogout = 'Log out';
z.string.authVerifyCodeDescription = 'Enter the verification code\nwe sent to {{number}}.';
z.string.authVerifyCodeResend = 'No code showing up?';
z.string.authVerifyCodeResendDetail = 'Resend';
z.string.authVerifyCodeResendTimer = 'You can request a new code {{expiration}}.';
z.string.authVerifyCodeChangePhone = 'Change phone number';
z.string.authVerifyPasswordHeadline = 'Enter your password';

// Authentication: LIMIT section
z.string.authLimitDevicesHeadline = 'Devices';
z.string.authLimitDescription = 'Remove one of your other devices to start using Wire on this one.';
z.string.authLimitButtonManage = 'Manage devices';
z.string.authLimitButtonSignOut = 'Log out';
z.string.authLimitDevicesCurrent = '(Current)';

// Authentication: HISTORY section
z.string.authHistoryHeadline = 'It’s the first time you’re using Wire on this device.';
z.string.authHistoryDescription = 'For privacy reasons, your conversation history will not appear here.';
z.string.authHistoryReuseHeadline = 'You’ve used Wire on this device before.';
z.string.authHistoryReuseDescription = 'Messages sent in the meantime will not appear here.';
z.string.authHistoryButton = 'OK';

// Authentication: POSTED section
z.string.authPostedResend = 'Resend to {{email}}';
z.string.authPostedResendAction = 'No email showing up?';
z.string.authPostedResendDetail = 'Check your email inbox and follow the instructions.';
z.string.authPostedResendHeadline = 'You’ve got mail.';

// Authentication: Misc
z.string.authPlaceholderEmail = 'Email';
z.string.authPlaceholderPasswordPut = 'Password';
z.string.authPlaceholderPasswordSet = 'Password (at least 8 characters)';
z.string.authPlaceholderPhone = 'Phone Number';

// Authentication: Validation errors
z.string.authErrorCode = 'Invalid Code';
z.string.authErrorCountryCodeInvalid = 'Invalid Country Code';
z.string.authErrorEmailExists = 'Email address already taken';
z.string.authErrorEmailForbidden = 'Sorry. This email address is forbidden.';
z.string.authErrorEmailMalformed = 'Please enter a valid email address.';
z.string.authErrorEmailMissing = 'Please enter an email address.';
z.string.authErrorMisc = 'Problems with the connection. Please try again.';
z.string.authErrorNameShort = 'Enter a name with at least 2 characters';
z.string.authErrorOffline = 'No Internet connection';
z.string.authErrorPasswordShort = 'Choose a password with at least 8 characters.';
z.string.authErrorPasswordWrong = 'Wrong password. Please try again.';
z.string.authErrorPending = 'Account is not yet verified';
z.string.authErrorPhoneNumberBudget = 'You logged in too often. Try again later.';
z.string.authErrorPhoneNumberForbidden = 'Sorry. This phone number is forbidden.';
z.string.authErrorPhoneNumberInvalid = 'Invalid Phone Number';
z.string.authErrorPhoneNumberUnknown = 'Unknown Phone Number';
z.string.authErrorSuspended = 'This account is no longer authorized to log in.';
z.string.authErrorSignIn = 'Please verify your details and try again.';

// Call stuff
z.string.callStateOutgoing = 'Ringing…';
z.string.callStateConnecting = 'Connecting…';
z.string.callStateIncoming = 'Calling…';
z.string.callDecline = 'Decline';
z.string.callAccept = 'Accept';
z.string.callJoin = 'Join';
z.string.callChooseSharedScreen = 'Choose a screen to share';
z.string.callParticipants = '{{number}} on call';

<<<<<<< HEAD
// Modals
// Modals type defaults
z.string.modalAcknowledgeAction = 'Ok';
z.string.modalAcknowledgeHeadline = 'Something went wrong';
z.string.modalConfirmSecondary = 'Cancel';
z.string.modalOptionSecondary = 'Cancel';

// Modals content
z.string.modalAccountDeletionAction = 'Delete';
z.string.modalAccountDeletionHeadline = 'Delete account';
z.string.modalAccountDeletionMessage = 'We will send a message via email or SMS. Follow the link to permanently delete your account.';

z.string.modalAccountLogoutAction = 'Log out';
z.string.modalAccountLogoutHeadline = 'Clear Data?';
z.string.modalAccountLogoutOption = 'Delete all your personal information and conversations on this device.';

z.string.modalAccountNewDevicesSecondary = 'Manage devices';
z.string.modalAccountNewDevicesHeadline = 'Your account was used on:';
z.string.modalAccountNewDevicesFrom = 'From:';
z.string.modalAccountNewDevicesMessage = 'If you didn’t do this, remove the device and reset your password.';

z.string.modalAccountRemoveDeviceAction = 'Remove device';
z.string.modalAccountRemoveDeviceHeadline = 'Remove "{{device}}"';
z.string.modalAccountRemoveDeviceMessage = 'Your password is required to remove the device.';
z.string.modalAccountRemoveDevicePlaceholder = 'Password';

z.string.modalAssetTooLargeMessage = 'You can send files up to {{number}}';
z.string.modalAssetParallelUploadsMessage = 'You can send up to {{number}} files at once.';

z.string.modalCallEmptyConversationHeadline = 'No one to call';
z.string.modalCallEmptyConversationMessage = 'There is no one left here.';

z.string.modalCallNoGroupVideoHeadline = 'No video calls in groups';
z.string.modalCallNoGroupVideoMessage = 'Video calls are not available in group conversations.';

z.string.modalCallNoMicrophoneAction = 'Tell me how';
z.string.modalCallNoMicrophoneMessage = 'Your browser needs access to the microphone to make calls.';
z.string.modalCallNoMicrophoneHeadline = 'Can’t call without microphone';

z.string.modalCallSecondIncomingAction = 'Answer';
z.string.modalCallSecondIncomingHeadline = 'Answer call?';
z.string.modalCallSecondIncomingMessage = 'Your current call will end.';

z.string.modalCallSecondOngoingAction = 'Hang Up';
z.string.modalCallSecondOngoingHeadline = 'Hang up call on another device?';
z.string.modalCallSecondOngoingMessage = 'You can only be in one call at a time.';

z.string.modalCallSecondOutgoingAction = 'Hang Up';
z.string.modalCallSecondOutgoingHeadline = 'Hang up current call?';
z.string.modalCallSecondOutgoingMessage = 'You can only be in one call at a time.';

z.string.modalConnectCancelAction = 'Yes';
z.string.modalConnectCancelHeadline = 'Cancel Request?';
z.string.modalConnectCancelMessage = 'Remove connection request to {{user}}.';
z.string.modalConnectCancelSecondary = 'No';

z.string.modalConnectAcceptAction = 'Connect';
z.string.modalConnectAcceptHeadline = 'Accept?';
z.string.modalConnectAcceptMessage = 'This will connect you and open the conversation with {{user}}.';
z.string.modalConnectAcceptSecondary = 'Ignore';

z.string.modalConversationAddBotAction = 'Confirm';
z.string.modalConversationAddBotHeadline = 'Add Service';
z.string.modalConversationAddBotMessage = 'Are you sure you want to start a new conversation with {{name}}?';

z.string.modalConversationClearAction = 'Delete';
z.string.modalConversationClearHeadline = 'Delete content?';
z.string.modalConversationClearMessage = 'This will clear the conversation history on all your devices.';
z.string.modalConversationClearOption = 'Also leave the conversation';

z.string.modalConversationDeleteMessageAction = 'Delete';
z.string.modalConversationDeleteMessageHeadline = 'Delete only for me?';
z.string.modalConversationDeleteMessageMessage = 'This cannot be undone.';

z.string.modalConversationDeleteMessageEveryoneAction = 'Delete';
z.string.modalConversationDeleteMessageEveryoneHeadline = 'Delete for everyone?';
z.string.modalConversationDeleteMessageEveryoneMessage = 'This cannot be undone.';

z.string.modalConversationLeaveAction = 'Leave';
z.string.modalConversationLeaveHeadline = 'Leave {{name}} conversation?';
z.string.modalConversationLeaveMessage = 'You won’t be able to send or receive messages in this conversation.';

z.string.modalConversationMessageTooLongHeadline = 'Message too long';
z.string.modalConversationMessageTooLongMessage = 'You can send messages up to {{number}} characters long.';

z.string.modalConversationNewDeviceAction = 'Send anyway';
z.string.modalConversationNewDeviceHeadlineOne = '{{user}} started using a new device';
z.string.modalConversationNewDeviceHeadlineMany = '{{users}} started using new devices';
z.string.modalConversationNewDeviceHeadlineYou = '{{user}} started using a new device';
z.string.modalConversationNewDeviceIncomingCallAction = 'Accept call';
z.string.modalConversationNewDeviceIncomingCallMessage = 'Do you still want to accept the call?';
z.string.modalConversationNewDeviceMessage = 'Do you still want to send your messages?';
z.string.modalConversationNewDeviceOutgoingCallAction = 'Call anyway';
z.string.modalConversationNewDeviceOutgoingCallMessage = 'Do you still want to place the call?';

z.string.modalConversationNotConnectedHeadline = 'No one added to conversation';
z.string.modalConversationNotConnectedMessageOne = '{{name}} does not want to be added to conversations.';
z.string.modalConversationNotConnectedMessageMany = 'One of the people you selected does not want to be added to conversations.';

z.string.modalConversationRemoveAction = 'Remove';
z.string.modalConversationRemoveHeadline = 'Remove?';
z.string.modalConversationRemoveMessage = '{{user}} won’t be able to send or receive messages in this conversation.';

z.string.modalConversationRemoveGuestsAction = 'Remove guests';
z.string.modalConversationRemoveGuestsHeadline = 'Turning off guest access?';
z.string.modalConversationRemoveGuestsMessage = 'Current guest will be removed from the conversation. New guests will not be allowed.';

z.string.modalConversationRevokeLinkAction = 'Revoke link';
z.string.modalConversationRevokeLinkHeadline = 'Revoking the link?';
z.string.modalConversationRevokeLinkMessage = 'New guests will not be able to join with this link. Current guests will still have access.';

z.string.modalConversationTooManyMembersHeadline = 'Full house';
z.string.modalConversationTooManyMembersMessage = 'Up to {{number1}} people can join a conversation. There is room for {{number2}} more people in here.';

z.string.modalGifTooLargeMessage = 'Animation is too large.\nMaximum size is {{number}} MB.';

z.string.modalIntegrationUnavailableHeadline = 'Bots currently unavailable';
z.string.modalIntegrationUnavailableMessage = 'Thank you for your interest in bots. The service is currently suspended while we work on the next version. Stay tuned.';

z.string.modalPictureFileFormatMessage = 'Can’t use this picture.\nPlease choose a PNG or JPEG file.';
z.string.modalPictureTooLargeMessage = 'This picture is too large.\nYou can upload files up to {{number}} MB.';
z.string.modalPictureTooSmallMessage = 'Can’t use this picture.\nPlease choose a picture that’s at least 320 x 320 px.';

z.string.modalServiceUnavailableHeadline = 'Adding service not possible';
z.string.modalServiceUnavailableMessage = 'The service is unavailable a the moment.';

=======
// Warnings
z.string.modalButtonCancel = 'Cancel';
z.string.modalButtonOk = 'Ok';
z.string.modalButtonSend = 'Send';

// Block a user
z.string.modalBlockConversationHeadline = 'Block {{user}}?';
z.string.modalBlockConversationMessage = '{{user}} won’t be able to contact you or add you to group conversations.';
z.string.modalBlockConversationButton = 'Block';
// Bots confirm
z.string.modalBotsConfirmHeadline = 'Add Service';
z.string.modalBotsConfirmMessage = 'Are you sure you want to start a new conversation with {{name}}?';
z.string.modalBotsConfirmButton = 'Confirm';
// Bots unavailable
z.string.modalBotsUnavailableHeadline = 'Bots currently unavailable';
z.string.modalBotsUnavailableMessage = 'Thank you for your interest in bots. The service is currently suspended while we work on the next version. Stay tuned.';
// Cannot create the call because there is nobody to call (conversationEmpty)
z.string.modalCallConversationEmptyHeadline = 'No one to call';
z.string.modalCallConversationEmptyMessage = 'There is no one left here.';
// Cannot video call in group conversations
z.string.modalCallNoVideoInGroupHeadline = 'No video calls in groups';
z.string.modalCallNoVideoInGroupMessage = 'Video calls are not available in group conversations.';
// Second incoming call
z.string.modalCallSecondIncomingHeadline = 'Answer call?';
z.string.modalCallSecondIncomingMessage = 'Your current call will end.';
z.string.modalCallSecondIncomingAction = 'Answer';
// Second ongoing call
z.string.modalCallSecondOngoingHeadline = 'Hang up call on another device?';
z.string.modalCallSecondOngoingMessage = 'You can only be in one call at a time.';
z.string.modalCallSecondOngoingAction = 'Hang Up';
// Second outgoing call
z.string.modalCallSecondOutgoingHeadline = 'Hang up current call?';
z.string.modalCallSecondOutgoingMessage = 'You can only be in one call at a time.';
z.string.modalCallSecondOutgoingAction = 'Hang Up';
// Clear a conversation
z.string.modalClearConversationHeadline = 'Delete content?';
z.string.modalClearConversationMessage = 'This will clear the conversation history on all your devices.';
z.string.modalClearConversationOption = 'Also leave the conversation';
z.string.modalClearConversationButton = 'Delete';
// Connected device
z.string.modalConnectedDeviceHeadline = 'Your account was used on:';
z.string.modalConnectedDeviceFrom = 'From:';
z.string.modalConnectedDeviceMessage = 'If you didn’t do this, remove the device and reset your password.';
z.string.modalConnectedDeviceManageDevices = 'manage devices';
// Delete account
z.string.modalDeleteAccountAction = 'Delete';
z.string.modalDeleteAccountHeadline = 'Delete account';
z.string.modalDeleteAccountMessage = 'We will send a message via email or SMS. Follow the link to permanently delete your account.';
// Delete message
z.string.modalDeleteButton = 'Delete';
z.string.modalDeleteHeadline = 'Delete only for me?';
z.string.modalDeleteMessage = 'This cannot be undone.';
// Delete message
z.string.modalDeleteEveryoneButton = 'Delete';
z.string.modalDeleteEveryoneHeadline = 'Delete for everyone?';
z.string.modalDeleteEveryoneMessage = 'This cannot be undone.';
// Too long message
z.string.modalTooLongHeadline = 'Message too long';
z.string.modalTooLongMessage = 'You can send messages up to {{number}} characters long.';
// Leave a conversation
z.string.modalLeaveConversationHeadline = 'Leave "{{name}}" conversation?';
z.string.modalLeaveConversationMessage = 'The participants will be notified and the conversation removed from your list.';
z.string.modalLeaveConversationButton = 'Leave';
// Logout
z.string.modalLogoutHeadline = 'Clear Data?';
z.string.modalLogoutMessage = 'Delete all your personal information and conversations on this device.';
z.string.modalLogoutButton = 'Log out';
// New device
z.string.modalNewDeviceHeadline = '{{user}} started using a new device';
z.string.modalNewDeviceHeadlineMany = '{{users}} started using new devices';
z.string.modalNewDeviceHeadlineYou = '{{user}} started using a new device';
z.string.modalNewDeviceMessage = 'Do you still want to send your messages?';
z.string.modalNewDeviceCallAccept = 'Accept call';
z.string.modalNewDeviceCallAnyway = 'Call anyway';
z.string.modalNewDeviceCallIncoming = 'Do you still want to accept the call?';
z.string.modalNewDeviceCallOutgoing = 'Do you still want to place the call?';
z.string.modalNewDeviceShowDevice = 'show device';
z.string.modalNewDeviceSendAnyway = 'send anyway';
// Not connected
z.string.modalNotConnectedHeadline = 'No one added to conversation';
z.string.modalNotConnectedMessageOne = '{{name}} does not want to be added to conversations.';
z.string.modalNotConnectedMessageMany = 'One of the people you selected does not want to be added to conversations.';
// Remove device
z.string.modalRemoveDeviceButton = 'Remove device';
z.string.modalRemoveDeviceHeadline = 'Remove "{{device}}"';
z.string.modalRemoveDeviceMessage = 'Your password is required to remove the device.';
// Remove guests
z.string.modalRemoveGuestsButton = 'Remove guests';
z.string.modalRemoveGuestsHeadline = 'Turning off guest access?';
z.string.modalRemoveGuestsMessage = 'Current guest will be removed from the conversation. New guests will not be allowed.';
// Revoke link
z.string.modalRevokeLinkButton = 'Revoke link';
z.string.modalRevokeLinkHeadline = 'Revoking the link?';
z.string.modalRevokeLinkMessage = 'New guests will not be able to join with this link. Current guests will still have access.';
// Service unavailable
z.string.modalServiceUnavailableHeadline = 'Adding service not possible';
z.string.modalServiceUnavailableMessage = 'The service is unavailable a the moment.';
// Session Reset
>>>>>>> a78a7734
z.string.modalSessionResetHeadline = 'The session has been reset';
z.string.modalSessionResetMessage1 = 'If the problem is not resolved,';
z.string.modalSessionResetMessageLink = 'contact';
z.string.modalSessionResetMessage2 = 'us.';
<<<<<<< HEAD

z.string.modalUploadContactsAction = 'Try again';
z.string.modalUploadContactsMessage = 'We did not receive your information. Please try importing your contacts again.';

z.string.modalUserBlockAction = 'Block';
z.string.modalUserBlockHeadline = 'Block {{user}}?';
z.string.modalUserBlockMessage = '{{user}} won’t be able to contact you or add you to group conversations.';

z.string.modalUserUnblockAction = 'Unblock';
z.string.modalUserUnblockHeadline = 'Unblock?';
z.string.modalUserUnblockMessage = '{{user}} will be able to contact you and add you to group conversations again.';
=======
// Too many members in conversation
z.string.modalTooManyMembersHeadline = 'Full house';
z.string.modalTooManyMembersMessage = 'Up to {{number1}} people can join a conversation. There is room for {{number2}} more people in here.';
// Parallel uploads
z.string.modalUploadsParallel = 'You can send up to {{number}} files at once.';
>>>>>>> a78a7734

// Connection requests
z.string.connectionRequestConnect = 'Connect';
z.string.connectionRequestIgnore = 'Ignore';

// Guests
z.string.conversationGuestIndicator = 'Guest';

// Conversation
z.string.conversationYouNominative = 'you';
z.string.conversationYouDative = 'you';
z.string.conversationYouAccusative = 'you';

z.string.conversationBotUser = 'Bot';
z.string.conversationConnectionAccepted = 'Connected';
z.string.conversationConnectionBlocked = 'Blocked';
z.string.conversationConnectionCancelRequest = 'Cancel connection request';
z.string.conversationCreate = ' started a conversation with {{users}}';
z.string.conversationCreateName = '{{user}} started the conversation';
z.string.conversationCreateNameYou = '{{user}} started the conversation';
z.string.conversationCreateWith = 'with {{users}}';
z.string.conversationCreateYou = ' started a conversation with {{users}}';
z.string.conversationDeviceStartedUsingOne = ' started using';
z.string.conversationDeviceStartedUsingMany = ' started using';
z.string.conversationDeviceUnverified = ' unverified one of';
z.string.conversationDeviceYourDevices = ' your devices';
z.string.conversationDeviceUserDevices = ' {{user}}´s devices';
z.string.conversationDeviceNewDeviceOne = ' a new device';
z.string.conversationDeviceNewDeviceMany = ' new devices';
z.string.conversationDeviceNewPeopleJoined = 'new people joined.';
z.string.conversationDeviceNewPeopleJoinedVerify = ' verify devices';
z.string.conversationJustNow = 'Just now';
z.string.conversationLocationLink = 'Open Map';
z.string.conversationMemberJoin = ' added {{users}}';
z.string.conversationMemberJoinYou = ' added {{users}}';
z.string.conversationMemberJoinSelf = ' joined';
z.string.conversationMemberJoinSelfYou = ' joined';
<<<<<<< HEAD
z.string.conversation_member_leave_left = ' left';
z.string.conversation_member_leave_left_you = ' left';
z.string.conversation_member_leave_removed = ' removed {{users}}';
z.string.conversation_member_leave_removed_you = ' removed {{users}}';
z.string.conversation_message_delivered = 'Delivered';
z.string.conversation_rename = ' renamed the conversation';
z.string.conversation_rename_you = ' renamed the conversation';
z.string.conversation_resume = 'Start a conversation with {{users}}';
z.string.conversation_team_leave = ' was removed from the team';
z.string.conversation_ping = ' pinged';
z.string.conversation_ping_you = ' pinged';
z.string.conversation_today = 'today';
z.string.conversation_verified = 'Verified';
z.string.conversation_voice_channel_deactivate = ' called';
z.string.conversation_voice_channel_deactivate_you = ' called';
z.string.conversation_yesterday = 'Yesterday';
z.string.conversation_unable_to_decrypt_1 = 'a message from {{user}} was not received.';
z.string.conversation_unable_to_decrypt_2 = '{{user}}´s device identity changed. Undelivered message.';
z.string.conversation_unable_to_decrypt_link = 'Why?';
z.string.conversation_unable_to_decrypt_error_message = 'Error';
z.string.conversation_unable_to_decrypt_reset_session = 'Reset session';
z.string.conversation_missed_messages = 'You haven’t used this device for a while. Some messages may not appear here.';
z.string.conversation_asset_uploading = 'Uploading…';
z.string.conversation_asset_downloading = 'Downloading…';
z.string.conversation_asset_upload_failed = 'Upload Failed';
z.string.conversation_playback_error = 'Unable to play';
z.string.conversation_context_menu_edit = 'Edit';
z.string.conversation_context_menu_delete = 'Delete for Me';
z.string.conversation_context_menu_delete_everyone = 'Delete for Everyone';
z.string.conversation_context_menu_download = 'Download';
z.string.conversation_context_menu_like = 'Like';
z.string.conversation_context_menu_unlike = 'Unlike';
z.string.conversation_delete_timestamp = 'Deleted: {{date}}';
z.string.conversation_edit_timestamp = 'Edited: {{date}}';
z.string.conversation_likes_caption = '{{number}} people';
z.string.conversation_send_pasted_file = 'Pasted image at {{date}}';
z.string.conversation_someone = 'Someone';
z.string.conversation_tweet_author = ' on Twitter';
=======
z.string.conversationMemberLeaveLeft = ' left';
z.string.conversationMemberLeaveLeftYou = ' left';
z.string.conversationMemberLeaveRemoved = ' removed {{users}}';
z.string.conversationMemberLeaveRemovedYou = ' removed {{users}}';
z.string.conversationMessageDelivered = 'Delivered';
z.string.conversationRename = ' renamed the conversation';
z.string.conversationRenameYou = ' renamed the conversation';
z.string.conversationResume = 'Start a conversation with {{users}}';
z.string.conversationTeamLeave = ' was removed from the team';
z.string.conversationPing = ' pinged';
z.string.conversationPingYou = ' pinged';
z.string.conversationToday = 'today';
z.string.conversationVerified = 'Verified';
z.string.conversationVoiceChannelDeactivate = ' called';
z.string.conversationVoiceChannelDeactivateYou = ' called';
z.string.conversationYesterday = 'Yesterday';
z.string.conversationUnableToDecrypt1 = 'a message from {{user}} was not received.';
z.string.conversationUnableToDecrypt2 = '{{user}}´s device identity changed. Undelivered message.';
z.string.conversationUnableToDecryptLink = 'Why?';
z.string.conversationUnableToDecryptErrorMessage = 'Error';
z.string.conversationUnableToDecryptResetSession = 'Reset session';
z.string.conversationMissedMessages = 'You haven’t used this device for a while. Some messages may not appear here.';
z.string.conversationAssetUploading = 'Uploading…';
z.string.conversationAssetDownloading = 'Downloading…';
z.string.conversationAssetUploadFailed = 'Upload Failed';
z.string.conversationAssetUploadTooLarge = 'You can send files up to {{number}}';
z.string.conversationPlaybackError = 'Unable to play';
z.string.conversationContextMenuEdit = 'Edit';
z.string.conversationContextMenuDelete = 'Delete for Me';
z.string.conversationContextMenuDeleteEveryone = 'Delete for Everyone';
z.string.conversationContextMenuDownload = 'Download';
z.string.conversationContextMenuLike = 'Like';
z.string.conversationContextMenuUnlike = 'Unlike';
z.string.conversationDeleteTimestamp = 'Deleted: {{date}}';
z.string.conversationEditTimestamp = 'Edited: {{date}}';
z.string.conversationLikesCaption = '{{number}} people';
z.string.conversationSendPastedFile = 'Pasted image at {{date}}';
z.string.conversationSomeone = 'Someone';
z.string.conversationTweetAuthor = ' on Twitter';
>>>>>>> a78a7734

// Group creation
z.string.groupCreationPreferencesAction = 'Next';
z.string.groupCreationPreferencesErrorNameShort = 'At least 1 character';
z.string.groupCreationPreferencesErrorNameLong = 'Too many characters';
z.string.groupCreationPreferencesHeader = 'New group';
z.string.groupCreationPreferencesPlaceholder = 'Group name';
z.string.groupCreationParticipantsActionCreate = 'Done';
z.string.groupCreationParticipantsActionSkip = 'Skip';
z.string.groupCreationParticipantsHeader = 'Add people';
z.string.groupCreationParticipantsHeaderWithCounter = 'Add people ({{number}})';
z.string.groupCreationParticipantsPlaceholder = 'Search by name';

// Guest room
z.string.guestRoomConversationName = 'Guest room';
z.string.guestRoomToggleName = 'Allow guests';
z.string.guestRoomToggleInfo = 'Open this conversation to people outside your team.';

// Collection
z.string.collectionShowAll = 'Show all {{number}}';
z.string.collectionSectionLinks = 'Links';
z.string.collectionSectionImages = 'Pictures';
z.string.collectionSectionFiles = 'Files';
z.string.collectionSectionAudio = 'Audio messages';

// Full Search
z.string.fullsearchPlaceholder = 'Search text messages';
z.string.fullsearchNoResults = 'No results.';

// Archive
z.string.archiveHeader = 'Archive';

// Conversations
z.string.conversationsAllArchived = 'Everything archived';
z.string.conversationsContacts = 'Contacts';
z.string.conversationsConnectionRequestMany = '{{number}} people waiting';
z.string.conversationsConnectionRequestOne = '1 person waiting';
z.string.conversationsEmptyConversation = 'Group conversation';
z.string.conversationsNoConversations = 'Start a conversation or create a group.';
z.string.conversationsPopoverArchive = 'Archive';
z.string.conversationsPopoverBlock = 'Block';
z.string.conversationsPopoverCancel = 'Cancel request';
z.string.conversationsPopoverClear = 'Delete';
z.string.conversationsPopoverLeave = 'Leave';
z.string.conversationsPopoverNotify = 'Unmute';
z.string.conversationsPopoverSilence = 'Mute';
z.string.conversationsPopoverUnarchive = 'Unarchive';

// Conversations secondary line
z.string.conversationsSecondaryLineMissedCall = '{{number}} missed call';
z.string.conversationsSecondaryLineMissedCalls = '{{number}} missed calls';
z.string.conversationsSecondaryLineNewMessage = '{{number}} new message';
z.string.conversationsSecondaryLineNewMessages = '{{number}} new messages';
z.string.conversationsSecondaryLinePing = '{{number}} ping';
z.string.conversationsSecondaryLinePings = '{{number}} pings';
z.string.conversationsSecondaryLinePeopleLeft = '{{number}} people left';
z.string.conversationsSecondaryLinePersonLeft = '{{user}} left';
z.string.conversationsSecondaryLinePersonRemoved = '{{user}} was removed';
z.string.conversationsSecondaryLinePeopleAdded = '{{user}} people were added';
z.string.conversationsSecondaryLinePersonAdded = '{{user}} was added';
z.string.conversationsSecondaryLinePersonAddedYou = '{{user}} added you';
z.string.conversationsSecondaryLineRenamed = '{{user}} renamed conversation';
z.string.conversationsSecondaryLineTimedMessage = 'Timed message';
z.string.conversationsSecondaryLineYouLeft = 'You left';
z.string.conversationsSecondaryLineYouWereRemoved = 'You were removed';

// Takeover
z.string.takeoverSub = 'Claim your unique name on Wire.';
z.string.takeoverLink = 'Learn more';
z.string.takeoverButtonChoose = 'Choose your own';
z.string.takeoverButtonKeep = 'Keep this one';

// Invites
z.string.inviteMetaKeyMac = 'Cmd';
z.string.inviteMetaKeyPc = 'Ctrl';
z.string.inviteHintSelected = 'Press {{metaKey}} + C to copy';
z.string.inviteHintUnselected = 'Select and Press {{metaKey}} + C';
z.string.inviteHeadline = 'Invite people to Wire';
z.string.inviteMessage = 'I’m on Wire, search for {{username}} or visit get.wire.com.';
z.string.inviteMessageNoEmail = 'I’m on Wire. Visit get.wire.com to connect with me.';

// Extensions
z.string.extensionsBubbleButtonGif = 'Gif';

// Extensions Giphy
z.string.extensionsGiphyButtonOk = 'Send';
z.string.extensionsGiphyButtonMore = 'Try Another';
z.string.extensionsGiphyMessage = '{{tag}} • via giphy.com';
z.string.extensionsGiphyNoGifs = 'Oops, no gifs';
z.string.extensionsGiphyRandom = 'Random';

// People View
z.string.peopleConfirmLabel = 'Add people to group';
z.string.peoplePeople = '{{number}} People';
z.string.peopleSearchPlaceholder = 'Search by name';
z.string.peopleEveryoneParticipates = 'Everyone you’re\nconnected to is already in\nthis conversation.';
z.string.peopleNoMatches = 'No matching results.\nTry entering a different name.';
z.string.peopleInvite = 'Invite people to join Wire';
z.string.peopleInviteDetail = 'Sharing your contacts helps you connect with others. We anonymize all the information and do not share it with anyone else.';
z.string.peopleInviteButtonContacts = 'From Contacts';
z.string.peopleInviteButtonGmail = 'From Gmail';
z.string.peopleInviteHeadline = 'Bring your friends';
z.string.peopleServiceConfirmButton = 'Add service';
z.string.peopleServiceRemovalButton = 'Remove service';
z.string.peopleServiceNewConversation = 'Create a new conversation';
z.string.peopleServices = 'Services';
z.string.peopleShare = 'Share Contacts';
z.string.peopleTabsDetails = 'Details';
z.string.peopleTabsDevices = 'Devices';
z.string.peopleTabsDevicesHeadline = 'Wire gives every device a unique fingerprint. Compare them with {{user}} and verify your conversation.';
z.string.peopleTabsDevicesLearnMore = 'Learn more';
z.string.peopleTabsDevicesWhyVerify = 'Why verify conversation?';
z.string.peopleTabsNoDevicesHeadline = '{{user}} is using an old version of Wire. No devices are shown here.';
z.string.peopleTabsDeviceDetailAllMyDevices = 'Show all my devices';
z.string.peopleTabsDeviceDetailDeviceFingerprint = 'Device fingerprint';
z.string.peopleTabsDeviceDetailHeadline = 'Verify that this matches the fingerprint shown on {{html1}}{{user}}’s device{{html2}}.';
z.string.peopleTabsDeviceDetailHowTo = 'How do I do that?';
z.string.peopleTabsDeviceDetailResetSession = 'Reset session';
z.string.peopleTabsDeviceDetailShowMyDevice = 'Show my device fingerprint';
z.string.peopleTabsDeviceDetailVerify = 'Verified';
z.string.peopleTabsPeople = 'People';
z.string.peopleTabsServices = 'Services';
z.string.peopleVerified = 'Verified';

<<<<<<< HEAD
=======
// Block user
z.string.peopleBlockHeadline = 'Block?';
z.string.peopleBlockMessage = '{{user}} won’t be able to contact you or add you to group conversations.';

// Accept a pending connection dialogue
z.string.peopleConnectHeadline = 'Accept?';
z.string.peopleConnectMessage = 'This will connect you and open the conversation with {{user}}.';

// Cancel a pending request
z.string.peopleCancelRequestHeadline = 'Cancel Request?';
z.string.peopleCancelRequestMessage = 'Remove connection request to {{user}}.';

// Leave the conversation dialogue
z.string.peopleLeaveHeadline = 'Leave the conversation?';
z.string.peopleLeaveMessage = 'You won’t be able to send or receive messages in this conversation.';

// Remove from conversation dialogue
z.string.peopleRemoveHeadline = 'Remove?';
z.string.peopleRemoveMessage = '{{user}} won’t be able to send or receive messages in this conversation.';

// Unblock user
z.string.peopleUnblockHeadline = 'Unblock?';
z.string.peopleUnblockMessage = '{{user}} will be able to contact you and add you to group conversations again.';

>>>>>>> a78a7734
// Button labels for the actions
z.string.peopleButtonAdd = 'Add';
z.string.peopleButtonAddPeople = 'Add people';
z.string.peopleButtonBlock = 'Block';
z.string.peopleButtonCancel = 'Cancel';
z.string.peopleButtonConnect = 'Connect';
z.string.peopleButtonCreate = 'Create group';
z.string.peopleButtonIgnore = 'Ignore';
z.string.peopleButtonLeave = 'Leave';
z.string.peopleButtonOpen = 'Open Conversation';
z.string.peopleButtonPending = 'Pending';
z.string.peopleButtonProfile = 'Profile';
z.string.peopleButtonRemove = 'Remove';
z.string.peopleButtonUnblock = 'Unblock';
z.string.peopleButtonNo = 'No';
z.string.peopleButtonYes = 'Yes';

// Settings
z.string.preferencesAbout = 'About';
z.string.preferencesAccount = 'Account';
z.string.preferencesAV = 'Audio / Video';
z.string.preferencesDeviceDetails = 'Device Details';
z.string.preferencesDevices = 'Devices';
z.string.preferencesHeadline = 'Preferences';
z.string.preferencesOptions = 'Options';

z.string.preferencesAboutCopyright = '© Wire Swiss GmbH';
z.string.preferencesAboutPrivacyPolicy = 'Privacy policy';
z.string.preferencesAboutSupport = 'Support';
z.string.preferencesAboutSupportWebsite = 'Support website';
z.string.preferencesAboutSupportContact = 'Contact Support';
z.string.preferencesAboutTermsOfUse = 'Terms of use';
z.string.preferencesAboutVersion = 'Version {{version}}';
z.string.preferencesAboutWebsite = 'Wire website';

z.string.preferencesAccountAvaibilityUnset = 'Set a status';
z.string.preferencesAccountCreateTeam = 'Create a team';
z.string.preferencesAccountDelete = 'Delete account';
z.string.preferencesAccountLogOut = 'Log out';
z.string.preferencesAccountManageTeam = 'Manage team';
z.string.preferencesAccountResetPassword = 'Reset password';
z.string.preferencesAccountTeam = 'in {{name}}';
z.string.preferencesAccountUsernamePlaceholder = 'Your full name';
z.string.preferencesAccountUsernameHint = 'At least 2 characters. a—z, 0—9 and _ only.';
z.string.preferencesAccountUsernameAvailable = 'Available';
z.string.preferencesAccountUsernameErrorTaken = 'Already taken';

z.string.preferencesAVCamera = 'Camera';
z.string.preferencesAVMicrophone = 'Microphone';
z.string.preferencesAVPermissionDetail = 'Enable from your browser Preferences';
z.string.preferencesAVSpeakers = 'Speakers';

z.string.preferencesDevicesActivatedIn = 'in {{location}}';
z.string.preferencesDevicesActivatedOn = 'Activated on {{date}}';
z.string.preferencesDevicesActive = 'Active';
z.string.preferencesDevicesActiveDetail = 'If you don’t recognize a device above, remove it and reset your password.';
z.string.preferencesDevicesCurrent = 'Current';
z.string.preferencesDevicesFingerprint = 'Key fingerprint';
z.string.preferencesDevicesFingerprintDetail = 'Wire gives every device a unique fingerprint. Compare them and verify your devices and conversations.';
z.string.preferencesDevicesId = 'ID: ';
z.string.preferencesDevicesRemove = 'Remove';
z.string.preferencesDevicesRemoveCancel = 'Cancel';
z.string.preferencesDevicesRemoveDetail = 'Remove this device if you have stopped using it. You will be logged out of this device immediately.';
z.string.preferencesDevicesSessionConfirmation = 'The session has been reset.';
z.string.preferencesDevicesSessionDetail = 'If fingerprints don’t match, reset the session to generate new encryption keys on both sides.';
z.string.preferencesDevicesSessionReset = 'Reset session';
z.string.preferencesDevicesSessionOngoing = 'Resetting session…';
z.string.preferencesDevicesVerification = 'Verified';

z.string.preferencesOptionsAudio = 'Sound alerts';
z.string.preferencesOptionsAudioAll = 'All';
z.string.preferencesOptionsAudioAllDetail = 'All sounds';
z.string.preferencesOptionsAudioNone = 'None';
z.string.preferencesOptionsAudioNoneDetail = 'Sshhh!';
z.string.preferencesOptionsAudioSome = 'Some';
z.string.preferencesOptionsAudioSomeDetail = 'Pings and calls';
z.string.preferencesOptionsContacts = 'Contacts';
z.string.preferencesOptionsContactsGmail = 'Import from Gmail';
z.string.preferencesOptionsContactsMacos = 'Import from Contacts';
z.string.preferencesOptionsContactsDetail = 'We use your contact data to connect you with others. We anonymize all information and do not share it with anyone else.';
z.string.preferencesOptionsData = 'Usage and crash reports';
z.string.preferencesOptionsDataCheckbox = 'Send anonymous data';
z.string.preferencesOptionsDataDetail = 'Make Wire better by sending anonymous information.';
z.string.preferencesOptionsPopular = 'By popular demand';
z.string.preferencesOptionsEmojiReplaceCheckbox = 'Replace type emoticons with emojis';
z.string.preferencesOptionsEmojiReplaceDetail = ':-) → {{icon}}';
z.string.preferencesOptionsPreviewsSendCheckbox = 'Create previews for links you send';
z.string.preferencesOptionsPreviewsSendDetail = 'Previews may still be shown for links from other people.';
z.string.preferencesOptionsNotifications = 'Notifications';
z.string.preferencesOptionsNotificationsNone = 'Off';
z.string.preferencesOptionsNotificationsObfuscate = 'Hide details';
z.string.preferencesOptionsNotificationsObfuscateMessage = 'Show sender';
z.string.preferencesOptionsNotificationsOn = 'Show sender and message';

// Search
z.string.searchConnect = 'Connect';
z.string.searchConnections = 'Connections';
z.string.searchContacts = 'Contacts';
z.string.searchCreateGroup = 'Create group';
z.string.searchCreateGuestRoom = 'Create guest room';
z.string.searchGroups = 'Groups';
z.string.searchPeople = 'People';
z.string.searchPlaceholder = 'Search by name or username';
z.string.searchServices = 'Services';
z.string.searchTeamGroups = 'Team conversations';
z.string.searchTeamMembers = 'Team members';
z.string.searchTopPeople = 'Top people';
z.string.searchTrySearch = 'Find people by\nname or username';
z.string.searchNoContactsOnWire = 'You have no contacts on Wire.\nTry finding people by\nname or username.';
z.string.searchMemberInvite = 'Invite people to join the team';
z.string.searchOthers = 'Connect';

// Google contacts upload
<<<<<<< HEAD
z.string.upload_google_headline = 'Find people to talk to.';
z.string.upload_google_message = 'We use your contact data to connect you with others. We anonymize all information and do not share it with anyone else.';

// URLs & Warnings: Permission requests & permission callbacks
z.string.url_support_root = '/';
z.string.url_support_articles = '/hc/en-us/articles/';
z.string.url_support_requests = '/hc/en-us/requests/';
z.string.url_webapp_root = '/';
z.string.url_website_root = '/';
z.string.url_website_create_team = '/create-team/';
z.string.url_website_privacy = '/privacy';
z.string.warning_call_unsupported_incoming = '{{user}} is calling. Your browser doesn’t support calls.';
z.string.warning_call_unsupported_outgoing = 'You cannot call because your browser doesn’t support calls.';
z.string.warning_call_issues = 'This version of Wire can not participate in the call. Please use';
z.string.warning_call_upgrade_browser = 'To call, please update Google Chrome.';
z.string.warning_connectivity_connection_lost = 'Trying to connect. Wire may not be able to deliver messages.';
z.string.warning_connectivity_no_internet = 'No Internet. You won’t be able to send or receive messages.';
z.string.warning_learn_more = 'Learn more';
z.string.warning_lifecycle_update = 'A new version of Wire is available.';
z.string.warning_lifecycle_update_notes = 'What’s new';
z.string.warning_lifecycle_update_link = 'Update now';
z.string.warning_not_found_camera = 'You cannot call because your computer does not have a camera.';
z.string.warning_not_found_microphone = 'You cannot call because your computer does not have a microphone.';
z.string.warning_permission_denied_camera = 'You cannot call because your browser does not have access to the camera.';
z.string.warning_permission_denied_microphone = 'You cannot call because your browser does not have access to the microphone.';
z.string.warning_permission_denied_screen = 'Your browser needs permission to share your screen.';
z.string.warning_permission_request_camera = '{{icon}} Allow access to camera';
z.string.warning_permission_request_microphone = '{{icon}} Allow access to microphone';
z.string.warning_permission_request_notification = '{{icon}} Allow notifications';
z.string.warning_permission_request_screen = '{{icon}} Allow access to screen';
=======
z.string.uploadGoogleHeadline = 'Find people\nto talk to.';
z.string.uploadGoogleMessage = 'We use your contact data to connect you with others. We anonymize all information and do not share it with anyone else.';
z.string.uploadGoogleHeadlineError = 'Something\nwent wrong.';
z.string.uploadGoogleMessageError = 'We did not receive your information. Please try importing your contacts again.';
z.string.uploadGoogleButtonAgain = 'Try again';

// URLs & Warnings: Permission requests & permission callbacks
z.string.urlSupportRoot = '/';
z.string.urlSupportArticles = '/hc/en-us/articles/';
z.string.urlSupportRequests = '/hc/en-us/requests/';
z.string.urlWebappRoot = '/';
z.string.urlWebsiteRoot = '/';
z.string.urlWebsiteCreateTeam = '/create-team/';
z.string.urlWebsitePrivacy = '/privacy';
z.string.warningCallDetail = 'Your browser needs access to the microphone to make calls.';
z.string.warningCallHeadline = 'Can’t call without microphone';
z.string.warningCallUnsupportedIncoming = '{{user}} is calling. Your browser doesn’t support calls.';
z.string.warningCallUnsupportedOutgoing = 'You cannot call because your browser doesn’t support calls.';
z.string.warningCallIssues = 'This version of Wire can not participate in the call. Please use';
z.string.warningCallUpgradeBrowser = 'To call, please update Google Chrome.';
z.string.warningConnectivityConnectionLost = 'Trying to connect. Wire may not be able to deliver messages.';
z.string.warningConnectivityNoInternet = 'No Internet. You won’t be able to send or receive messages.';
z.string.warningLearnMore = 'Learn more';
z.string.warningLifecycleUpdate = 'A new version of Wire is available.';
z.string.warningLifecycleUpdateNotes = 'What’s new';
z.string.warningLifecycleUpdateLink = 'Update now';
z.string.warningNotFoundCamera = 'You cannot call because your computer does not have a camera.';
z.string.warningNotFoundMicrophone = 'You cannot call because your computer does not have a microphone.';
z.string.warningPermissionDeniedCamera = 'You cannot call because your browser does not have access to the camera.';
z.string.warningPermissionDeniedMicrophone = 'You cannot call because your browser does not have access to the microphone.';
z.string.warningPermissionDeniedScreen = 'Your browser needs permission to share your screen.';
z.string.warningPermissionRequestCamera = '{{icon}} Allow access to camera';
z.string.warningPermissionRequestMicrophone = '{{icon}} Allow access to microphone';
z.string.warningPermissionRequestNotification = '{{icon}} Allow notifications';
z.string.warningPermissionRequestScreen = '{{icon}} Allow access to screen';
z.string.warningTellMeHow = 'Tell me how';
>>>>>>> a78a7734

// User Availability
z.string.userAvailabilityAvailable = 'Available';
z.string.userAvailabilityAway = 'Away';
z.string.userAvailabilityBusy = 'Busy';
z.string.userAvailabilityNone = 'None';

// Browser notifications
z.string.notificationAssetAdd = 'Shared a picture';
z.string.notificationConnectionAccepted = 'Accepted your connection request';
z.string.notificationConnectionConnected = 'You are now connected';
z.string.notificationConnectionRequest = 'Wants to connect';
z.string.notificationConversationCreate = '{{user}} started a conversation';
z.string.notificationConversationRename = '{{user}} renamed the conversation to {{name}}';
z.string.notificationMemberJoinMany = '{{user}} added {{number}} people to the conversation';
z.string.notificationMemberJoinOne = '{{user1}} added {{user2}} to the conversation';
z.string.notificationMemberLeaveRemovedYou = '{{user}} removed you from the conversation';
z.string.notificationObfuscated = 'Sent you a message';
z.string.notificationObfuscatedTitle = 'Someone';
z.string.notificationPing = 'Pinged';
z.string.notificationReaction = '{{reaction}} your message';
z.string.notificationSharedAudio = 'Shared an audio message';
z.string.notificationSharedFile = 'Shared a file';
z.string.notificationSharedLocation = 'Shared a location';
z.string.notificationSharedVideo = 'Shared a video';
z.string.notificationVoiceChannelActivate = 'Calling';
z.string.notificationVoiceChannelDeactivate = 'Called';

// Tooltips
z.string.tooltipConversationAllVerified = 'All fingerprints are verified';
z.string.tooltipConversationCall = 'Call';
z.string.tooltipConversationEphemeral = 'Timed message';
z.string.tooltipConversationFile = 'Add file';
z.string.tooltipConversationInputPlaceholder = 'Type a message';
z.string.tooltipConversationInputPlaceholderAvailable = '{{user}} is available';
z.string.tooltipConversationInputPlaceholderAway = '{{user}} is away';
z.string.tooltipConversationInputPlaceholderBusy = '{{user}} is busy';
z.string.tooltipConversationPeople = 'People ({{shortcut}})';
z.string.tooltipConversationPicture = 'Add picture';
z.string.tooltipConversationPing = 'Ping ({{shortcut}})';
z.string.tooltipConversationSearch = 'Search';
z.string.tooltipConversationVideoCall = 'Video Call';

z.string.tooltipConversationsArchive = 'Archive ({{shortcut}})';
z.string.tooltipConversationsArchived = 'Show archive ({{number}})';
z.string.tooltipConversationsMore = 'More';
z.string.tooltipConversationsNotify = 'Unmute ({{shortcut}})';
z.string.tooltipConversationsPreferences = 'Open preferences';
z.string.tooltipConversationsSilence = 'Mute ({{shortcut}})';
z.string.tooltipConversationsStart = 'Start conversation ({{shortcut}})';

z.string.tooltipPeopleAdd = 'Add to conversation ({{shortcut}})';
z.string.tooltipPeopleAddPeople = 'Add people to conversation ({{shortcut}})';
z.string.tooltipPeopleBack = 'Back';
z.string.tooltipPeopleBlock = 'Block';
z.string.tooltipPeopleConnect = 'Connect';
z.string.tooltipPeopleLeave = 'Leave conversation';
z.string.tooltipPeopleOpen = 'Open conversation';
z.string.tooltipPeopleProfile = 'Open your profile';
z.string.tooltipPeopleRename = 'Change conversation name';
z.string.tooltipPeopleRemove = 'Remove from conversation';
z.string.tooltipPeopleUnblock = 'Unblock';

z.string.tooltipPreferencesContactsGmail = 'Log in to your Gmail account to share contacts';
z.string.tooltipPreferencesContactsMacos = 'Share all your contacts from the macOS Contacts app';
z.string.tooltipPreferencesPassword = 'Open another website to reset your password';
z.string.tooltipPreferencesPicture = 'Change your picture…';
z.string.tooltipPreferencesRename = 'Change your name';

z.string.tooltipSearchClose = 'Close (Esc)';

// App loading
z.string.initReceivedSelfUser = 'Hello, {{user}}.';
z.string.initValidatedClient = 'Fetching your connections and conversations';
z.string.initReceivedUserData = 'Checking for new messages';
z.string.initDecryption = 'Decrypting messages';
z.string.initEvents = 'Loading messages';
z.string.initUpdatedFromNotifications = 'Almost done - Enjoy Wire';
z.string.initProgress = ' — {{number1}} of {{number2}}';

z.string.ephememalUnitsNone = 'Off';
z.string.ephememalUnitsSecond = 'second';
z.string.ephememalUnitsSeconds = 'seconds';
z.string.ephememalUnitsMinute = 'minute';
z.string.ephememalUnitsMinutes = 'minutes';
z.string.ephememalUnitsHour = 'hour';
z.string.ephememalUnitsHours = 'hours';
z.string.ephememalUnitsDay = 'day';
z.string.ephememalUnitsDays = 'days';<|MERGE_RESOLUTION|>--- conflicted
+++ resolved
@@ -27,15 +27,6 @@
 z.string.and = 'and';
 z.string.enumerationAnd = ', and ';
 
-<<<<<<< HEAD
-=======
-// Alert view when trying to set a profile image that's too small
-z.string.alertUploadFileFormat = 'Can’t use this picture.\nPlease choose a PNG or JPEG file.';
-z.string.alertUploadTooSmall = 'Can’t use this picture.\nPlease choose a picture that’s at least 320 x 320 px.';
-z.string.alertUploadTooLarge = 'This picture is too large.\nYou can upload files up to {{number}} MB.';
-z.string.alertGifTooLarge = 'Animation is too large.\nMaximum size is {{number}} MB.';
-
->>>>>>> a78a7734
 // Auth
 // Authentication: ACCOUNT section
 z.string.authAccountCountryCode = 'Country Code';
@@ -120,7 +111,6 @@
 z.string.callChooseSharedScreen = 'Choose a screen to share';
 z.string.callParticipants = '{{number}} on call';
 
-<<<<<<< HEAD
 // Modals
 // Modals type defaults
 z.string.modalAcknowledgeAction = 'Ok';
@@ -247,111 +237,10 @@
 z.string.modalServiceUnavailableHeadline = 'Adding service not possible';
 z.string.modalServiceUnavailableMessage = 'The service is unavailable a the moment.';
 
-=======
-// Warnings
-z.string.modalButtonCancel = 'Cancel';
-z.string.modalButtonOk = 'Ok';
-z.string.modalButtonSend = 'Send';
-
-// Block a user
-z.string.modalBlockConversationHeadline = 'Block {{user}}?';
-z.string.modalBlockConversationMessage = '{{user}} won’t be able to contact you or add you to group conversations.';
-z.string.modalBlockConversationButton = 'Block';
-// Bots confirm
-z.string.modalBotsConfirmHeadline = 'Add Service';
-z.string.modalBotsConfirmMessage = 'Are you sure you want to start a new conversation with {{name}}?';
-z.string.modalBotsConfirmButton = 'Confirm';
-// Bots unavailable
-z.string.modalBotsUnavailableHeadline = 'Bots currently unavailable';
-z.string.modalBotsUnavailableMessage = 'Thank you for your interest in bots. The service is currently suspended while we work on the next version. Stay tuned.';
-// Cannot create the call because there is nobody to call (conversationEmpty)
-z.string.modalCallConversationEmptyHeadline = 'No one to call';
-z.string.modalCallConversationEmptyMessage = 'There is no one left here.';
-// Cannot video call in group conversations
-z.string.modalCallNoVideoInGroupHeadline = 'No video calls in groups';
-z.string.modalCallNoVideoInGroupMessage = 'Video calls are not available in group conversations.';
-// Second incoming call
-z.string.modalCallSecondIncomingHeadline = 'Answer call?';
-z.string.modalCallSecondIncomingMessage = 'Your current call will end.';
-z.string.modalCallSecondIncomingAction = 'Answer';
-// Second ongoing call
-z.string.modalCallSecondOngoingHeadline = 'Hang up call on another device?';
-z.string.modalCallSecondOngoingMessage = 'You can only be in one call at a time.';
-z.string.modalCallSecondOngoingAction = 'Hang Up';
-// Second outgoing call
-z.string.modalCallSecondOutgoingHeadline = 'Hang up current call?';
-z.string.modalCallSecondOutgoingMessage = 'You can only be in one call at a time.';
-z.string.modalCallSecondOutgoingAction = 'Hang Up';
-// Clear a conversation
-z.string.modalClearConversationHeadline = 'Delete content?';
-z.string.modalClearConversationMessage = 'This will clear the conversation history on all your devices.';
-z.string.modalClearConversationOption = 'Also leave the conversation';
-z.string.modalClearConversationButton = 'Delete';
-// Connected device
-z.string.modalConnectedDeviceHeadline = 'Your account was used on:';
-z.string.modalConnectedDeviceFrom = 'From:';
-z.string.modalConnectedDeviceMessage = 'If you didn’t do this, remove the device and reset your password.';
-z.string.modalConnectedDeviceManageDevices = 'manage devices';
-// Delete account
-z.string.modalDeleteAccountAction = 'Delete';
-z.string.modalDeleteAccountHeadline = 'Delete account';
-z.string.modalDeleteAccountMessage = 'We will send a message via email or SMS. Follow the link to permanently delete your account.';
-// Delete message
-z.string.modalDeleteButton = 'Delete';
-z.string.modalDeleteHeadline = 'Delete only for me?';
-z.string.modalDeleteMessage = 'This cannot be undone.';
-// Delete message
-z.string.modalDeleteEveryoneButton = 'Delete';
-z.string.modalDeleteEveryoneHeadline = 'Delete for everyone?';
-z.string.modalDeleteEveryoneMessage = 'This cannot be undone.';
-// Too long message
-z.string.modalTooLongHeadline = 'Message too long';
-z.string.modalTooLongMessage = 'You can send messages up to {{number}} characters long.';
-// Leave a conversation
-z.string.modalLeaveConversationHeadline = 'Leave "{{name}}" conversation?';
-z.string.modalLeaveConversationMessage = 'The participants will be notified and the conversation removed from your list.';
-z.string.modalLeaveConversationButton = 'Leave';
-// Logout
-z.string.modalLogoutHeadline = 'Clear Data?';
-z.string.modalLogoutMessage = 'Delete all your personal information and conversations on this device.';
-z.string.modalLogoutButton = 'Log out';
-// New device
-z.string.modalNewDeviceHeadline = '{{user}} started using a new device';
-z.string.modalNewDeviceHeadlineMany = '{{users}} started using new devices';
-z.string.modalNewDeviceHeadlineYou = '{{user}} started using a new device';
-z.string.modalNewDeviceMessage = 'Do you still want to send your messages?';
-z.string.modalNewDeviceCallAccept = 'Accept call';
-z.string.modalNewDeviceCallAnyway = 'Call anyway';
-z.string.modalNewDeviceCallIncoming = 'Do you still want to accept the call?';
-z.string.modalNewDeviceCallOutgoing = 'Do you still want to place the call?';
-z.string.modalNewDeviceShowDevice = 'show device';
-z.string.modalNewDeviceSendAnyway = 'send anyway';
-// Not connected
-z.string.modalNotConnectedHeadline = 'No one added to conversation';
-z.string.modalNotConnectedMessageOne = '{{name}} does not want to be added to conversations.';
-z.string.modalNotConnectedMessageMany = 'One of the people you selected does not want to be added to conversations.';
-// Remove device
-z.string.modalRemoveDeviceButton = 'Remove device';
-z.string.modalRemoveDeviceHeadline = 'Remove "{{device}}"';
-z.string.modalRemoveDeviceMessage = 'Your password is required to remove the device.';
-// Remove guests
-z.string.modalRemoveGuestsButton = 'Remove guests';
-z.string.modalRemoveGuestsHeadline = 'Turning off guest access?';
-z.string.modalRemoveGuestsMessage = 'Current guest will be removed from the conversation. New guests will not be allowed.';
-// Revoke link
-z.string.modalRevokeLinkButton = 'Revoke link';
-z.string.modalRevokeLinkHeadline = 'Revoking the link?';
-z.string.modalRevokeLinkMessage = 'New guests will not be able to join with this link. Current guests will still have access.';
-// Service unavailable
-z.string.modalServiceUnavailableHeadline = 'Adding service not possible';
-z.string.modalServiceUnavailableMessage = 'The service is unavailable a the moment.';
-// Session Reset
->>>>>>> a78a7734
 z.string.modalSessionResetHeadline = 'The session has been reset';
 z.string.modalSessionResetMessage1 = 'If the problem is not resolved,';
 z.string.modalSessionResetMessageLink = 'contact';
 z.string.modalSessionResetMessage2 = 'us.';
-<<<<<<< HEAD
 
 z.string.modalUploadContactsAction = 'Try again';
 z.string.modalUploadContactsMessage = 'We did not receive your information. Please try importing your contacts again.';
@@ -363,13 +252,6 @@
 z.string.modalUserUnblockAction = 'Unblock';
 z.string.modalUserUnblockHeadline = 'Unblock?';
 z.string.modalUserUnblockMessage = '{{user}} will be able to contact you and add you to group conversations again.';
-=======
-// Too many members in conversation
-z.string.modalTooManyMembersHeadline = 'Full house';
-z.string.modalTooManyMembersMessage = 'Up to {{number1}} people can join a conversation. There is room for {{number2}} more people in here.';
-// Parallel uploads
-z.string.modalUploadsParallel = 'You can send up to {{number}} files at once.';
->>>>>>> a78a7734
 
 // Connection requests
 z.string.connectionRequestConnect = 'Connect';
@@ -407,46 +289,6 @@
 z.string.conversationMemberJoinYou = ' added {{users}}';
 z.string.conversationMemberJoinSelf = ' joined';
 z.string.conversationMemberJoinSelfYou = ' joined';
-<<<<<<< HEAD
-z.string.conversation_member_leave_left = ' left';
-z.string.conversation_member_leave_left_you = ' left';
-z.string.conversation_member_leave_removed = ' removed {{users}}';
-z.string.conversation_member_leave_removed_you = ' removed {{users}}';
-z.string.conversation_message_delivered = 'Delivered';
-z.string.conversation_rename = ' renamed the conversation';
-z.string.conversation_rename_you = ' renamed the conversation';
-z.string.conversation_resume = 'Start a conversation with {{users}}';
-z.string.conversation_team_leave = ' was removed from the team';
-z.string.conversation_ping = ' pinged';
-z.string.conversation_ping_you = ' pinged';
-z.string.conversation_today = 'today';
-z.string.conversation_verified = 'Verified';
-z.string.conversation_voice_channel_deactivate = ' called';
-z.string.conversation_voice_channel_deactivate_you = ' called';
-z.string.conversation_yesterday = 'Yesterday';
-z.string.conversation_unable_to_decrypt_1 = 'a message from {{user}} was not received.';
-z.string.conversation_unable_to_decrypt_2 = '{{user}}´s device identity changed. Undelivered message.';
-z.string.conversation_unable_to_decrypt_link = 'Why?';
-z.string.conversation_unable_to_decrypt_error_message = 'Error';
-z.string.conversation_unable_to_decrypt_reset_session = 'Reset session';
-z.string.conversation_missed_messages = 'You haven’t used this device for a while. Some messages may not appear here.';
-z.string.conversation_asset_uploading = 'Uploading…';
-z.string.conversation_asset_downloading = 'Downloading…';
-z.string.conversation_asset_upload_failed = 'Upload Failed';
-z.string.conversation_playback_error = 'Unable to play';
-z.string.conversation_context_menu_edit = 'Edit';
-z.string.conversation_context_menu_delete = 'Delete for Me';
-z.string.conversation_context_menu_delete_everyone = 'Delete for Everyone';
-z.string.conversation_context_menu_download = 'Download';
-z.string.conversation_context_menu_like = 'Like';
-z.string.conversation_context_menu_unlike = 'Unlike';
-z.string.conversation_delete_timestamp = 'Deleted: {{date}}';
-z.string.conversation_edit_timestamp = 'Edited: {{date}}';
-z.string.conversation_likes_caption = '{{number}} people';
-z.string.conversation_send_pasted_file = 'Pasted image at {{date}}';
-z.string.conversation_someone = 'Someone';
-z.string.conversation_tweet_author = ' on Twitter';
-=======
 z.string.conversationMemberLeaveLeft = ' left';
 z.string.conversationMemberLeaveLeftYou = ' left';
 z.string.conversationMemberLeaveRemoved = ' removed {{users}}';
@@ -472,7 +314,6 @@
 z.string.conversationAssetUploading = 'Uploading…';
 z.string.conversationAssetDownloading = 'Downloading…';
 z.string.conversationAssetUploadFailed = 'Upload Failed';
-z.string.conversationAssetUploadTooLarge = 'You can send files up to {{number}}';
 z.string.conversationPlaybackError = 'Unable to play';
 z.string.conversationContextMenuEdit = 'Edit';
 z.string.conversationContextMenuDelete = 'Delete for Me';
@@ -486,7 +327,6 @@
 z.string.conversationSendPastedFile = 'Pasted image at {{date}}';
 z.string.conversationSomeone = 'Someone';
 z.string.conversationTweetAuthor = ' on Twitter';
->>>>>>> a78a7734
 
 // Group creation
 z.string.groupCreationPreferencesAction = 'Next';
@@ -611,33 +451,6 @@
 z.string.peopleTabsServices = 'Services';
 z.string.peopleVerified = 'Verified';
 
-<<<<<<< HEAD
-=======
-// Block user
-z.string.peopleBlockHeadline = 'Block?';
-z.string.peopleBlockMessage = '{{user}} won’t be able to contact you or add you to group conversations.';
-
-// Accept a pending connection dialogue
-z.string.peopleConnectHeadline = 'Accept?';
-z.string.peopleConnectMessage = 'This will connect you and open the conversation with {{user}}.';
-
-// Cancel a pending request
-z.string.peopleCancelRequestHeadline = 'Cancel Request?';
-z.string.peopleCancelRequestMessage = 'Remove connection request to {{user}}.';
-
-// Leave the conversation dialogue
-z.string.peopleLeaveHeadline = 'Leave the conversation?';
-z.string.peopleLeaveMessage = 'You won’t be able to send or receive messages in this conversation.';
-
-// Remove from conversation dialogue
-z.string.peopleRemoveHeadline = 'Remove?';
-z.string.peopleRemoveMessage = '{{user}} won’t be able to send or receive messages in this conversation.';
-
-// Unblock user
-z.string.peopleUnblockHeadline = 'Unblock?';
-z.string.peopleUnblockMessage = '{{user}} will be able to contact you and add you to group conversations again.';
-
->>>>>>> a78a7734
 // Button labels for the actions
 z.string.peopleButtonAdd = 'Add';
 z.string.peopleButtonAddPeople = 'Add people';
@@ -751,43 +564,8 @@
 z.string.searchOthers = 'Connect';
 
 // Google contacts upload
-<<<<<<< HEAD
-z.string.upload_google_headline = 'Find people to talk to.';
-z.string.upload_google_message = 'We use your contact data to connect you with others. We anonymize all information and do not share it with anyone else.';
-
-// URLs & Warnings: Permission requests & permission callbacks
-z.string.url_support_root = '/';
-z.string.url_support_articles = '/hc/en-us/articles/';
-z.string.url_support_requests = '/hc/en-us/requests/';
-z.string.url_webapp_root = '/';
-z.string.url_website_root = '/';
-z.string.url_website_create_team = '/create-team/';
-z.string.url_website_privacy = '/privacy';
-z.string.warning_call_unsupported_incoming = '{{user}} is calling. Your browser doesn’t support calls.';
-z.string.warning_call_unsupported_outgoing = 'You cannot call because your browser doesn’t support calls.';
-z.string.warning_call_issues = 'This version of Wire can not participate in the call. Please use';
-z.string.warning_call_upgrade_browser = 'To call, please update Google Chrome.';
-z.string.warning_connectivity_connection_lost = 'Trying to connect. Wire may not be able to deliver messages.';
-z.string.warning_connectivity_no_internet = 'No Internet. You won’t be able to send or receive messages.';
-z.string.warning_learn_more = 'Learn more';
-z.string.warning_lifecycle_update = 'A new version of Wire is available.';
-z.string.warning_lifecycle_update_notes = 'What’s new';
-z.string.warning_lifecycle_update_link = 'Update now';
-z.string.warning_not_found_camera = 'You cannot call because your computer does not have a camera.';
-z.string.warning_not_found_microphone = 'You cannot call because your computer does not have a microphone.';
-z.string.warning_permission_denied_camera = 'You cannot call because your browser does not have access to the camera.';
-z.string.warning_permission_denied_microphone = 'You cannot call because your browser does not have access to the microphone.';
-z.string.warning_permission_denied_screen = 'Your browser needs permission to share your screen.';
-z.string.warning_permission_request_camera = '{{icon}} Allow access to camera';
-z.string.warning_permission_request_microphone = '{{icon}} Allow access to microphone';
-z.string.warning_permission_request_notification = '{{icon}} Allow notifications';
-z.string.warning_permission_request_screen = '{{icon}} Allow access to screen';
-=======
 z.string.uploadGoogleHeadline = 'Find people\nto talk to.';
 z.string.uploadGoogleMessage = 'We use your contact data to connect you with others. We anonymize all information and do not share it with anyone else.';
-z.string.uploadGoogleHeadlineError = 'Something\nwent wrong.';
-z.string.uploadGoogleMessageError = 'We did not receive your information. Please try importing your contacts again.';
-z.string.uploadGoogleButtonAgain = 'Try again';
 
 // URLs & Warnings: Permission requests & permission callbacks
 z.string.urlSupportRoot = '/';
@@ -797,8 +575,6 @@
 z.string.urlWebsiteRoot = '/';
 z.string.urlWebsiteCreateTeam = '/create-team/';
 z.string.urlWebsitePrivacy = '/privacy';
-z.string.warningCallDetail = 'Your browser needs access to the microphone to make calls.';
-z.string.warningCallHeadline = 'Can’t call without microphone';
 z.string.warningCallUnsupportedIncoming = '{{user}} is calling. Your browser doesn’t support calls.';
 z.string.warningCallUnsupportedOutgoing = 'You cannot call because your browser doesn’t support calls.';
 z.string.warningCallIssues = 'This version of Wire can not participate in the call. Please use';
@@ -818,8 +594,6 @@
 z.string.warningPermissionRequestMicrophone = '{{icon}} Allow access to microphone';
 z.string.warningPermissionRequestNotification = '{{icon}} Allow notifications';
 z.string.warningPermissionRequestScreen = '{{icon}} Allow access to screen';
-z.string.warningTellMeHow = 'Tell me how';
->>>>>>> a78a7734
 
 // User Availability
 z.string.userAvailabilityAvailable = 'Available';
