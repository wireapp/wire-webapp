--- conflicted
+++ resolved
@@ -178,15 +178,10 @@
 
     this.availability = ko.observable(z.user.AvailabilityType.NONE);
 
-<<<<<<< HEAD
     this.expirationRemaining = ko.observable(0);
     this.expirationText = ko.observable('');
     this.expirationIsUrgent = ko.observable(false);
     this.expirationRemainingText = ko.observable('');
-=======
-    this.expirationRemaining = ko.observable();
-    this.expirationText = ko.observable();
->>>>>>> 8c489e73
     this.expirationIntervalId = undefined;
     this.isExpired = ko.observable(false);
   }
@@ -267,7 +262,6 @@
       timeLeftText = z.string.userRemainingTimeMinutes;
       timeValue = Math.ceil(remainingMinutes / 15) * 15;
       this.expirationRemaining(timeValue * timeToMinutes);
-<<<<<<< HEAD
       this.expirationRemainingText(`${timeValue}m`);
     } else if (remainingMinutes <= 90) {
       timeValue = 1.5;
@@ -279,16 +273,6 @@
       this.expirationRemainingText(`${timeValue}h`);
     }
     this.expirationIsUrgent(remainingMinutes < 120);
-=======
-    } else if (remainingMinutes <= 90) {
-      timeValue = 1.5;
-      this.expirationRemaining(timeValue * timeToHours);
-    } else {
-      timeValue = Math.ceil(remainingMinutes / 60);
-      this.expirationRemaining(timeValue * timeToHours);
-    }
-
->>>>>>> 8c489e73
     this.expirationText(z.l10n.text(timeLeftText, timeValue));
   }
 };