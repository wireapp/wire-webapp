#
# Wire
# Copyright (C) 2016 Wire Swiss GmbH
#
# This program is free software: you can redistribute it and/or modify
# it under the terms of the GNU General Public License as published by
# the Free Software Foundation, either version 3 of the License, or
# (at your option) any later version.
#
# This program is distributed in the hope that it will be useful,
# but WITHOUT ANY WARRANTY; without even the implied warranty of
# MERCHANTABILITY or FITNESS FOR A PARTICULAR PURPOSE. See the
# GNU General Public License for more details.
#
# You should have received a copy of the GNU General Public License
# along with this program. If not, see http://www.gnu.org/licenses/.
#

window.z ?= {}
z.entity ?= {}

# Conversation entity.
class z.entity.Conversation
  ###
  Construct a new conversation entity.
  @param conversation_id [String] Conversation ID
  ###
  constructor: (conversation_id = '') ->
    @id = conversation_id
    @creator = undefined
    @type = ko.observable()
    @name = ko.observable()
    @input = ko.observable z.util.StorageUtil.get_value("#{z.storage.StorageKey.CONVERSATION.INPUT}|#{@id}") or ''
    @input.subscribe (text) =>
      z.util.StorageUtil.set_value "#{z.storage.StorageKey.CONVERSATION.INPUT}|#{@id}", text

    @is_pending = ko.observable false
    @is_loaded = ko.observable false

    @participating_user_ets = ko.observableArray [] # Does not include us
    @participating_user_ids = ko.observableArray []
    @self = undefined
    @number_of_participants = ko.pureComputed => return @participating_user_ids().length

    @is_group = ko.pureComputed => @type() is z.conversation.ConversationType.REGULAR
    @is_one2one = ko.pureComputed => @type() is z.conversation.ConversationType.ONE2ONE
    @is_request = ko.pureComputed => @type() is z.conversation.ConversationType.CONNECT
    @is_self = ko.pureComputed => @type() is z.conversation.ConversationType.SELF

    # in case this is a one2one conversation this is the connection to that user
    @connection = ko.observable new z.entity.Connection()
    @connection.subscribe (connection_et) =>
      @participating_user_ids [connection_et.to] if connection_et.to not in @participating_user_ids()

    ###############################################################################
    # E2EE conversation states
    ###############################################################################

    @archived_state = ko.observable(false).extend notify: 'always'
    @muted_state = ko.observable false
    @verification_state = ko.observable z.conversation.ConversationVerificationState.UNVERIFIED

    @archived_timestamp = ko.observable 0
    @cleared_timestamp = ko.observable 0
    @last_event_timestamp = ko.observable 0
    @last_read_timestamp = ko.observable 0
    @muted_timestamp = ko.observable 0

    ###############################################################################
    # Conversation states for view
    ###############################################################################

    @is_muted = ko.pureComputed =>
      return @muted_state()

    @is_archived = ko.pureComputed =>
      archived = @last_event_timestamp() <= @archived_timestamp()
      if archived then return @archived_state() else return @archived_state() and @muted_state()

    @is_cleared = ko.pureComputed =>
      return @last_event_timestamp() <= @cleared_timestamp()

    @is_verified = ko.pureComputed =>
      all_users = [@self].concat @participating_user_ets()
      return all_users.every (user_et) -> user_et?.is_verified()

    @status = ko.observable z.conversation.ConversationStatus.CURRENT_MEMBER
    @removed_from_conversation = ko.pureComputed =>
      return @status() is z.conversation.ConversationStatus.PAST_MEMBER
    @removed_from_conversation.subscribe (is_removed) =>
      @archived_state false if not is_removed

    ###############################################################################
    # Messages
    ###############################################################################

    @ephemeral_timer = ko.observable false

    @messages_unordered = ko.observableArray()
    @messages = ko.pureComputed => @messages_unordered().sort (a, b) -> a.timestamp() - b.timestamp()
    @messages.subscribe => @update_latest_from_message @get_last_message()

    @creation_message = undefined

    @has_further_messages = ko.observable true

    @messages_visible = ko.pureComputed =>
      return [] if @id is ''
      message_ets = (message_et for message_et in @messages() when message_et.visible())

      first_message = @get_first_message()
      if not @has_further_messages() and not (first_message?.is_member() and first_message.is_creation())
        @creation_message ?= @_creation_message()
        message_ets.unshift @creation_message if @creation_message?
      return message_ets
    .extend trackArrayChanges: true

    ###############################################################################
    # Calling
    ###############################################################################

    @call = ko.observable undefined
    @has_active_call = ko.pureComputed =>
      return false if not @call()
      return @call().state() not in z.calling.enum.CallStateGroups.IS_ENDED and not @call().is_ongoing_on_another_client()

    @unread_accent_color = ko.observable ''

    @unread_event_count = ko.pureComputed =>
      return @unread_events().length

    @unread_events = ko.pureComputed =>
      unread_event = []
      for message_et in @messages() when message_et.visible() by -1
        break if message_et.timestamp() <= @last_read_timestamp()
        unread_event.push message_et
      return unread_event

    @unread_message_count = ko.pureComputed =>
      return (message_et for message_et in @unread_events() when not message_et.user().is_me).length

    @unread_type = ko.pureComputed =>
      return z.conversation.ConversationUnreadType.CONNECT if @connection().status() is z.user.ConnectionStatus.SENT
      unread_type = z.conversation.ConversationUnreadType.UNREAD
      return unread_type if @unread_message_count() <= 0
      for message in @unread_events() by -1
        return z.conversation.ConversationUnreadType.CALL if message.finished_reason is z.calling.enum.TERMINATION_REASON.MISSED
        if message.is_ping()
          @unread_accent_color message.accent_color()
          return z.conversation.ConversationUnreadType.PING
      return unread_type
    @unread_type.extend rateLimit: 50

    ###
    Display name strategy:

    @note 'One-to-One Conversations' and 'Connection Requests'
      We should not use the conversation name received from the backend as fallback as it will always contain the
      name of the user who received the connection request initially

      - Name of the other participant
      - Name of the other user of the associated connection
      - "..." if neither of those has been attached yet

      'Group Conversation'

      - Conversation name received from backend
      - If unnamed, we will create a name from the participant names
      - Join the user's first names to a comma separated list or uses the user's first name if only one user participating
      - "..." if the user entities have not yet been attached yet
    ###
    @display_name = ko.pureComputed =>
      if @type() in [z.conversation.ConversationType.CONNECT, z.conversation.ConversationType.ONE2ONE]
        return @participating_user_ets()[0].name() if @participating_user_ets()[0]?.name()
        return '…'
      else if @is_group()
        return @name() if @name()
        return (@participating_user_ets().map (user_et) -> user_et.first_name()).join ', ' if @participating_user_ets().length > 0
        return z.localization.Localizer.get_text z.string.conversations_empty_conversation if @participating_user_ids().length is 0
        return '…'
      else
        return @name()

    @persist_state = _.debounce =>
      amplify.publish z.event.WebApp.CONVERSATION.PERSIST_STATE, @
    , 100

    amplify.subscribe z.event.WebApp.CONVERSATION.LOADED_STATES, @_subscribe_to_states_updates

  _subscribe_to_states_updates: =>
    [
      @archived_state
      @cleared_timestamp
      @ephemeral_timer
      @last_event_timestamp
      @last_read_timestamp
      @muted_state
      @name
      @participating_user_ids
      @status
      @type
      @verification_state
    ].forEach (property) =>
      property.subscribe @persist_state

  ###############################################################################
  # Lifecycle
  ###############################################################################

  # Remove all message from conversation unless there are unread messages.
  release: =>
    unless @unread_message_count()
      @remove_messages()
      @is_loaded false
      @has_further_messages true

  ###############################################################################
  # E2EE state setters
  ###############################################################################

  ###
  Set the timestamp of a given type.

  @note This will only increment timestamps

  @param timestamp [String] Timestamp to be set
  @param type [z.conversation.ConversationUpdateType] Type of timestamp to be updated
  @return [Boolean|number] Timestamp value which can be 'false' (boolean) if there is no timestamp
  ###
  set_timestamp: (timestamp, type) =>
    if _.isString timestamp
      timestamp = window.parseInt timestamp, 10

    switch type
      when z.conversation.ConversationUpdateType.ARCHIVED_TIMESTAMP
        entity_timestamp = @archived_timestamp
      when z.conversation.ConversationUpdateType.CLEARED_TIMESTAMP
        entity_timestamp = @cleared_timestamp
      when z.conversation.ConversationUpdateType.LAST_EVENT_TIMESTAMP
        entity_timestamp = @last_event_timestamp
      when z.conversation.ConversationUpdateType.LAST_READ_TIMESTAMP
        entity_timestamp = @last_read_timestamp
      when z.conversation.ConversationUpdateType.MUTED_TIMESTAMP
        entity_timestamp = @muted_timestamp

    updated_timestamp = @_increment_time_only entity_timestamp(), timestamp
    if updated_timestamp
      entity_timestamp updated_timestamp
    return updated_timestamp

  ###
  Increment only on timestamp update

  @param current_timestamp [z.entity.Conversation] Current timestamp
  @param updated_timestamp [String] Timestamp from update
  @return [String, Boolean] Updated timestamp or false if not increased
  ###
  _increment_time_only: (current_timestamp, updated_timestamp) ->
    if updated_timestamp > current_timestamp then return updated_timestamp else return false

  ###############################################################################
  # Messages
  ###############################################################################

  ###
  Check if message with given id not added to conversation.
  @param message_id [String]
  @private
  ###
  _is_unique: (message_id) ->
    duplicated_message_et = @messages_unordered().find (message_et) -> message_et.id is message_id
    return not duplicated_message_et?

  ###
  Adds a single message to the conversation.
  @param message_et [z.entity.Message] Message entity to be added to the conversation
  ###
  add_message: (message_et) ->
    first_message = @get_first_message true

    amplify.publish z.event.WebApp.CONVERSATION.MESSAGE.ADDED, message_et

    # don't add messages that are older then what is rendered
    if first_message? and message_et.timestamp() < first_message.timestamp()
      return

    @_update_last_read_from_message message_et

    last_message = @get_last_message()

    # last rendered message is the last message in this conversation so we are safe to add it
<<<<<<< HEAD
    if not last_message? or last_message.timestamp() is @last_event_timestamp()
      @messages_unordered.push message_et if @_is_unique message_et.id

=======
    if not last_message? or last_message.timestamp() >= @last_event_timestamp()
      @messages_unordered.push @_check_for_duplicate_nonce message_et, last_message
>>>>>>> a4937b7d

  ###
  Adds multiple messages to the conversation.
  @param message_ets [z.entity.Message[]] Array of message entities to be added to the conversation
  ###
  add_messages: (message_ets) ->
    unique_message_ets = message_ets.filter (message_et) => @_is_unique message_et.id

    # in order to avoid multiple db writes check the messages from the end and stop once
    # we found a message from self user
    for message_et in unique_message_ets by -1
      if message_et.user()?.is_me
        @_update_last_read_from_message message_et
        break

    z.util.ko_array_push_all @messages_unordered, message_ets

  ###
  Prepends messages with new batch of messages.
  @param message_ets [z.entity.Message[]] Array of messages to be added to conversation
  ###
  prepend_messages: (message_ets) ->
    unique_message_ets = message_ets.filter (message_et) => @_is_unique message_et.id
    z.util.ko_array_unshift_all @messages_unordered, unique_message_ets

  ###
  Removes message from the conversation by message id.
  @param message_id [String] ID of the message entity to be removed from the conversation
  ###
  remove_message_by_id: (message_id) ->
    for message_et in @messages_unordered() by -1
      @messages_unordered.remove message_et if message_et.id is message_id

  ###
  Removes a single message from the conversation.
  @param message_et [z.entity.Message] Message entity to be removed from the conversation
  ###
  remove_message: (message_et) ->
    @messages_unordered.remove message_et

  ###
  Removes all messages from the conversation.
  ###
  remove_messages: ->
    @messages_unordered.removeAll()

  ###############################################################################
  # Generated messages
  ###############################################################################

  ###
  Creates the placeholder message after clearing a conversation.
  @note Only create the message if the group participants have been set
  @private
  ###
  _creation_message: =>
    return undefined if @participating_user_ets().length is 0
    message_et = new z.entity.MemberMessage()
    message_et.type = z.message.SuperType.MEMBER
    message_et.timestamp new Date(0)
    message_et.user_ids @participating_user_ids()
    message_et.user_ets @participating_user_ets().slice 0

    if @type() in [z.conversation.ConversationType.CONNECT, z.conversation.ConversationType.ONE2ONE]
      if @participating_user_ets()[0].sent()
        message_et.member_message_type = z.message.SystemMessageType.CONNECTION_REQUEST
      else
        message_et.member_message_type = z.message.SystemMessageType.CONNECTION_ACCEPTED
    else
      message_et.member_message_type = z.message.SystemMessageType.CONVERSATION_CREATE
      if @creator is @self.id
        message_et.user @self
      else
        message_et.user_ets.push @self
        user_et = ko.utils.arrayFirst @participating_user_ets(), (user_et) =>
          return user_et.id is @creator
        if user_et
          message_et.user user_et
        else
          message_et.member_message_type = z.message.SystemMessageType.CONVERSATION_RESUME
    return message_et

  ###############################################################################
  # Update last activity
  ###############################################################################

  ###
  Update information about last activity from single message.
  @param message_et [z.entity.Message] Message to be added to conversation
  ###
  update_latest_from_message: (message_et) ->
    if message_et? and message_et.visible() and message_et.should_effect_conversation_timestamp
      @set_timestamp message_et.timestamp(), z.conversation.ConversationUpdateType.LAST_EVENT_TIMESTAMP

  ###
  Update last read if message sender is self
  @private
  @param message_et [z.entity.Message]
  ###
  _update_last_read_from_message: (message_et) ->
    if message_et.user()?.is_me and message_et.timestamp() and message_et.should_effect_conversation_timestamp
      @set_timestamp message_et.timestamp(), z.conversation.ConversationUpdateType.LAST_READ_TIMESTAMP

  ###############################################################################
  # Get messages
  ###############################################################################

  ###
  Get all messages.
  @return [z.entity.Message[ko.observableArray]] Array of all message in the conversation
  ###
  get_all_messages: ->
    return @messages()

  ###
  Get the first message of the conversation.
  @param include_creation_message [Boolean] Optionally include the local creation message defaulting to false
  @return [z.entity.Message, undefined] First message entity or undefined
  ###
  get_first_message: (include_creation_message = false) ->
    if include_creation_message
      return @messages_visible()[0]
    return @messages()[0]

  ###
  Get the last message of the conversation.
  @return [z.entity.Message, undefined] Last message entity or undefined
  ###
  get_last_message: ->
    return @messages()[@messages().length - 1]

  ###
  Get the message before a given message.
  @return [z.entity.Message, undefined]
  ###
  get_previous_message: (message_et) ->
    messages_visible = @messages_visible()
    message_index = messages_visible.indexOf message_et
    return messages_visible[message_index - 1] if message_index > 0

  ###
  Get the last text message that was added by self user.
  @return [z.entity.Message]
  ###
  get_last_editable_message: ->
    for message_et in @messages() when message_et.is_editable() by -1
      return message_et

  ###
  Get the last delivered message.
  @return [z.entity.Message]
  ###
  get_last_delivered_message: ->
    for message_et in @messages() when message_et.status() is z.message.StatusType.DELIVERED by -1
      return message_et

  ###
  Get a message by it's unique ID.
  @param id [String] ID of message to be retrieved
  @return [z.entity.Message, undefined] Message with ID or undefined
  ###
  get_message_by_id: (id) ->
    return message_et for message_et in @messages() when message_et.id is id

  ###
  Get Number of pending uploads for this conversation.
  ###
  get_number_of_pending_uploads: ->
    pending_uploads = (message_et for message_et in @messages() when message_et.assets?()[0]?.pending_upload?())
    return pending_uploads.length

  get_users_with_unverified_clients: ->
    return (user_et for user_et in [@self].concat(@participating_user_ets()) when not user_et.is_verified())

  ###
  Check whether the conversation is held with a bot like Anna or Otto.
  @return [Boolean] True, if conversation with a bot
  ###
  is_with_bot: =>
    return true for user_et in @participating_user_ets() when user_et.is_bot
    return false if not @is_one2one()
    return false if not @participating_user_ets()[0]?.username()
    return @participating_user_ets()[0].username() in ['annathebot', 'ottothebot']

  ###############################################################################
  # Serialization
  ###############################################################################

  serialize: =>
    return {
      id: @id
      archived_state: @archived_state()
      archived_timestamp: @archived_timestamp()
      cleared_timestamp: @cleared_timestamp()
      ephemeral_timer: @ephemeral_timer()
      last_event_timestamp: @last_event_timestamp()
      last_read_timestamp: @last_read_timestamp()
      muted_state: @muted_state()
      muted_timestamp: @muted_timestamp()
      name: @name()
      others: @participating_user_ids()
      status: @status()
      type: @type()
      verification_state: @verification_state()
    }<|MERGE_RESOLUTION|>--- conflicted
+++ resolved
@@ -289,14 +289,8 @@
     last_message = @get_last_message()
 
     # last rendered message is the last message in this conversation so we are safe to add it
-<<<<<<< HEAD
-    if not last_message? or last_message.timestamp() is @last_event_timestamp()
+    if not last_message? or last_message.timestamp() => @last_event_timestamp()
       @messages_unordered.push message_et if @_is_unique message_et.id
-
-=======
-    if not last_message? or last_message.timestamp() >= @last_event_timestamp()
-      @messages_unordered.push @_check_for_duplicate_nonce message_et, last_message
->>>>>>> a4937b7d
 
   ###
   Adds multiple messages to the conversation.
