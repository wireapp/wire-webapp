#
# Wire
# Copyright (C) 2016 Wire Swiss GmbH
#
# This program is free software: you can redistribute it and/or modify
# it under the terms of the GNU General Public License as published by
# the Free Software Foundation, either version 3 of the License, or
# (at your option) any later version.
#
# This program is distributed in the hope that it will be useful,
# but WITHOUT ANY WARRANTY; without even the implied warranty of
# MERCHANTABILITY or FITNESS FOR A PARTICULAR PURPOSE. See the
# GNU General Public License for more details.
#
# You should have received a copy of the GNU General Public License
# along with this program. If not, see http://www.gnu.org/licenses/.
#

window.z ?= {}
z.entity ?= {}

# Conversation entity.
class z.entity.Conversation
  ###
  Construct a new conversation entity.
  @param conversation_id [String] Conversation ID
  ###
  constructor: (conversation_id = '') ->
    @id = conversation_id
    @creator = undefined
    @type = ko.observable()
    @name = ko.observable()
    @input = ko.observable z.util.StorageUtil.get_value("#{z.storage.StorageKey.CONVERSATION.INPUT}|#{@id}") or ''
    @input.subscribe (text) =>
      z.util.StorageUtil.set_value "#{z.storage.StorageKey.CONVERSATION.INPUT}|#{@id}", text

    @is_pending = ko.observable false
    @is_loaded = ko.observable false

    @participating_user_ets = ko.observableArray [] # Does not include us
    @participating_user_ids = ko.observableArray []
    @self = undefined
    @number_of_participants = ko.pureComputed => return @participating_user_ids().length

    @is_group = ko.pureComputed => @type() is z.conversation.ConversationType.REGULAR
    @is_one2one = ko.pureComputed => @type() is z.conversation.ConversationType.ONE2ONE
    @is_request = ko.pureComputed => @type() is z.conversation.ConversationType.CONNECT
    @is_self = ko.pureComputed => @type() is z.conversation.ConversationType.SELF

    # in case this is a one2one conversation this is the connection to that user
    @connection = ko.observable new z.entity.Connection()
    @connection.subscribe (connection_et) =>
      @participating_user_ids [connection_et.to] if connection_et.to not in @participating_user_ids()

    ###############################################################################
    # E2EE conversation states
    ###############################################################################

    @archived_state = ko.observable(false).extend notify: 'always'
    @muted_state = ko.observable false
    @verification_state = ko.observable z.conversation.ConversationVerificationState.UNVERIFIED

    @archived_timestamp = ko.observable 0
    @cleared_timestamp = ko.observable 0
    @last_event_timestamp = ko.observable 0
    @last_read_timestamp = ko.observable 0
    @muted_timestamp = ko.observable 0

    ###############################################################################
    # Conversation states for view
    ###############################################################################

    @is_muted = ko.pureComputed =>
      return @muted_state()

    @is_archived = ko.pureComputed =>
      archived = @last_event_timestamp() <= @archived_timestamp()
      if archived then return @archived_state() else return @archived_state() and @muted_state()

    @is_cleared = ko.pureComputed =>
      return @last_event_timestamp() <= @cleared_timestamp()

    @is_verified = ko.pureComputed =>
      all_users = [@self].concat @participating_user_ets()
      return all_users.every (user_et) -> user_et?.is_verified()

    @status = ko.observable z.conversation.ConversationStatus.CURRENT_MEMBER
    @removed_from_conversation = ko.pureComputed =>
      return @status() is z.conversation.ConversationStatus.PAST_MEMBER
    @removed_from_conversation.subscribe (is_removed) =>
      @archived_state false if not is_removed

    ###############################################################################
    # Messages
    ###############################################################################

    @ephemeral_timer = ko.observable false

    @messages_unordered = ko.observableArray()
    @messages = ko.pureComputed => @messages_unordered().sort (a, b) -> a.timestamp() - b.timestamp()
    @messages.subscribe => @update_latest_from_message @get_last_message()

    @creation_message = undefined

    @has_further_messages = ko.observable true

    @messages_visible = ko.pureComputed =>
      return [] if @id is ''
      message_ets = (message_et for message_et in @messages() when message_et.visible())

      first_message = @get_first_message()
      if not @has_further_messages() and not (first_message?.is_member() and first_message.is_creation())
        @creation_message ?= @_creation_message()
        message_ets.unshift @creation_message if @creation_message?
      return message_ets
    .extend trackArrayChanges: true

    ###############################################################################
    # Calling
    ###############################################################################

    @call = ko.observable undefined
    @has_active_call = ko.pureComputed =>
      return false if not @call()
      return @call().state() not in z.calling.enum.CallStateGroups.IS_ENDED and not @call().is_ongoing_on_another_client()

    @unread_accent_color = ko.observable ''

    @unread_event_count = ko.pureComputed =>
      return @unread_events().length

    @unread_events = ko.pureComputed =>
      unread_event = []
      for message_et in @messages() when message_et.visible() by -1
        break if message_et.timestamp() <= @last_read_timestamp()
        unread_event.push message_et
      return unread_event

    @unread_message_count = ko.pureComputed =>
      return (message_et for message_et in @unread_events() when not message_et.user().is_me).length

    @unread_type = ko.pureComputed =>
      return z.conversation.ConversationUnreadType.CONNECT if @connection().status() is z.user.ConnectionStatus.SENT
      unread_type = z.conversation.ConversationUnreadType.UNREAD
      return unread_type if @unread_message_count() <= 0
      for message in @unread_events() by -1
        return z.conversation.ConversationUnreadType.CALL if message.finished_reason is z.calling.enum.TERMINATION_REASON.MISSED
        if message.is_ping()
          @unread_accent_color message.accent_color()
          return z.conversation.ConversationUnreadType.PING
      return unread_type
    @unread_type.extend rateLimit: 50

    ###
    Display name strategy:

    @note 'One-to-One Conversations' and 'Connection Requests'
      We should not use the conversation name received from the backend as fallback as it will always contain the
      name of the user who received the connection request initially

      - Name of the other participant
      - Name of the other user of the associated connection
      - "..." if neither of those has been attached yet

      'Group Conversation'

      - Conversation name received from backend
      - If unnamed, we will create a name from the participant names
      - Join the user's first names to a comma separated list or uses the user's first name if only one user participating
      - "..." if the user entities have not yet been attached yet
    ###
    @display_name = ko.pureComputed =>
      if @type() in [z.conversation.ConversationType.CONNECT, z.conversation.ConversationType.ONE2ONE]
        return @participating_user_ets()[0].name() if @participating_user_ets()[0]?.name()
        return '…'
      else if @is_group()
        return @name() if @name()
        return (@participating_user_ets().map (user_et) -> user_et.first_name()).join ', ' if @participating_user_ets().length > 0
        return z.localization.Localizer.get_text z.string.conversations_empty_conversation if @participating_user_ids().length is 0
        return '…'
      else
        return @name()

    @persist_state = _.debounce =>
      amplify.publish z.event.WebApp.CONVERSATION.PERSIST_STATE, @
    , 100

    amplify.subscribe z.event.WebApp.CONVERSATION.LOADED_STATES, @_subscribe_to_states_updates

  _subscribe_to_states_updates: =>
    [
      @archived_state
      @cleared_timestamp
      @ephemeral_timer
      @last_event_timestamp
      @last_read_timestamp
      @muted_state
      @name
      @participating_user_ids
      @status
      @type
      @verification_state
    ].forEach (property) =>
      property.subscribe @persist_state

  ###############################################################################
  # Lifecycle
  ###############################################################################

  # Remove all message from conversation unless there are unread messages.
  release: =>
    unless @unread_message_count()
      @remove_messages()
      @is_loaded false
      @has_further_messages true

  ###############################################################################
  # E2EE state setters
  ###############################################################################

  ###
  Set the timestamp of a given type.

  @note This will only increment timestamps

  @param timestamp [String] Timestamp to be set
  @param type [z.conversation.ConversationUpdateType] Type of timestamp to be updated
  @return [Boolean|number] Timestamp value which can be 'false' (boolean) if there is no timestamp
  ###
  set_timestamp: (timestamp, type) =>
    if _.isString timestamp
      timestamp = window.parseInt timestamp, 10

    switch type
      when z.conversation.ConversationUpdateType.ARCHIVED_TIMESTAMP
        entity_timestamp = @archived_timestamp
      when z.conversation.ConversationUpdateType.CLEARED_TIMESTAMP
        entity_timestamp = @cleared_timestamp
      when z.conversation.ConversationUpdateType.LAST_EVENT_TIMESTAMP
        entity_timestamp = @last_event_timestamp
      when z.conversation.ConversationUpdateType.LAST_READ_TIMESTAMP
        entity_timestamp = @last_read_timestamp
      when z.conversation.ConversationUpdateType.MUTED_TIMESTAMP
        entity_timestamp = @muted_timestamp

    updated_timestamp = @_increment_time_only entity_timestamp(), timestamp
    if updated_timestamp
      entity_timestamp updated_timestamp
    return updated_timestamp

  ###
  Increment only on timestamp update

  @param current_timestamp [z.entity.Conversation] Current timestamp
  @param updated_timestamp [String] Timestamp from update
  @return [String, Boolean] Updated timestamp or false if not increased
  ###
  _increment_time_only: (current_timestamp, updated_timestamp) ->
    if updated_timestamp > current_timestamp then return updated_timestamp else return false

  ###############################################################################
  # Messages
  ###############################################################################

  ###
  Check if message with given id not added to conversation.
  @param message_id [String]
  @private
  ###
  _is_unique: (message_id) ->
    duplicated_message_et = @messages_unordered().find (message_et) -> message_et.id is message_id
    return not duplicated_message_et?

  ###
  Adds a single message to the conversation.
  @param message_et [z.entity.Message] Message entity to be added to the conversation
  ###
  add_message: (message_et) ->
    amplify.publish z.event.WebApp.CONVERSATION.MESSAGE.ADDED, message_et
    @_update_last_read_from_message message_et
<<<<<<< HEAD

    last_message = @get_last_message()

    # last rendered message is the last message in this conversation so we are safe to add it
    if not last_message? or last_message.timestamp() => @last_event_timestamp()
      @messages_unordered.push message_et if @_is_unique message_et.id
=======
    @messages_unordered.push @_check_for_duplicate_nonce message_et, @get_last_message()
>>>>>>> 32f5193d

  ###
  Adds multiple messages to the conversation.
  @param message_ets [z.entity.Message[]] Array of message entities to be added to the conversation
  ###
  add_messages: (message_ets) ->
    unique_message_ets = message_ets.filter (message_et) => @_is_unique message_et.id

    # in order to avoid multiple db writes check the messages from the end and stop once
    # we found a message from self user
    for message_et in unique_message_ets by -1
      if message_et.user()?.is_me
        @_update_last_read_from_message message_et
        break

    z.util.ko_array_push_all @messages_unordered, message_ets

  ###
  Prepends messages with new batch of messages.
  @param message_ets [z.entity.Message[]] Array of messages to be added to conversation
  ###
  prepend_messages: (message_ets) ->
    unique_message_ets = message_ets.filter (message_et) => @_is_unique message_et.id
    z.util.ko_array_unshift_all @messages_unordered, unique_message_ets

  ###
  Removes message from the conversation by message id.
  @param message_id [String] ID of the message entity to be removed from the conversation
  ###
  remove_message_by_id: (message_id) ->
    for message_et in @messages_unordered() by -1
      @messages_unordered.remove message_et if message_et.id is message_id

  ###
  Removes a single message from the conversation.
  @param message_et [z.entity.Message] Message entity to be removed from the conversation
  ###
  remove_message: (message_et) ->
    @messages_unordered.remove message_et

  ###
  Removes all messages from the conversation.
  ###
  remove_messages: ->
    @messages_unordered.removeAll()

  ###############################################################################
  # Generated messages
  ###############################################################################

  ###
  Creates the placeholder message after clearing a conversation.
  @note Only create the message if the group participants have been set
  @private
  ###
  _creation_message: =>
    return undefined if @participating_user_ets().length is 0
    message_et = new z.entity.MemberMessage()
    message_et.type = z.message.SuperType.MEMBER
    message_et.timestamp new Date(0)
    message_et.user_ids @participating_user_ids()
    message_et.user_ets @participating_user_ets().slice 0

    if @type() in [z.conversation.ConversationType.CONNECT, z.conversation.ConversationType.ONE2ONE]
      if @participating_user_ets()[0].sent()
        message_et.member_message_type = z.message.SystemMessageType.CONNECTION_REQUEST
      else
        message_et.member_message_type = z.message.SystemMessageType.CONNECTION_ACCEPTED
    else
      message_et.member_message_type = z.message.SystemMessageType.CONVERSATION_CREATE
      if @creator is @self.id
        message_et.user @self
      else
        message_et.user_ets.push @self
        user_et = ko.utils.arrayFirst @participating_user_ets(), (user_et) =>
          return user_et.id is @creator
        if user_et
          message_et.user user_et
        else
          message_et.member_message_type = z.message.SystemMessageType.CONVERSATION_RESUME
    return message_et

  ###############################################################################
  # Update last activity
  ###############################################################################

  ###
  Update information about last activity from single message.
  @param message_et [z.entity.Message] Message to be added to conversation
  ###
  update_latest_from_message: (message_et) ->
    if message_et? and message_et.visible() and message_et.should_effect_conversation_timestamp
      @set_timestamp message_et.timestamp(), z.conversation.ConversationUpdateType.LAST_EVENT_TIMESTAMP

  ###
  Update last read if message sender is self
  @private
  @param message_et [z.entity.Message]
  ###
  _update_last_read_from_message: (message_et) ->
    if message_et.user()?.is_me and message_et.timestamp() and message_et.should_effect_conversation_timestamp
      @set_timestamp message_et.timestamp(), z.conversation.ConversationUpdateType.LAST_READ_TIMESTAMP

  ###############################################################################
  # Get messages
  ###############################################################################

  ###
  Get all messages.
  @return [z.entity.Message[ko.observableArray]] Array of all message in the conversation
  ###
  get_all_messages: ->
    return @messages()

  ###
  Get the first message of the conversation.
  @return [z.entity.Message, undefined] First message entity or undefined
  ###
  get_first_message: ->
    return @messages()[0]

  ###
  Get the last message of the conversation.
  @return [z.entity.Message, undefined] Last message entity or undefined
  ###
  get_last_message: ->
    return @messages()[@messages().length - 1]

  ###
  Get the message before a given message.
  @return [z.entity.Message, undefined]
  ###
  get_previous_message: (message_et) ->
    messages_visible = @messages_visible()
    message_index = messages_visible.indexOf message_et
    return messages_visible[message_index - 1] if message_index > 0

  ###
  Get the last text message that was added by self user.
  @return [z.entity.Message]
  ###
  get_last_editable_message: ->
    for message_et in @messages() when message_et.is_editable() by -1
      return message_et

  ###
  Get the last delivered message.
  @return [z.entity.Message]
  ###
  get_last_delivered_message: ->
    for message_et in @messages() when message_et.status() is z.message.StatusType.DELIVERED by -1
      return message_et

  ###
  Get a message by it's unique ID.
  @param id [String] ID of message to be retrieved
  @return [z.entity.Message, undefined] Message with ID or undefined
  ###
  get_message_by_id: (id) ->
    return message_et for message_et in @messages() when message_et.id is id

  ###
  Get Number of pending uploads for this conversation.
  ###
  get_number_of_pending_uploads: ->
    pending_uploads = (message_et for message_et in @messages() when message_et.assets?()[0]?.pending_upload?())
    return pending_uploads.length

  get_users_with_unverified_clients: ->
    return (user_et for user_et in [@self].concat(@participating_user_ets()) when not user_et.is_verified())

  ###
  Check whether the conversation is held with a bot like Anna or Otto.
  @return [Boolean] True, if conversation with a bot
  ###
  is_with_bot: =>
    return true for user_et in @participating_user_ets() when user_et.is_bot
    return false if not @is_one2one()
    return false if not @participating_user_ets()[0]?.username()
    return @participating_user_ets()[0].username() in ['annathebot', 'ottothebot']

  ###############################################################################
  # Serialization
  ###############################################################################

  serialize: =>
    return {
      id: @id
      archived_state: @archived_state()
      archived_timestamp: @archived_timestamp()
      cleared_timestamp: @cleared_timestamp()
      ephemeral_timer: @ephemeral_timer()
      last_event_timestamp: @last_event_timestamp()
      last_read_timestamp: @last_read_timestamp()
      muted_state: @muted_state()
      muted_timestamp: @muted_timestamp()
      name: @name()
      others: @participating_user_ids()
      status: @status()
      type: @type()
      verification_state: @verification_state()
    }<|MERGE_RESOLUTION|>--- conflicted
+++ resolved
@@ -278,16 +278,7 @@
   add_message: (message_et) ->
     amplify.publish z.event.WebApp.CONVERSATION.MESSAGE.ADDED, message_et
     @_update_last_read_from_message message_et
-<<<<<<< HEAD
-
-    last_message = @get_last_message()
-
-    # last rendered message is the last message in this conversation so we are safe to add it
-    if not last_message? or last_message.timestamp() => @last_event_timestamp()
-      @messages_unordered.push message_et if @_is_unique message_et.id
-=======
-    @messages_unordered.push @_check_for_duplicate_nonce message_et, @get_last_message()
->>>>>>> 32f5193d
+    @messages_unordered.push message_et if @_is_unique message_et.id
 
   ###
   Adds multiple messages to the conversation.
