--- conflicted
+++ resolved
@@ -59,13 +59,7 @@
         return this.is_liked_provisional(value);
       },
     });
-<<<<<<< HEAD
-    this.other_likes = ko.pureComputed(() => {
-      return this.reactions_user_ets().filter(user_et => !user_et.is_me);
-    });
-=======
-    this.other_likes = ko.pureComputed(() => this.reactions_user_ets().filter((user_et) => !user_et.is_me));
->>>>>>> cfcac4b0
+    this.other_likes = ko.pureComputed(() => this.reactions_user_ets().filter(user_et => !user_et.is_me));
     this.show_likes = ko.observable(false);
 
     this.like_caption = ko.pureComputed(() => {
