--- conflicted
+++ resolved
@@ -54,11 +54,6 @@
       return isTeamMemberLeave ? this.name() : z.util.get_first_name(this.user());
     });
 
-<<<<<<< HEAD
-    this._get_caption_connection = function(user_et) {
-      if (user_et.is_blocked()) {
-        return z.l10n.text(z.string.conversationConnectionBlocked);
-=======
     this.showNamedCreation = ko.pureComputed(() => this.isConversationCreate() && this.name().length);
     this.showSenderName = ko.pureComputed(() => {
       const isUnnamedGroupCreation = this.isConversationCreate() && !this.name().length;
@@ -68,7 +63,6 @@
     this.otherUser = ko.pureComputed(() => {
       if (this.hasUsers()) {
         return this.userEntities()[0];
->>>>>>> 8b94715f
       }
       return new z.entity.User();
     });
@@ -78,10 +72,6 @@
         return '';
       }
 
-<<<<<<< HEAD
-      return z.l10n.text(z.string.conversationConnectionAccepted);
-    };
-=======
       switch (this.memberMessageType) {
         case z.message.SystemMessageType.CONNECTION_ACCEPTED:
         case z.message.SystemMessageType.CONNECTION_REQUEST:
@@ -99,7 +89,6 @@
         default:
           break;
       }
->>>>>>> 8b94715f
 
       switch (this.type) {
         case z.event.Backend.CONVERSATION.MEMBER_LEAVE:
@@ -162,7 +151,7 @@
       }
     }
 
-    return z.l10n.text(z.string.conversation_connection_accepted);
+    return z.l10n.text(z.string.conversationConnectionAccepted);
   }
 
   isConnection() {
