--- conflicted
+++ resolved
@@ -50,13 +50,7 @@
       z.util.get_first_name @user()
     , @, deferEvaluation: true
 
-<<<<<<< HEAD
     @accent_color = ko.observable "accent-color-#{@user().accent_id()}"
-=======
-    @accent_color = ko.pureComputed =>
-      return "accent-color-#{@user().accent_id()}"
-    , @, deferEvaluation: true
->>>>>>> 3290b53b
 
   ###
   Check if message contains an asset of type file.
