/*
 * Wire
 * Copyright (C) 2018 Wire Swiss GmbH
 *
 * This program is free software: you can redistribute it and/or modify
 * it under the terms of the GNU General Public License as published by
 * the Free Software Foundation, either version 3 of the License, or
 * (at your option) any later version.
 *
 * This program is distributed in the hope that it will be useful,
 * but WITHOUT ANY WARRANTY; without even the implied warranty of
 * MERCHANTABILITY or FITNESS FOR A PARTICULAR PURPOSE. See the
 * GNU General Public License for more details.
 *
 * You should have received a copy of the GNU General Public License
 * along with this program. If not, see http://www.gnu.org/licenses/.
 *
 */

'use strict';

window.z = window.z || {};
window.z.entity = z.entity || {};

z.entity.Message = class Message {
  /**
   * Sort messages by timestamp
   * @param {Array<z.entity.Message>} message_ets - Message entities
   * @returns {boolean} Sorted message entities
   */
  static sort_by_timestamp(message_ets) {
    return message_ets.sort((m1, m2) => m1.timestamp() > m2.timestamp());
  }

  constructor(id = '0', super_type = '') {
    this.equals = this.equals.bind(this);
    this.is_expired = this.is_expired.bind(this);
    this.startMessageTimer = this.startMessageTimer.bind(this);
    this.id = id;
    this.super_type = super_type;
    this.ephemeral_caption = ko.pureComputed(() => {
      const remainingTime = this.ephemeral_remaining();
      return remainingTime ? z.util.TimeUtil.formatDuration(remainingTime, 3).text : '';
    });
    this.ephemeral_duration = ko.observable(0);
    this.ephemeral_remaining = ko.observable(0);
    this.ephemeral_expires = ko.observable(false);
    this.ephemeral_started = ko.observable('0');
    this.ephemeral_status = ko.computed(() => {
      const isExpired = this.ephemeral_expires() === true;
      if (isExpired) {
        return z.message.EphemeralStatusType.TIMED_OUT;
      }

      if (_.isNumber(this.ephemeral_expires())) {
        return z.message.EphemeralStatusType.INACTIVE;
      }

      if (_.isString(this.ephemeral_expires())) {
        const isExpiring = Date.now() >= this.ephemeral_expires();
        return isExpiring ? z.message.EphemeralStatusType.TIMED_OUT : z.message.EphemeralStatusType.ACTIVE;
      }

      return z.message.EphemeralStatusType.NONE;
    });

    this.conversation_id = '';
    this.from = '';
    this.isEditing = ko.observable(false);
    this.primary_key = undefined;
    this.status = ko.observable(z.message.StatusType.UNSPECIFIED);
    this.type = '';
    this.user = ko.observable(new z.entity.User());
    this.visible = ko.observable(true);
    this.version = 1;

    this.affect_order = ko.observable(true);
    this.timestamp = ko.observable(Date.now());
    this.timestamp_affects_order = ko.pureComputed(() => this.visible() && this.affect_order());

    // z.message.MessageCategory
    this.category = undefined;

    this.display_timestamp_short = () => {
      const date = moment.unix(this.timestamp() / 1000);
      return date.local().format('HH:mm');
    };

    this.sender_name = ko.pureComputed(() => z.util.getFirstName(this.user()), this, {deferEvaluation: true});

    this.accent_color = ko.pureComputed(() => {
      return `accent-color-${this.user().accent_id()}`;
    });
  }

  equals(message_et) {
    return this.id === (message_et != null ? message_et.id : undefined);
  }

  /**
   * Check if message contains an asset of type file.
   * @returns {boolean} Message contains any file type asset
   */
  has_asset() {
    return this.is_content() ? this.assets().some(assetEntity => assetEntity.type === z.assets.AssetType.FILE) : false;
  }

  /**
   * Check if message contains a file asset.
   * @returns {boolean} Message contains a file
   */
  has_asset_file() {
    return this.is_content() ? this.assets().some(assetEntity => assetEntity.is_file()) : false;
  }

  /**
   * Check if message contains any image asset.
   * @returns {boolean} Message contains any image
   */
  has_asset_image() {
    return this.is_content() ? this.assets().some(assetEntity => assetEntity.is_image()) : false;
  }

  /**
   * Check if message contains a location asset.
   * @returns {boolean} Message contains a location
   */
  has_asset_location() {
    return this.is_content() ? this.assets().some(assetEntity => assetEntity.is_location()) : false;
  }

  /**
   * Check if message contains a text asset.
   * @returns {boolean} Message contains text
   */
  has_asset_text() {
    return this.is_content() ? this.assets().some(assetEntity => assetEntity.is_text()) : false;
  }

  /**
   * Check if message is a call message.
   * @returns {boolean} Is message of type call
   */
  is_call() {
    return this.super_type === z.message.SuperType.CALL;
  }

  /**
   * Check if message is a content message.
   * @returns {boolean} Is message of type content
   */
  is_content() {
    return this.super_type === z.message.SuperType.CONTENT;
  }

  /**
   * Check if message can be deleted.
   * @returns {boolean} True, if message is deletable.
   */
  is_deletable() {
    if (this.is_ping() || !this.has_asset()) {
      return true;
    }
    return ![z.assets.AssetTransferState.DOWNLOADING, z.assets.AssetTransferState.UPLOADING].includes(
      this.get_first_asset().status()
    );
  }

  /**
   * Check if the message content can be downloaded.
   * @returns {boolean} True, if the message has downloadable content.
   */
  is_downloadable() {
    if (typeof this.get_first_asset === 'function') {
      const asset_et = this.get_first_asset();
      if (asset_et && typeof asset_et.download === 'function') {
        return true;
      }
    }
    return false;
  }

  isEdited() {
    return this.is_content() && this.was_edited();
  }

  isLinkPreview() {
    return (
      this.has_asset_text() && this.assets().some(assetEntity => assetEntity.is_text() && assetEntity.previews().length)
    );
  }

  /**
   * Check if message is a member message.
   * @returns {boolean} Is message of type member
   */
  is_member() {
    return this.super_type === z.message.SuperType.MEMBER;
  }

  /**
   * Check if message is a ping message.
   * @returns {boolean} Is message of type ping
   */
  is_ping() {
    return this.super_type === z.message.SuperType.PING;
  }

  /**
   * Check if message is a system message.
   * @returns {boolean} Is message of type system
   */
  is_system() {
    return this.super_type === z.message.SuperType.SYSTEM;
  }

  /**
   * Check if message is a e2ee message.
   * @returns {boolean} Is message of type system
   */
  is_unable_to_decrypt() {
    return this.super_type === z.message.SuperType.UNABLE_TO_DECRYPT;
  }

  /**
   * Check if message is a e2ee message.
   * @returns {boolean} Is message of type system
   */
  is_verification() {
    return this.super_type === z.message.SuperType.VERIFICATION;
  }

  /**
   * Check if message can be edited.
   * @returns {boolean} True, if message can be edited.
   */
  is_editable() {
    return this.has_asset_text() && this.user().is_me && !this.is_ephemeral();
  }

  /**
   * Check if message is ephemeral.
   * @returns {boolean} True, if message is ephemeral.
   */
  is_ephemeral() {
    return this.ephemeral_expires() !== false;
  }

  /**
   * Check if ephemeral message is expired.
   * @returns {boolean} True, if message expired.
   */
  is_expired() {
    return this.ephemeral_expires() === true;
  }

  /**
   * Check if message can be reacted to.
   * @returns {boolean} True, if message type supports reactions.
   */
  is_reactable() {
    return this.is_content() && !this.is_ephemeral() && this.status() !== z.message.StatusType.SENDING;
  }

  // Start the ephemeral timer for the message.
  startMessageTimer() {
    if (this.messageTimerStarted) {
      return;
    }

    if (this.ephemeral_status() === z.message.EphemeralStatusType.INACTIVE) {
      const expirationDate = `${Date.now() + this.ephemeral_expires()}`;
      this.ephemeral_expires(expirationDate);
      this.ephemeral_started(`${Date.now()}`);
    }

    const remainingTime = this.ephemeral_expires() - Date.now();
    this.ephemeral_remaining(remainingTime);
<<<<<<< HEAD

    this.ephemeral_interval_id = window.setInterval(() => {
      const updatedRemainingTime = this.ephemeral_expires() - Date.now();
      const formatedRemainingTime = z.util.TimeUtil.formatDuration(updatedRemainingTime, false, 3);
      this.ephemeral_remaining(updatedRemainingTime);
      this.ephemeral_caption(formatedRemainingTime.text);
    }, 250);

    this.ephemeral_timeout_id = window.setTimeout(() => {
      amplify.publish(z.event.WebApp.CONVERSATION.EPHEMERAL_MESSAGE_TIMEOUT, this);
      window.clearInterval(this.ephemeral_interval_id);
    }, this.ephemeral_remaining());
=======
    this.messageTimerStarted = true;
>>>>>>> 7d8275a8
  }

  /**
   * Update the status of a message.
   * @param {z.message.StatusType} updated_status - New status of message
   * @returns {z.message.StatusType|boolean} Returns the new status on a successful update, otherwise "false"
   */
  update_status(updated_status) {
    if (this.status() >= z.message.StatusType.SENT) {
      if (updated_status > this.status()) {
        return this.status(updated_status);
      }
    } else if (this.status() !== updated_status) {
      return this.status(updated_status);
    }
    return false;
  }
};<|MERGE_RESOLUTION|>--- conflicted
+++ resolved
@@ -40,7 +40,7 @@
     this.super_type = super_type;
     this.ephemeral_caption = ko.pureComputed(() => {
       const remainingTime = this.ephemeral_remaining();
-      return remainingTime ? z.util.TimeUtil.formatDuration(remainingTime, 3).text : '';
+      return remainingTime ? z.util.TimeUtil.formatDuration(remainingTime, false, 3).text : '';
     });
     this.ephemeral_duration = ko.observable(0);
     this.ephemeral_remaining = ko.observable(0);
@@ -276,22 +276,7 @@
 
     const remainingTime = this.ephemeral_expires() - Date.now();
     this.ephemeral_remaining(remainingTime);
-<<<<<<< HEAD
-
-    this.ephemeral_interval_id = window.setInterval(() => {
-      const updatedRemainingTime = this.ephemeral_expires() - Date.now();
-      const formatedRemainingTime = z.util.TimeUtil.formatDuration(updatedRemainingTime, false, 3);
-      this.ephemeral_remaining(updatedRemainingTime);
-      this.ephemeral_caption(formatedRemainingTime.text);
-    }, 250);
-
-    this.ephemeral_timeout_id = window.setTimeout(() => {
-      amplify.publish(z.event.WebApp.CONVERSATION.EPHEMERAL_MESSAGE_TIMEOUT, this);
-      window.clearInterval(this.ephemeral_interval_id);
-    }, this.ephemeral_remaining());
-=======
     this.messageTimerStarted = true;
->>>>>>> 7d8275a8
   }
 
   /**
