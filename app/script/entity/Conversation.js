--- conflicted
+++ resolved
@@ -131,13 +131,7 @@
 
     this.is_verified = ko.pureComputed(() => {
       const all_users = [this.self].concat(this.participating_user_ets());
-<<<<<<< HEAD
-      return all_users.every(
-        user_et => (user_et != null ? user_et.is_verified() : undefined),
-      );
-=======
       return all_users.every((user_et) => user_et ? user_et.is_verified() : undefined);
->>>>>>> 984fc7dc
     });
 
     this.status = ko.observable(
@@ -170,32 +164,6 @@
 
     this.has_further_messages = ko.observable(true);
 
-<<<<<<< HEAD
-    this.messages_visible = ko
-      .pureComputed(() => {
-        if (this.id === '') {
-          return [];
-        }
-
-        const message_ets = this.messages().filter(message_et =>
-          message_et.visible(),
-        );
-
-        const first_message = this.get_first_message();
-        if (
-          !this.has_further_messages() &&
-          !(
-            (first_message != null ? first_message.is_member() : undefined) &&
-            first_message.is_creation()
-          )
-        ) {
-          if (this.creation_message == null) {
-            this.creation_message = this._creation_message();
-          }
-          if (this.creation_message != null) {
-            message_ets.unshift(this.creation_message);
-          }
-=======
     this.messages_visible = ko.pureComputed(() => {
       if (this.id === '') {
         return [];
@@ -209,7 +177,6 @@
 
         if (this.creation_message) {
           message_ets.unshift(this.creation_message);
->>>>>>> 984fc7dc
         }
         return message_ets;
       })
@@ -599,20 +566,8 @@
    * @returns {undefined} No return value
    */
   update_latest_from_message(message_et) {
-<<<<<<< HEAD
-    if (
-      message_et != null &&
-      message_et.visible() &&
-      message_et.should_effect_conversation_timestamp
-    ) {
-      this.set_timestamp(
-        message_et.timestamp(),
-        z.conversation.ConversationUpdateType.LAST_EVENT_TIMESTAMP,
-      );
-=======
     if (message_et && message_et.visible() && message_et.should_effect_conversation_timestamp) {
       this.set_timestamp(message_et.timestamp(), z.conversation.ConversationUpdateType.LAST_EVENT_TIMESTAMP);
->>>>>>> 984fc7dc
     }
   }
 
