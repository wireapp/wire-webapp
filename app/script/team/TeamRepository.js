/*
 * Wire
 * Copyright (C) 2017 Wire Swiss GmbH
 *
 * This program is free software: you can redistribute it and/or modify
 * it under the terms of the GNU General Public License as published by
 * the Free Software Foundation, either version 3 of the License, or
 * (at your option) any later version.
 *
 * This program is distributed in the hope that it will be useful,
 * but WITHOUT ANY WARRANTY; without even the implied warranty of
 * MERCHANTABILITY or FITNESS FOR A PARTICULAR PURPOSE. See the
 * GNU General Public License for more details.
 *
 * You should have received a copy of the GNU General Public License
 * along with this program. If not, see http://www.gnu.org/licenses/.
 *
 */

'use strict';

window.z = window.z || {};
window.z.team = z.team || {};

z.team.TeamRepository = class TeamRepository {
  /**
   * Construct a new Team Repository.
   * @class z.team.TeamRepository
   *
   * @param {z.team.TeamService} team_service - Backend REST API team service implementation
   * @param {z.user.UserRepository} user_repository - epository for all user and connection interactions
   */
  constructor(team_service, user_repository) {
    this.logger = new z.util.Logger('z.team.TeamRepository', z.config.LOGGER.OPTIONS);

    this.team_mapper = new z.team.TeamMapper();
    this.team_service = team_service;
    this.user_repository = user_repository;

    this.self_user = this.user_repository.self;

    this.team = ko.observable();

    this.is_team = ko.pureComputed(() => (this.team() ? !!this.team().id : false));

    this.team_members = ko.pureComputed(() => (this.is_team() ? this.team().members() : []));
    this.team_name = ko.pureComputed(() => (this.is_team() ? this.team().name() : this.user_repository.self().name()));
    this.team_size = ko.pureComputed(() => (this.is_team() ? this.team_members().length + 1 : 0));
    this.team_users = ko.pureComputed(() => {
      return this.team_members()
        .concat(this.user_repository.connected_users())
        .filter((item, index, array) => array.indexOf(item) === index)
        .sort((user_a, user_b) => z.util.StringUtil.sort_by_priority(user_a.first_name(), user_b.first_name()));
    });

    this.team_members.subscribe(() => this.user_repository.map_guest_status());
    this.team_size.subscribe(team_size => {
      amplify.publish(z.event.WebApp.ANALYTICS.SUPER_PROPERTY, z.tracking.SuperProperty.TEAM.SIZE, team_size);
    });

    this.user_repository.is_team = this.is_team;
    this.user_repository.team_members = this.team_members;
    this.user_repository.team_users = this.team_users;

    amplify.subscribe(z.event.WebApp.TEAM.EVENT_FROM_BACKEND, this.on_team_event.bind(this));
    amplify.subscribe(z.event.WebApp.TEAM.UPDATE_INFO, this.send_account_info.bind(this));
  }

  get_team() {
    return this.team_service
      .get_teams()
      .then(({teams}) => {
        if (teams.length) {
          const [team] = teams;

          if (team.binding) {
            const team_et = this.team_mapper.map_team_from_object(team);
            this.team(team_et);
            return this.update_team_members(team_et);
          }
        }

        return this.team(new z.team.TeamEntity());
      })
      .then(() => this.send_account_info())
      .then(() => this.team());
  }

  get_team_member(team_id, user_id) {
    return this.team_service.get_team_member(team_id, user_id)
      .then((member_reponse) => this.team_mapper.map_member_from_object(member_reponse));
  }

  get_team_members(team_id) {
    return this.team_service.get_team_members(team_id).then(({members}) => {
      if (members.length) {
        return this.team_mapper.map_member_from_array(members);
      }
    });
  }

  /**
   * Listener for incoming team events.
   *
   * @param {Object} event_json - JSON data for team event
   * @param {z.event.EventRepository.SOURCE} source - Source of event
   * @returns {Promise} Resolves when event was handled
   */
  on_team_event(event_json, source) {
    const type = event_json.type;

    this.logger.info(`»» Team Event: '${type}' (Source: ${source})`, {
      event_json: JSON.stringify(event_json),
      event_object: event_json,
    });

    switch (type) {
      case z.event.Backend.TEAM.CONVERSATION_CREATE:
      case z.event.Backend.TEAM.CONVERSATION_DELETE: {
        this._on_unhandled(event_json);
        break;
      }
      case z.event.Backend.TEAM.DELETE: {
        this._on_delete(event_json);
        break;
      }
      case z.event.Backend.TEAM.MEMBER_JOIN: {
        this._on_member_join(event_json);
        break;
      }
      case z.event.Backend.TEAM.MEMBER_LEAVE: {
        this._on_member_leave(event_json);
        break;
      }
      case z.event.Backend.TEAM.MEMBER_UPDATE: {
        this._on_member_update(event_json);
        break;
      }
      case z.event.Backend.TEAM.UPDATE: {
        this._on_update(event_json);
        break;
      }
      default: {
        this._on_unhandled(event_json);
      }
    }
  }

  /**
   * Search for user.
   * @param {string} query - Find user by name or handle
   * @param {boolean} is_handle - Query string is handle
   * @returns {Array<z.entity.User>} Matching users
   */
  search_for_team_users(query, is_handle) {
    return this.team_users()
      .filter(user_et => user_et.matches(query, is_handle))
      .sort((user_a, user_b) => {
        if (is_handle) {
          return z.util.StringUtil.sort_by_priority(user_a.username(), user_b.username(), query);
        }
        return z.util.StringUtil.sort_by_priority(user_a.name(), user_b.name(), query);
      });
  }

  send_account_info() {
    if (z.util.Environment.desktop) {
      const image_resource = this.is_team()
        ? this.self_user().preview_picture_resource()
        : this.self_user().preview_picture_resource();
      const image_promise = image_resource ? image_resource.load() : Promise.resolve();

      image_promise
        .then(image_blob => {
          if (image_blob) {
            return z.util.load_data_url(image_blob);
          }
        })
        .then(image_data_url => {
          const account_info = {
            accentID: this.self_user().accent_id(),
            name: this.team_name(),
            picture: image_data_url,
            teamID: this.team().id,
            teamRole: this.self_user().team_role(),
            userID: this.self_user().id,
          };

          this.logger.info('Publishing account info', account_info);
          amplify.publish(z.event.WebApp.TEAM.INFO, account_info);
        });
    }
  }

  update_team_members(team_et) {
    return this.get_team_members(team_et.id)
      .then(team_members => {
        const member_ids = team_members
<<<<<<< HEAD
          .filter(team_member => {
            const is_self_user = team_member.user_id === this.user_repository.self().id;
=======
          .filter((member_et) => {
            const is_self_user = member_et.user_id === this.user_repository.self().id;
>>>>>>> 87ff6bb9

            if (is_self_user) {
              this.team_mapper.map_role(this.user_repository.self(), member_et);
            }

            return !is_self_user;
          })
<<<<<<< HEAD
          .map(team_member => team_member.user_id);
=======
          .map((member_et) => member_et.user_id);
>>>>>>> 87ff6bb9

        return this.user_repository.get_users_by_id(member_ids);
      })
      .then(user_ets => team_et.members(user_ets));
  }

  _add_user_to_team(user_et) {
    const members = this.team().members;

    if (!members().find(member => member.id === user_et.id)) {
      members.push(user_et);
    }
  }

  _on_delete({team: team_id}) {
    if (this.is_team() && this.team().id === team_id) {
      window.setTimeout(() => {
        amplify.publish(z.event.WebApp.LIFECYCLE.SIGN_OUT, z.auth.SIGN_OUT_REASON.ACCOUNT_DELETED, true);
      }, 50);
    }
  }

  _on_member_join(event_json) {
    const {data: {user: user_id}, team: team_id} = event_json;
    const is_local_team = this.team().id === team_id;
    const is_other_user = this.user_repository.self().id !== user_id;

    if (is_local_team && is_other_user) {
      this.user_repository.get_user_by_id(user_id).then(user_et => this._add_user_to_team(user_et));
    }
  }

  _on_member_leave(event_json) {
    const {data: {user: user_id}, team: team_id} = event_json;
    const is_local_team = this.team().id === team_id;

    if (is_local_team) {
      const is_self_user = this.user_repository.self().id === user_id;
      if (is_self_user) {
        return this._on_delete(event_json);
      }

      this.team().members.remove(member => member.id === user_id);
      amplify.publish(z.event.WebApp.TEAM.MEMBER_LEAVE, team_id, user_id);
    }
  }

  _on_member_update(event_json) {
    const {data: {user: user_id}, team: team_id} = event_json;
    const is_local_team = this.team().id === team_id;
    const is_self_user = this.user_repository.self().id === user_id;

    if (is_local_team && is_self_user) {
      this.get_team_member(team_id, user_id)
        .then((member_et) => this.team_mapper.map_role(this.user_repository.self(), member_et))
        .then(() => this.send_account_info());
    }
  }

  _on_unhandled(event_json) {
    this.logger.log(`Received '${event_json.type}' event from backend which is not yet handled`, event_json);
  }

  _on_update(event_json) {
    const {data: team_data, team: team_id} = event_json;

    if (this.team().id === team_id) {
      this.team_mapper.update_team_from_object(team_data, this.team());
      this.send_account_info();
    }
  }
};<|MERGE_RESOLUTION|>--- conflicted
+++ resolved
@@ -87,8 +87,9 @@
   }
 
   get_team_member(team_id, user_id) {
-    return this.team_service.get_team_member(team_id, user_id)
-      .then((member_reponse) => this.team_mapper.map_member_from_object(member_reponse));
+    return this.team_service
+      .get_team_member(team_id, user_id)
+      .then(member_reponse => this.team_mapper.map_member_from_object(member_reponse));
   }
 
   get_team_members(team_id) {
@@ -196,13 +197,8 @@
     return this.get_team_members(team_et.id)
       .then(team_members => {
         const member_ids = team_members
-<<<<<<< HEAD
-          .filter(team_member => {
-            const is_self_user = team_member.user_id === this.user_repository.self().id;
-=======
-          .filter((member_et) => {
+          .filter(member_et => {
             const is_self_user = member_et.user_id === this.user_repository.self().id;
->>>>>>> 87ff6bb9
 
             if (is_self_user) {
               this.team_mapper.map_role(this.user_repository.self(), member_et);
@@ -210,11 +206,7 @@
 
             return !is_self_user;
           })
-<<<<<<< HEAD
-          .map(team_member => team_member.user_id);
-=======
-          .map((member_et) => member_et.user_id);
->>>>>>> 87ff6bb9
+          .map(member_et => member_et.user_id);
 
         return this.user_repository.get_users_by_id(member_ids);
       })
@@ -269,7 +261,7 @@
 
     if (is_local_team && is_self_user) {
       this.get_team_member(team_id, user_id)
-        .then((member_et) => this.team_mapper.map_role(this.user_repository.self(), member_et))
+        .then(member_et => this.team_mapper.map_role(this.user_repository.self(), member_et))
         .then(() => this.send_account_info());
     }
   }
