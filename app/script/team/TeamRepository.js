--- conflicted
+++ resolved
@@ -152,16 +152,9 @@
     return this.teamUsers()
       .filter(userEntity => userEntity.matches(query, isHandle, excludedEmojis))
       .sort((userA, userB) => {
-<<<<<<< HEAD
-        if (isHandle) {
-          return z.util.StringUtil.sortByPriority(userA.username(), userB.username(), query);
-        }
-        return z.util.StringUtil.sortByPriority(userA.name(), userB.name(), query);
-=======
         return isHandle
-          ? z.util.StringUtil.sort_by_priority(userA.username(), userB.username(), query)
-          : z.util.StringUtil.sort_by_priority(userA.name(), userB.name(), query);
->>>>>>> 512215ad
+          ? z.util.StringUtil.sortByPriority(userA.username(), userB.username(), query)
+          : z.util.StringUtil.sortByPriority(userA.name(), userB.name(), query);
       });
   }
 
