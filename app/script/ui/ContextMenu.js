/*
 * Wire
 * Copyright (C) 2017 Wire Swiss GmbH
 *
 * This program is free software: you can redistribute it and/or modify
 * it under the terms of the GNU General Public License as published by
 * the Free Software Foundation, either version 3 of the License, or
 * (at your option) any later version.
 *
 * This program is distributed in the hope that it will be useful,
 * but WITHOUT ANY WARRANTY; without even the implied warranty of
 * MERCHANTABILITY or FITNESS FOR A PARTICULAR PURPOSE. See the
 * GNU General Public License for more details.
 *
 * You should have received a copy of the GNU General Public License
 * along with this program. If not, see http://www.gnu.org/licenses/.
 *
 */

'use strict';

window.z = window.z || {};
window.z.ui = z.ui || {};

z.ui.Context = (() => {
  function addListeners() {
    window.addEventListener('wheel', onWheel);
    window.addEventListener('keydown', onKeyDown);
    window.addEventListener('mousedown', onMouseDown);
    window.addEventListener('resize', cleanup);
  }

  function onKeyDown(keyboard_event) {
    keyboard_event.preventDefault();

    if (z.util.KeyboardUtil.is_escape_key(keyboard_event)) {
      return cleanup();
    }

    if (z.util.KeyboardUtil.is_one_of_keys(keyboard_event, [z.util.KeyboardUtil.KEY.ARROW_UP, z.util.KeyboardUtil.KEY.ARROW_DOWN])) {
      return rotateItem(keyboard_event.key);
    }

    if (z.util.KeyboardUtil.is_enter_key(z.util.KeyboardUtil.KEY.ENTER)) {
      triggerItem();
    }
  }

  function onWheel(event) {
    event.preventDefault();
  }

  function onMouseDown(event) {
    const entry = document.querySelector('.ctx-menu');
    if (entry && entry.contains(event.target) === false) {
      cleanup();
    }
  }

  function triggerItem() {
    const entry = document.querySelector('.ctx-menu-item.selected');
    if (entry !== null) {
      entry.click();
    }
  }

  function rotateItem(key) {
    const entries = Array.from(document.querySelectorAll('.ctx-menu-item'));
    const entry = document.querySelector('.ctx-menu-item.selected');

    if (entries.length === 0) {
      return;
    }

    if (entry === null) {
      const index = key === z.util.KeyboardUtil.KEY.ARROW_UP ? entries.length - 1 : 0;
      return entries[index].classList.add('selected');
    }

<<<<<<< HEAD
    const direction = keyCode === z.util.KEYCODE.ARROW_UP ? -1 : 1;
    const nextEntry = entries[(entries.indexOf(entry) + direction + entries.length) % entries.length];
=======
    const direction = key === z.util.KeyboardUtil.KEY.ARROW_UP ? -1 : 1;
    const nextEntry = entries[((entries.indexOf(entry) + direction) + entries.length) % entries.length];
>>>>>>> b3d8e6d0
    nextEntry.classList.add('selected');
    entry.classList.remove('selected');
  }

  function removeListeners() {
    window.removeEventListener('wheel', onWheel);
    window.removeEventListener('keydown', onKeyDown);
    window.removeEventListener('mousedown', onMouseDown);
    window.removeEventListener('resize', cleanup);
  }

  function cleanup() {
    Array.from(document.querySelectorAll('.ctx-menu')).forEach(menu => menu.remove());
    removeListeners();
  }

  function build(entries, identifier) {
    const menu = document.createElement('div');
    menu.classList.add('ctx-menu');

    for (const entry of entries) {
      const element = document.createElement('div');
      element.setAttribute('data-uie-name', identifier || 'ctx-menu');
      element.setAttribute('title', entry.title || entry.label || '');
      element.classList.add('ctx-menu-item');
      element.innerText = entry.label;
      element.onclick = function(event) {
        event.stopPropagation();
        cleanup();
        entry.click();
      };
      element.onmouseenter = function() {
        const selectedEntry = document.querySelector('.ctx-menu-item.selected');
        if (selectedEntry != null) {
          selectedEntry.classList.remove('selected');
        }
      };
      menu.appendChild(element);
    }

    return menu;
  }

  /**
   * Build and display custom context menu
   * @param {Event} event - menu will appear at currentTarget position
   * @param {Array} entries - configuration to build the menu {label: 'label', click: function() {}}
   * @param {string} identifier - data-uie-name added to all entries
   * @returns {undefined}
   */
  function from(event, entries, identifier) {
    event.preventDefault();
    event.stopPropagation();

    cleanup();

    const click_x = event.clientX;
    const click_y = event.clientY;

    const windowWidth = window.innerWidth;
    const windowHeight = window.innerHeight;

    const menu = build(entries, identifier);
    menu.style.visibility = 'hidden';
    document.body.appendChild(menu);

    const menuWidth = menu.offsetWidth;
    const menuHeight = menu.offsetHeight;

    menu.style.left = `${windowWidth - click_x < menuWidth ? click_x - menuWidth : click_x}px`;
    menu.style.top = `${windowHeight - click_y < menuHeight ? click_y - menuHeight : click_y}px`;
    menu.style.visibility = '';

    addListeners();
  }

  return {
    from,
  };
})();<|MERGE_RESOLUTION|>--- conflicted
+++ resolved
@@ -37,7 +37,12 @@
       return cleanup();
     }
 
-    if (z.util.KeyboardUtil.is_one_of_keys(keyboard_event, [z.util.KeyboardUtil.KEY.ARROW_UP, z.util.KeyboardUtil.KEY.ARROW_DOWN])) {
+    if (
+      z.util.KeyboardUtil.is_one_of_keys(keyboard_event, [
+        z.util.KeyboardUtil.KEY.ARROW_UP,
+        z.util.KeyboardUtil.KEY.ARROW_DOWN,
+      ])
+    ) {
       return rotateItem(keyboard_event.key);
     }
 
@@ -77,13 +82,8 @@
       return entries[index].classList.add('selected');
     }
 
-<<<<<<< HEAD
-    const direction = keyCode === z.util.KEYCODE.ARROW_UP ? -1 : 1;
+    const direction = key === z.util.KeyboardUtil.KEY.ARROW_UP ? -1 : 1;
     const nextEntry = entries[(entries.indexOf(entry) + direction + entries.length) % entries.length];
-=======
-    const direction = key === z.util.KeyboardUtil.KEY.ARROW_UP ? -1 : 1;
-    const nextEntry = entries[((entries.indexOf(entry) + direction) + entries.length) % entries.length];
->>>>>>> b3d8e6d0
     nextEntry.classList.add('selected');
     entry.classList.remove('selected');
   }
