/*
 * Wire
 * Copyright (C) 2017 Wire Swiss GmbH
 *
 * This program is free software: you can redistribute it and/or modify
 * it under the terms of the GNU General Public License as published by
 * the Free Software Foundation, either version 3 of the License, or
 * (at your option) any later version.
 *
 * This program is distributed in the hope that it will be useful,
 * but WITHOUT ANY WARRANTY; without even the implied warranty of
 * MERCHANTABILITY or FITNESS FOR A PARTICULAR PURPOSE. See the
 * GNU General Public License for more details.
 *
 * You should have received a copy of the GNU General Public License
 * along with this program. If not, see http://www.gnu.org/licenses/.
 *
 */

'use strict';

window.z = window.z || {};
window.z.ui = z.ui || {};

z.ui.Context = (() => {
  function addListeners() {
    window.addEventListener('wheel', onWheel);
    window.addEventListener('keydown', onKeyDown);
    window.addEventListener('mousedown', onMouseDown);
    window.addEventListener('resize', cleanup);
  }

  function onKeyDown(event) {
    event.preventDefault();

    if (event.keyCode === z.util.KEYCODE.ESC) {
      cleanup();
    } else if (event.keyCode === z.util.KEYCODE.ARROW_UP || event.keyCode === z.util.KEYCODE.ARROW_DOWN) {
      rotateItem(event.keyCode);
    } else if (event.keyCode === z.util.KEYCODE.ENTER) {
      triggerItem();
    }
  }

  function onWheel(event) {
    event.preventDefault();
  }

  function onMouseDown(event) {
    const entry = document.querySelector('.ctx-menu');
    if (entry && entry.contains(event.target) === false) {
      cleanup();
    }
  }

  function triggerItem() {
    const entry = document.querySelector('.ctx-menu-item.selected');
    if (entry !== null) {
      entry.click();
    }
  }

  function rotateItem(keyCode) {
    const entries = Array.from(document.querySelectorAll('.ctx-menu-item'));
    const entry = document.querySelector('.ctx-menu-item.selected');

    if (entries.length === 0) {
      return;
    }

    if (entry === null) {
      const index = keyCode === z.util.KEYCODE.ARROW_UP ? entries.length - 1 : 0;
      return entries[index].classList.add('selected');
    }

    const direction = keyCode === z.util.KEYCODE.ARROW_UP ? -1 : 1;
    const nextEntry = entries[(entries.indexOf(entry) + direction + entries.length) % entries.length];
    nextEntry.classList.add('selected');
    entry.classList.remove('selected');
  }

  function removeListeners() {
    window.removeEventListener('wheel', onWheel);
    window.removeEventListener('keydown', onKeyDown);
    window.removeEventListener('mousedown', onMouseDown);
    window.removeEventListener('resize', cleanup);
  }

  function cleanup() {
<<<<<<< HEAD
    [...document.querySelectorAll('.ctx-menu')].forEach(menu => menu.remove());
=======
    Array.from(document.querySelectorAll('.ctx-menu')).forEach((menu) => menu.remove());
>>>>>>> c6aa6366
    removeListeners();
  }

  function build(entries, identifier) {
    const menu = document.createElement('div');
    menu.classList.add('ctx-menu');

    for (const entry of entries) {
      const element = document.createElement('div');
      element.setAttribute('data-uie-name', identifier || 'ctx-menu');
      element.setAttribute('title', entry.title || entry.label || '');
      element.classList.add('ctx-menu-item');
      element.innerText = entry.label;
      element.onclick = function(event) {
        event.stopPropagation();
        cleanup();
        entry.click();
      };
      element.onmouseenter = function() {
        const selectedEntry = document.querySelector('.ctx-menu-item.selected');
        if (selectedEntry != null) {
          selectedEntry.classList.remove('selected');
        }
      };
      menu.appendChild(element);
    }

    return menu;
  }

  /**
   * Build and display custom context menu
   * @param {Event} event - menu will appear at currentTarget position
   * @param {Array} entries - configuration to build the menu {label: 'label', click: function() {}}
   * @param {string} identifier - data-uie-name added to all entries
   * @returns {undefined}
   */
  function from(event, entries, identifier) {
    event.preventDefault();
    event.stopPropagation();

    cleanup();

    const click_x = event.clientX;
    const click_y = event.clientY;

    const windowWidth = window.innerWidth;
    const windowHeight = window.innerHeight;

    const menu = build(entries, identifier);
    menu.style.visibility = 'hidden';
    document.body.appendChild(menu);

    const menuWidth = menu.offsetWidth;
    const menuHeight = menu.offsetHeight;

    menu.style.left = `${windowWidth - click_x < menuWidth ? click_x - menuWidth : click_x}px`;
    menu.style.top = `${windowHeight - click_y < menuHeight ? click_y - menuHeight : click_y}px`;
    menu.style.visibility = '';

    addListeners();
  }

  return {
    from,
  };
})();<|MERGE_RESOLUTION|>--- conflicted
+++ resolved
@@ -87,11 +87,7 @@
   }
 
   function cleanup() {
-<<<<<<< HEAD
-    [...document.querySelectorAll('.ctx-menu')].forEach(menu => menu.remove());
-=======
-    Array.from(document.querySelectorAll('.ctx-menu')).forEach((menu) => menu.remove());
->>>>>>> c6aa6366
+    Array.from(document.querySelectorAll('.ctx-menu')).forEach(menu => menu.remove());
     removeListeners();
   }
 
